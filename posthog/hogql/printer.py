import re
from collections.abc import Iterable
from dataclasses import dataclass
from datetime import date, datetime
from difflib import get_close_matches
from typing import Literal, Optional, Union, cast
from uuid import UUID

from posthog.clickhouse.materialized_columns import (
    MaterializedColumn,
    TablesWithMaterializedColumns,
    get_materialized_column_for_property,
)
from posthog.clickhouse.property_groups import property_groups
from posthog.hogql import ast
from posthog.hogql.ast import StringType, Constant
from posthog.hogql.base import _T_AST, AST
from posthog.hogql.constants import (
    MAX_SELECT_RETURNED_ROWS,
    HogQLGlobalSettings,
)
from posthog.hogql.context import HogQLContext
from posthog.hogql.database.database import create_hogql_database
from posthog.hogql.database.models import FunctionCallTable, SavedQuery, Table
from posthog.hogql.database.s3_table import S3Table
from posthog.hogql.database.schema.query_log import RawQueryLogTable
from posthog.hogql.database.schema.exchange_rate import ExchangeRateTable
from posthog.hogql.errors import ImpossibleASTError, InternalHogQLError, QueryError, ResolutionError
from posthog.hogql.escape_sql import (
    escape_clickhouse_identifier,
    escape_clickhouse_string,
    escape_hogql_identifier,
    escape_hogql_string,
)
from posthog.hogql.functions import (
    ADD_OR_NULL_DATETIME_FUNCTIONS,
    FIRST_ARG_DATETIME_FUNCTIONS,
    find_hogql_aggregation,
    find_hogql_function,
    find_hogql_posthog_function,
)
from posthog.hogql.functions.mapping import ALL_EXPOSED_FUNCTION_NAMES, HOGQL_COMPARISON_MAPPING, validate_function_args
from posthog.hogql.modifiers import create_default_modifiers_for_team, set_default_in_cohort_via
from posthog.hogql.resolver import resolve_types
from posthog.hogql.resolver_utils import lookup_field_by_name
from posthog.hogql.transforms.in_cohort import resolve_in_cohorts, resolve_in_cohorts_conjoined
from posthog.hogql.transforms.lazy_tables import resolve_lazy_tables
from posthog.hogql.transforms.property_types import PropertySwapper, build_property_swapper
from posthog.hogql.visitor import Visitor, clone_expr
from posthog.models.exchange_rate.sql import EXCHANGE_RATE_DICTIONARY_NAME
from posthog.models.property import PropertyName, TableColumn
from posthog.models.team import Team
from posthog.models.team.team import WeekStartDay
from posthog.models.utils import UUIDT
from posthog.schema import (
    HogQLQueryModifiers,
    InCohortVia,
    MaterializationMode,
    PersonsOnEventsMode,
    PropertyGroupsMode,
)
from posthog.settings import CLICKHOUSE_DATABASE


def team_id_guard_for_table(table_type: Union[ast.TableType, ast.TableAliasType], context: HogQLContext) -> ast.Expr:
    """Add a mandatory "and(team_id, ...)" filter around the expression."""
    if not context.team_id:
        raise InternalHogQLError("context.team_id not found")

    return ast.CompareOperation(
        op=ast.CompareOperationOp.Eq,
        left=ast.Field(chain=["team_id"], type=ast.FieldType(name="team_id", table_type=table_type)),
        right=ast.Constant(value=context.team_id),
        type=ast.BooleanType(),
    )


def to_printed_hogql(query: ast.Expr, team: Team, modifiers: Optional[HogQLQueryModifiers] = None) -> str:
    """Prints the HogQL query without mutating the node"""
    return print_ast(
        clone_expr(query),
        dialect="hogql",
        context=HogQLContext(
            team_id=team.pk,
            enable_select_queries=True,
            modifiers=create_default_modifiers_for_team(team, modifiers),
        ),
        pretty=True,
    )


def print_ast(
    node: _T_AST,
    context: HogQLContext,
    dialect: Literal["hogql", "clickhouse"],
    stack: Optional[list[ast.SelectQuery]] = None,
    settings: Optional[HogQLGlobalSettings] = None,
    pretty: bool = False,
) -> str:
    prepared_ast = prepare_ast_for_printing(node=node, context=context, dialect=dialect, stack=stack, settings=settings)
    if prepared_ast is None:
        return ""
    return print_prepared_ast(
        node=prepared_ast,
        context=context,
        dialect=dialect,
        stack=stack,
        settings=settings,
        pretty=pretty,
    )


def prepare_ast_for_printing(
    node: _T_AST,
    context: HogQLContext,
    dialect: Literal["hogql", "clickhouse"],
    stack: Optional[list[ast.SelectQuery]] = None,
    settings: Optional[HogQLGlobalSettings] = None,
) -> _T_AST | None:
    if context.database is None:
        with context.timings.measure("create_hogql_database"):
            context.database = create_hogql_database(
                context.team_id, context.modifiers, context.team, timings=context.timings
            )

    context.modifiers = set_default_in_cohort_via(context.modifiers)

    if context.modifiers.inCohortVia == InCohortVia.LEFTJOIN_CONJOINED:
        with context.timings.measure("resolve_in_cohorts_conjoined"):
            resolve_in_cohorts_conjoined(node, dialect, context, stack)
    with context.timings.measure("resolve_types"):
        node = resolve_types(node, context, dialect=dialect, scopes=[node.type for node in stack] if stack else None)

    if dialect == "clickhouse":
        with context.timings.measure("resolve_property_types"):
            build_property_swapper(node, context)
            if context.property_swapper is None:
                return None

            # It would be nice to be able to run property swapping after we resolve lazy tables, so that logic added onto the lazy tables
            # could pass through the swapper. However, in the PropertySwapper, the group_properties and the S3 Table join
            # rely on the existence of lazy tables in the AST. They must be run before we resolve lazy tables. Because groups are
            # not currently used in any sort of where clause optimization (WhereClauseExtractor or PersonsTable), this is okay.
            # We also have to call the group property swapper manually in `lazy_tables.py` after we do a join
            node = PropertySwapper(
                timezone=context.property_swapper.timezone,
                group_properties=context.property_swapper.group_properties,
                event_properties={},
                person_properties={},
                context=context,
                setTimeZones=False,
            ).visit(node)

        with context.timings.measure("resolve_lazy_tables"):
            resolve_lazy_tables(node, dialect, stack, context)

        with context.timings.measure("swap_properties"):
            node = PropertySwapper(
                timezone=context.property_swapper.timezone,
                group_properties={},
                person_properties=context.property_swapper.person_properties,
                event_properties=context.property_swapper.event_properties,
                context=context,
                setTimeZones=True,
            ).visit(node)

        # We support global query settings, and local subquery settings.
        # If the global query is a select query with settings, merge the two.
        if isinstance(node, ast.SelectQuery) and node.settings is not None and settings is not None:
            for key, value in node.settings.model_dump().items():
                if value is not None:
                    settings.__setattr__(key, value)
            node.settings = None

    if context.modifiers.inCohortVia == InCohortVia.LEFTJOIN:
        with context.timings.measure("resolve_in_cohorts"):
            resolve_in_cohorts(node, dialect, stack, context)

    # We add a team_id guard right before printing. It's not a separate step here.
    return node


def print_prepared_ast(
    node: _T_AST,
    context: HogQLContext,
    dialect: Literal["hogql", "clickhouse"],
    stack: Optional[list[ast.SelectQuery]] = None,
    settings: Optional[HogQLGlobalSettings] = None,
    pretty: bool = False,
) -> str:
    with context.timings.measure("printer"):
        # _Printer also adds a team_id guard if printing clickhouse
        return _Printer(
            context=context,
            dialect=dialect,
            stack=stack or [],
            settings=settings,
            pretty=pretty,
        ).visit(node)


@dataclass
class JoinExprResponse:
    printed_sql: str
    where: Optional[ast.Expr] = None


@dataclass
class PrintableMaterializedColumn:
    table: Optional[str]
    column: str
    is_nullable: bool

    def __str__(self) -> str:
        if self.table is None:
            # XXX: For legacy person properties handling (see comment at instantiation site.)
            return self.column
        else:
            return f"{self.table}.{self.column}"


@dataclass
class PrintableMaterializedPropertyGroupItem:
    table: str
    column: str
    property_name: str

    def __str__(self) -> str:
        # If the key we're looking for doesn't exist in the map for this property group, an empty string (the default
        # value for the `String` type) is returned. Since that is a valid property value, we need to check it here.
        return f"{self.has_expr} ? {self.value_expr} : null"

    @property
    def __qualified_column(self) -> str:
        return f"{self.table}.{self.column}"

    @property
    def has_expr(self) -> str:
        return f"has({self.__qualified_column}, {self.property_name})"

    @property
    def value_expr(self) -> str:
        return f"{self.__qualified_column}[{self.property_name}]"


def resolve_field_type(expr: ast.Expr) -> ast.Type | None:
    expr_type = expr.type
    while isinstance(expr_type, ast.FieldAliasType):
        expr_type = expr_type.type
    return expr_type


class _Printer(Visitor):
    # NOTE: Call "print_ast()", not this class directly.

    def __init__(
        self,
        context: HogQLContext,
        dialect: Literal["hogql", "clickhouse"],
        stack: Optional[list[AST]] = None,
        settings: Optional[HogQLGlobalSettings] = None,
        pretty: bool = False,
    ):
        self.context = context
        self.dialect = dialect
        self.stack: list[AST] = stack or []  # Keep track of all traversed nodes.
        self.settings = settings
        self.pretty = pretty
        self._indent = -1
        self.tab_size = 4

    def indent(self, extra: int = 0):
        return " " * self.tab_size * (self._indent + extra)

    def visit(self, node: AST | None):
        if node is None:
            return ""
        self.stack.append(node)
        self._indent += 1
        response = super().visit(node)
        self._indent -= 1
        self.stack.pop()

        if len(self.stack) == 0 and self.dialect == "clickhouse" and self.settings:
            if not isinstance(node, ast.SelectQuery) and not isinstance(node, ast.SelectSetQuery):
                raise QueryError("Settings can only be applied to SELECT queries")
            settings = self._print_settings(self.settings)
            if settings is not None:
                response += " " + settings

        return response

    def visit_select_set_query(self, node: ast.SelectSetQuery):
        self._indent -= 1
        ret = self.visit(node.initial_select_query)
        if self.pretty:
            ret = ret.strip()
        for expr in node.subsequent_select_queries:
            query = self.visit(expr.select_query)
            if self.pretty:
                query = query.strip()
            if expr.set_operator is not None:
                if self.pretty:
                    ret += f"\n{self.indent(1)}{expr.set_operator}\n{self.indent(1)}"
                else:
                    ret += f" {expr.set_operator} "
            ret += query
        self._indent += 1
        if len(self.stack) > 1:
            return f"({ret.strip()})"
        return ret

    def visit_select_query(self, node: ast.SelectQuery):
        if self.dialect == "clickhouse":
            if not self.context.enable_select_queries:
                raise InternalHogQLError("Full SELECT queries are disabled if context.enable_select_queries is False")
            if not self.context.team_id:
                raise InternalHogQLError("Full SELECT queries are disabled if context.team_id is not set")

        # if we are the first parsed node in the tree, or a child of a SelectSetQuery, mark us as a top level query
        part_of_select_union = len(self.stack) >= 2 and isinstance(self.stack[-2], ast.SelectSetQuery)
        is_top_level_query = len(self.stack) <= 1 or (len(self.stack) == 2 and part_of_select_union)

        # We will add extra clauses onto this from the joined tables
        where = node.where

        joined_tables = []
        next_join = node.select_from
        while isinstance(next_join, ast.JoinExpr):
            if next_join.type is None:
                if self.dialect == "clickhouse":
                    raise InternalHogQLError(
                        "Printing queries with a FROM clause is not permitted before type resolution"
                    )

            visited_join = self.visit_join_expr(next_join)
            joined_tables.append(visited_join.printed_sql)

            # This is an expression we must add to the SELECT's WHERE clause to limit results, like the team ID guard.
            extra_where = visited_join.where
            if extra_where is None:
                pass
            elif isinstance(extra_where, ast.Expr):
                if where is None:
                    where = extra_where
                elif isinstance(where, ast.And):
                    where = ast.And(exprs=[extra_where, *where.exprs])
                else:
                    where = ast.And(exprs=[extra_where, where])
            else:
                raise ImpossibleASTError(
                    f"Invalid where of type {type(extra_where).__name__} returned by join_expr", node=visited_join.where
                )

            next_join = next_join.next_join

        if node.select:
            if self.dialect == "clickhouse":
                # Gather all visible aliases, and/or the last hidden alias for each unique alias name.
                found_aliases = {}
                for alias in reversed(node.select):
                    if isinstance(alias, ast.Alias):
                        if not found_aliases.get(alias.alias, None) or not alias.hidden:
                            found_aliases[alias.alias] = alias

                columns = []
                for column in node.select:
                    if isinstance(column, ast.Alias):
                        # It's either a visible alias, or the last hidden alias with this name.
                        if found_aliases.get(column.alias) == column:
                            if column.hidden:
                                # Make the hidden alias visible
                                column = cast(ast.Alias, clone_expr(column))
                                column.hidden = False
                            else:
                                # Always print visible aliases.
                                pass
                        else:
                            # Non-unique hidden alias. Skip.
                            column = column.expr
                    columns.append(self.visit(column))
            else:
                columns = [self.visit(column) for column in node.select]
        else:
            columns = ["1"]
        window = (
            ", ".join(
                [f"{self._print_identifier(name)} AS ({self.visit(expr)})" for name, expr in node.window_exprs.items()]
            )
            if node.window_exprs
            else None
        )
        prewhere = self.visit(node.prewhere) if node.prewhere else None
        where = self.visit(where) if where else None
        group_by = [self.visit(column) for column in node.group_by] if node.group_by else None
        having = self.visit(node.having) if node.having else None
        order_by = [self.visit(column) for column in node.order_by] if node.order_by else None

        array_join = ""
        if node.array_join_op is not None:
            if node.array_join_op not in (
                "ARRAY JOIN",
                "LEFT ARRAY JOIN",
                "INNER ARRAY JOIN",
            ):
                raise ImpossibleASTError(f"Invalid ARRAY JOIN operation: {node.array_join_op}")
            array_join = node.array_join_op
            if len(node.array_join_list) == 0:
                raise ImpossibleASTError(f"Invalid ARRAY JOIN without an array")
            array_join += f" {', '.join(self.visit(expr) for expr in node.array_join_list)}"

        space = f"\n{self.indent(1)}" if self.pretty else " "
        comma = f",\n{self.indent(1)}" if self.pretty else ", "

        clauses = [
            f"SELECT{space}{'DISTINCT ' if node.distinct else ''}{comma.join(columns)}",
            f"FROM{space}{space.join(joined_tables)}" if len(joined_tables) > 0 else None,
            array_join if array_join else None,
            f"PREWHERE{space}" + prewhere if prewhere else None,
            f"WHERE{space}" + where if where else None,
            f"GROUP BY{space}{comma.join(group_by)}" if group_by and len(group_by) > 0 else None,
            f"HAVING{space}" + having if having else None,
            f"WINDOW{space}" + window if window else None,
            f"ORDER BY{space}{comma.join(order_by)}" if order_by and len(order_by) > 0 else None,
        ]

        limit = node.limit
        if self.context.limit_top_select and is_top_level_query:
            if limit is not None:
                if isinstance(limit, ast.Constant) and isinstance(limit.value, int):
                    limit.value = min(limit.value, MAX_SELECT_RETURNED_ROWS)
                else:
                    limit = ast.Call(
                        name="min2",
                        args=[ast.Constant(value=MAX_SELECT_RETURNED_ROWS), limit],
                    )
            else:
                limit = ast.Constant(value=MAX_SELECT_RETURNED_ROWS)

        if node.limit_by is not None:
            clauses.append(
                f"LIMIT {self.visit(node.limit_by.n)} {f'OFFSET {self.visit(node.limit_by.offset_value)}' if node.limit_by.offset_value else ''} BY {', '.join([self.visit(expr) for expr in node.limit_by.exprs])}"
            )

        if limit is not None:
            clauses.append(f"LIMIT {self.visit(limit)}")
            if node.limit_with_ties:
                clauses.append("WITH TIES")
            if node.offset is not None:
                clauses.append(f"OFFSET {self.visit(node.offset)}")

        if self.context.output_format and self.dialect == "clickhouse" and is_top_level_query:
            clauses.append(f"FORMAT{space}{self.context.output_format}")

        if node.settings is not None and self.dialect == "clickhouse":
            settings = self._print_settings(node.settings)
            if settings is not None:
                clauses.append(settings)

        if self.pretty:
            response = "\n".join([f"{self.indent()}{clause}" for clause in clauses if clause is not None])
        else:
            response = " ".join([clause for clause in clauses if clause is not None])

        # If we are printing a SELECT subquery (not the first AST node we are visiting), wrap it in parentheses.
        if not part_of_select_union and not is_top_level_query:
            if self.pretty:
                response = f"({response.strip()})"
            else:
                response = f"({response})"

        return response

    def visit_join_expr(self, node: ast.JoinExpr) -> JoinExprResponse:
        # return constraints we must place on the select query
        extra_where: Optional[ast.Expr] = None

        join_strings = []

        if node.join_type is not None:
            join_strings.append(node.join_type)

        if isinstance(node.type, ast.TableAliasType) or isinstance(node.type, ast.TableType):
            table_type = node.type
            while isinstance(table_type, ast.TableAliasType):
                table_type = table_type.table_type

            if not isinstance(table_type, ast.TableType) and not isinstance(table_type, ast.LazyTableType):
                raise ImpossibleASTError(f"Invalid table type {type(table_type).__name__} in join_expr")

            # :IMPORTANT: This assures a "team_id" where clause is present on every selected table.
            # Skip function call tables like numbers(), s3(), etc.
            if (
                self.dialect == "clickhouse"
                and not isinstance(table_type.table, FunctionCallTable)
                and not isinstance(table_type.table, SavedQuery)
                and not isinstance(table_type.table, ExchangeRateTable)
            ):
                extra_where = team_id_guard_for_table(node.type, self.context)

            if self.dialect == "clickhouse":
                sql = table_type.table.to_printed_clickhouse(self.context)

                # Edge case. If we are joining an s3 table, we must wrap it in a subquery for the join to work
                if isinstance(table_type.table, S3Table) and (
                    node.next_join or node.join_type == "JOIN" or node.join_type == "GLOBAL JOIN"
                ):
                    sql = f"(SELECT * FROM {sql})"
            else:
                sql = table_type.table.to_printed_hogql()

            if isinstance(table_type.table, FunctionCallTable) and not (
                isinstance(table_type.table, S3Table) or isinstance(table_type.table, RawQueryLogTable)
            ):
                if node.table_args is None:
                    raise QueryError(f"Table function '{table_type.table.name}' requires arguments")

                if table_type.table.min_args is not None and (
                    node.table_args is None or len(node.table_args) < table_type.table.min_args
                ):
                    raise QueryError(
                        f"Table function '{table_type.table.name}' requires at least {table_type.table.min_args} argument{'s' if table_type.table.min_args > 1 else ''}"
                    )
                if table_type.table.max_args is not None and (
                    node.table_args is None or len(node.table_args) > table_type.table.max_args
                ):
                    raise QueryError(
                        f"Table function '{table_type.table.name}' requires at most {table_type.table.max_args} argument{'s' if table_type.table.max_args > 1 else ''}"
                    )
                if node.table_args is not None and len(node.table_args) > 0:
                    sql = f"{sql}({', '.join([self.visit(arg) for arg in node.table_args])})"
            elif node.table_args is not None:
                raise QueryError(f"Table '{table_type.table.to_printed_hogql()}' does not accept arguments")

            join_strings.append(sql)

            if isinstance(node.type, ast.TableAliasType) and node.alias is not None and node.alias != sql:
                join_strings.append(f"AS {self._print_identifier(node.alias)}")

        elif isinstance(node.type, ast.SelectQueryType):
            join_strings.append(self.visit(node.table))

        elif isinstance(node.type, ast.SelectSetQueryType):
            join_strings.append(self.visit(node.table))

        elif isinstance(node.type, ast.SelectViewType) and node.alias is not None:
            join_strings.append(self.visit(node.table))
            join_strings.append(f"AS {self._print_identifier(node.alias)}")

        elif isinstance(node.type, ast.SelectQueryAliasType) and node.alias is not None:
            join_strings.append(self.visit(node.table))
            join_strings.append(f"AS {self._print_identifier(node.alias)}")

        elif isinstance(node.type, ast.LazyTableType):
            if self.dialect == "hogql":
                join_strings.append(self._print_identifier(node.type.table.to_printed_hogql()))
            else:
                raise ImpossibleASTError(f"Unexpected LazyTableType for: {node.type.table.to_printed_hogql()}")

        elif self.dialect == "hogql":
            join_strings.append(self.visit(node.table))

        else:
            raise QueryError(
                f"Only selecting from a table or a subquery is supported. Unexpected type: {node.type.__class__.__name__}"
            )

        if node.table_final:
            join_strings.append("FINAL")

        if node.sample is not None:
            sample_clause = self.visit_sample_expr(node.sample)
            if sample_clause is not None:
                join_strings.append(sample_clause)

        if node.constraint is not None:
            join_strings.append(f"{node.constraint.constraint_type} {self.visit(node.constraint)}")

        return JoinExprResponse(printed_sql=" ".join(join_strings), where=extra_where)

    def visit_join_constraint(self, node: ast.JoinConstraint):
        return self.visit(node.expr)

    def visit_arithmetic_operation(self, node: ast.ArithmeticOperation):
        if node.op == ast.ArithmeticOperationOp.Add:
            return f"plus({self.visit(node.left)}, {self.visit(node.right)})"
        elif node.op == ast.ArithmeticOperationOp.Sub:
            return f"minus({self.visit(node.left)}, {self.visit(node.right)})"
        elif node.op == ast.ArithmeticOperationOp.Mult:
            return f"multiply({self.visit(node.left)}, {self.visit(node.right)})"
        elif node.op == ast.ArithmeticOperationOp.Div:
            return f"divide({self.visit(node.left)}, {self.visit(node.right)})"
        elif node.op == ast.ArithmeticOperationOp.Mod:
            return f"modulo({self.visit(node.left)}, {self.visit(node.right)})"
        else:
            raise ImpossibleASTError(f"Unknown ArithmeticOperationOp {node.op}")

    def visit_and(self, node: ast.And):
        if len(node.exprs) == 1:
            return self.visit(node.exprs[0])
        return f"and({', '.join([self.visit(expr) for expr in node.exprs])})"

    def visit_or(self, node: ast.Or):
        if len(node.exprs) == 1:
            return self.visit(node.exprs[0])
        return f"or({', '.join([self.visit(expr) for expr in node.exprs])})"

    def visit_not(self, node: ast.Not):
        return f"not({self.visit(node.expr)})"

    def visit_tuple_access(self, node: ast.TupleAccess):
        visited_tuple = self.visit(node.tuple)
        visited_index = int(str(node.index))
        symbol = "?." if self.dialect == "hogql" and node.nullish else "."
        if isinstance(node.tuple, ast.Field) or isinstance(node.tuple, ast.Tuple) or isinstance(node.tuple, ast.Call):
            return f"{visited_tuple}{symbol}{visited_index}"
        return f"({visited_tuple}){symbol}{visited_index}"

    def visit_tuple(self, node: ast.Tuple):
        return f"tuple({', '.join([self.visit(expr) for expr in node.exprs])})"

    def visit_array_access(self, node: ast.ArrayAccess):
        symbol = "?." if self.dialect == "hogql" and node.nullish else ""
        return f"{self.visit(node.array)}{symbol}[{self.visit(node.property)}]"

    def visit_array(self, node: ast.Array):
        return f"[{', '.join([self.visit(expr) for expr in node.exprs])}]"

    def visit_dict(self, node: ast.Dict):
        str = "tuple('__hx_tag', '__hx_obj'"
        for key, value in node.items:
            str += f", {self.visit(key)}, {self.visit(value)}"
        return str + ")"

    def visit_lambda(self, node: ast.Lambda):
        identifiers = [self._print_identifier(arg) for arg in node.args]
        if len(identifiers) == 0:
            raise ValueError("Lambdas require at least one argument")
        elif len(identifiers) == 1:
            return f"{identifiers[0]} -> {self.visit(node.expr)}"
        return f"({', '.join(identifiers)}) -> {self.visit(node.expr)}"

    def visit_order_expr(self, node: ast.OrderExpr):
        return f"{self.visit(node.expr)} {node.order}"

    def __get_optimized_property_group_compare_operation(self, node: ast.CompareOperation) -> str | None:
        """
        Returns a printed expression corresponding to the provided compare operation, if one of the operands is part of
        a property group value and: the comparison can be rewritten so that it can be eligible for use by one or more
        the property group's bloom filter data skipping indices, or the expression can be optimized to avoid reading the
        property group's map ``values`` subcolumn when doing comparisons to NULL values.
        """
        if self.context.modifiers.propertyGroupsMode != PropertyGroupsMode.OPTIMIZED:
            return None

        if node.op in (ast.CompareOperationOp.Eq, ast.CompareOperationOp.NotEq):
            # For commutative operations, we can rewrite the expression with parameters in either order without
            # affecting the result.
            # NOTE: For now, this only works with comparisons to constant values directly since we need to know whether
            # or not the non-``PropertyType`` operand is ``NULL`` to be able to rewrite the expression to the correct
            # optimized version. This could be extended to support *any* non-``Nullable`` expression as well, so that
            # expressions which do not reference a field as part of the expression (and therefore can be resolved to a
            # constant value during the initial stages of query execution, e.g. ``lower(concat('X', 'Y'))`` ) can also
            # utilize the index. (The same applies to ``In`` comparisons below, too.)
            property_type: ast.PropertyType | None = None
            constant_expr: ast.Constant | None = None

            # TODO: This doesn't resolve aliases for the constant operand, so this does not comprehensively cover all
            # optimizable expressions, but that case seems uncommon enough to avoid for now.
            if isinstance(node.right, ast.Constant):
                left_type = resolve_field_type(node.left)
                if isinstance(left_type, ast.PropertyType):
                    property_type = left_type
                    constant_expr = node.right
            elif isinstance(node.left, ast.Constant):
                right_type = resolve_field_type(node.right)
                if isinstance(right_type, ast.PropertyType):
                    property_type = right_type
                    constant_expr = node.left

            # TODO: Chained properties could likely be supported here to at least use the keys index.
            if property_type is None or len(property_type.chain) > 1:
                return None
            else:
                assert constant_expr is not None  # appease mypy - if we got this far, we should have a constant

            property_source = self.__get_materialized_property_source_for_property_type(property_type)
            if not isinstance(property_source, PrintableMaterializedPropertyGroupItem):
                return None

            if node.op == ast.CompareOperationOp.Eq:
                if constant_expr.value is None:
                    # "IS NULL" can be interpreted as "does not exist in the map" -- this avoids unnecessarily reading
                    # the ``values`` subcolumn of the map.
                    return f"not({property_source.has_expr})"

                # Equality comparisons to boolean constants can skip NULL checks while maintaining our desired result
                # (i.e. comparisons with NULL evaluate to false) since the value expression will return an empty string
                # if the property doesn't exist in the map.
                if constant_expr.value is True:
                    return f"equals({property_source.value_expr}, 'true')"
                elif constant_expr.value is False:
                    return f"equals({property_source.value_expr}, 'false')"

                if isinstance(constant_expr.type, ast.StringType):
                    printed_expr = f"equals({property_source.value_expr}, {self.visit(constant_expr)})"
                    if constant_expr.value == "":
                        # If we're comparing to an empty string literal, we need to disambiguate this from the default value
                        # for the ``Map(String, String)`` type used for storing property group values by also ensuring that
                        # the property key is present in the map. If this is in a ``WHERE`` clause, this also ensures we can
                        # still use the data skipping index on keys, even though the values index cannot be used.
                        printed_expr = f"and({property_source.has_expr}, {printed_expr})"

                    return printed_expr

            elif node.op == ast.CompareOperationOp.NotEq:
                if constant_expr.value is None:
                    # "IS NOT NULL" can be interpreted as "does exist in the map" -- this avoids unnecessarily reading
                    # the ``values`` subcolumn of the map, and also allows us to use the data skipping index on keys.
                    return property_source.has_expr

        elif node.op in (ast.CompareOperationOp.In):
            # ``IN`` is _not_ commutative, so we only need to check the left side operand (in contrast with above.)
            left_type = resolve_field_type(node.left)
            if not isinstance(left_type, ast.PropertyType):
                return None

            # TODO: Chained properties could likely be supported here to at least use the keys index.
            if left_type is None or len(left_type.chain) > 1:
                return None

            property_source = self.__get_materialized_property_source_for_property_type(left_type)
            if not isinstance(property_source, PrintableMaterializedPropertyGroupItem):
                return None

            if isinstance(node.right, ast.Constant):
                if node.right.value is None:
                    return "0"
                elif node.right.value == "":
                    # If the RHS is the empty string, we need to disambiguate it from the default value for missing keys.
                    return f"and({property_source.has_expr}, equals({property_source.value_expr}, {self.visit(node.right)}))"
                elif isinstance(node.right.type, ast.StringType):
                    return f"in({property_source.value_expr}, {self.visit(node.right)})"
            elif isinstance(node.right, ast.Tuple):
                # If any of the values on the RHS are the empty string, we need to disambiguate it from the default
                # value for missing keys. NULLs should also be dropped, but everything else we can directly compare
                # (strings) can be passed through as-is
                default_value_expr: ast.Constant | None = None
                for expr in node.right.exprs[:]:
                    if not isinstance(expr, ast.Constant):
                        return None  # only optimize constants for now, see above
                    if expr.value is None:
                        node.right.exprs.remove(expr)
                    elif expr.value == "":
                        default_value_expr = expr
                        node.right.exprs.remove(expr)
                    elif not isinstance(expr.type, ast.StringType):
                        return None
                if len(node.right.exprs) > 0:
                    # TODO: Check to see if it'd be faster to do equality comparison here instead?
                    printed_expr = f"in({property_source.value_expr}, {self.visit(node.right)})"
                    if default_value_expr is not None:
                        printed_expr = f"or({printed_expr}, and({property_source.has_expr}, equals({property_source.value_expr}, {self.visit(default_value_expr)})))"
                elif default_value_expr is not None:
                    printed_expr = f"and({property_source.has_expr}, equals({property_source.value_expr}, {self.visit(default_value_expr)}))"
                else:
                    printed_expr = "0"
                return printed_expr
            else:
                # TODO: Alias types are not resolved here (similarly to equality operations above) so some expressions
                # are not optimized that possibly could be if we took that additional step to determine whether or not
                # they are references to Constant types.
                return None

        return None  # nothing to optimize

    def visit_compare_operation(self, node: ast.CompareOperation):
        # If either side of the operation is a property that is part of a property group, special optimizations may
        # apply here to ensure that data skipping indexes can be used when possible.
        if optimized_property_group_compare_operation := self.__get_optimized_property_group_compare_operation(node):
            return optimized_property_group_compare_operation

        in_join_constraint = any(isinstance(item, ast.JoinConstraint) for item in self.stack)
        left = self.visit(node.left)
        right = self.visit(node.right)
        nullable_left = self._is_nullable(node.left)
        nullable_right = self._is_nullable(node.right)
        not_nullable = not nullable_left and not nullable_right

        # :HACK: until the new type system is out: https://github.com/PostHog/posthog/pull/17267
        # If we add a ifNull() around `events.timestamp`, we lose on the performance of the index.
        if ("toTimeZone(" in left and ".timestamp" in left) or ("toTimeZone(" in right and ".timestamp" in right):
            not_nullable = True

        constant_lambda = None
        value_if_one_side_is_null = False
        value_if_both_sides_are_null = False

        if node.op == ast.CompareOperationOp.Eq:
            op = f"equals({left}, {right})"
            constant_lambda = lambda left_op, right_op: left_op == right_op
            value_if_both_sides_are_null = True
        elif node.op == ast.CompareOperationOp.NotEq:
            op = f"notEquals({left}, {right})"
            constant_lambda = lambda left_op, right_op: left_op != right_op
            value_if_one_side_is_null = True
        elif node.op == ast.CompareOperationOp.Like:
            op = f"like({left}, {right})"
            value_if_both_sides_are_null = True
        elif node.op == ast.CompareOperationOp.NotLike:
            op = f"notLike({left}, {right})"
            value_if_one_side_is_null = True
        elif node.op == ast.CompareOperationOp.ILike:
            op = f"ilike({left}, {right})"
            value_if_both_sides_are_null = True
        elif node.op == ast.CompareOperationOp.NotILike:
            op = f"notILike({left}, {right})"
            value_if_one_side_is_null = True
        elif node.op == ast.CompareOperationOp.In:
            op = f"in({left}, {right})"
        elif node.op == ast.CompareOperationOp.NotIn:
            op = f"notIn({left}, {right})"
        elif node.op == ast.CompareOperationOp.GlobalIn:
            op = f"globalIn({left}, {right})"
        elif node.op == ast.CompareOperationOp.GlobalNotIn:
            op = f"globalNotIn({left}, {right})"
        elif node.op == ast.CompareOperationOp.Regex:
            op = f"match({left}, {right})"
            value_if_both_sides_are_null = True
        elif node.op == ast.CompareOperationOp.NotRegex:
            op = f"not(match({left}, {right}))"
            value_if_one_side_is_null = True
        elif node.op == ast.CompareOperationOp.IRegex:
            op = f"match({left}, concat('(?i)', {right}))"
            value_if_both_sides_are_null = True
        elif node.op == ast.CompareOperationOp.NotIRegex:
            op = f"not(match({left}, concat('(?i)', {right})))"
            value_if_one_side_is_null = True
        elif node.op == ast.CompareOperationOp.Gt:
            op = f"greater({left}, {right})"
            constant_lambda = lambda left_op, right_op: (
                left_op > right_op if left_op is not None and right_op is not None else False
            )
        elif node.op == ast.CompareOperationOp.GtEq:
            op = f"greaterOrEquals({left}, {right})"
            constant_lambda = lambda left_op, right_op: (
                left_op >= right_op if left_op is not None and right_op is not None else False
            )
        elif node.op == ast.CompareOperationOp.Lt:
            op = f"less({left}, {right})"
            constant_lambda = lambda left_op, right_op: (
                left_op < right_op if left_op is not None and right_op is not None else False
            )
        elif node.op == ast.CompareOperationOp.LtEq:
            op = f"lessOrEquals({left}, {right})"
            constant_lambda = lambda left_op, right_op: (
                left_op <= right_op if left_op is not None and right_op is not None else False
            )
        else:
            raise ImpossibleASTError(f"Unknown CompareOperationOp: {node.op.name}")

        # Try to see if we can take shortcuts

        # Can we compare constants?
        if isinstance(node.left, ast.Constant) and isinstance(node.right, ast.Constant) and constant_lambda is not None:
            return "1" if constant_lambda(node.left.value, node.right.value) else "0"

        # Special cases when we should not add any null checks
        if in_join_constraint or self.dialect == "hogql" or not_nullable:
            return op

        # Special optimization for "Eq" operator
        if (
            node.op == ast.CompareOperationOp.Eq
            or node.op == ast.CompareOperationOp.Like
            or node.op == ast.CompareOperationOp.ILike
        ):
            if isinstance(node.right, ast.Constant):
                if node.right.value is None:
                    return f"isNull({left})"
                return f"ifNull({op}, 0)"
            elif isinstance(node.left, ast.Constant):
                if node.left.value is None:
                    return f"isNull({right})"
                return f"ifNull({op}, 0)"
            return f"ifNull({op}, isNull({left}) and isNull({right}))"  # Worse case performance, but accurate

        # Special optimization for "NotEq" operator
        if (
            node.op == ast.CompareOperationOp.NotEq
            or node.op == ast.CompareOperationOp.NotLike
            or node.op == ast.CompareOperationOp.NotILike
        ):
            if isinstance(node.right, ast.Constant):
                if node.right.value is None:
                    return f"isNotNull({left})"
                return f"ifNull({op}, 1)"
            elif isinstance(node.left, ast.Constant):
                if node.left.value is None:
                    return f"isNotNull({right})"
                return f"ifNull({op}, 1)"
            return f"ifNull({op}, isNotNull({left}) or isNotNull({right}))"  # Worse case performance, but accurate

        # Return false if one, but only one of the two sides is a null constant
        if isinstance(node.right, ast.Constant) and node.right.value is None:
            # Both are a constant null
            if isinstance(node.left, ast.Constant) and node.left.value is None:
                return "1" if value_if_both_sides_are_null is True else "0"

            # Only the right side is null. Return a value only if the left side doesn't matter.
            if value_if_both_sides_are_null == value_if_one_side_is_null:
                return "1" if value_if_one_side_is_null is True else "0"
        elif isinstance(node.left, ast.Constant) and node.left.value is None:
            # Only the left side is null. Return a value only if the right side doesn't matter.
            if value_if_both_sides_are_null == value_if_one_side_is_null:
                return "1" if value_if_one_side_is_null is True else "0"

        # "in" and "not in" return 0/1 when the right operator is null, so optimize if the left operand is not nullable
        if node.op == ast.CompareOperationOp.In or node.op == ast.CompareOperationOp.NotIn:
            if not nullable_left or (isinstance(node.left, ast.Constant) and node.left.value is not None):
                return op

        # No constants, so check for nulls in SQL
        if value_if_one_side_is_null is True and value_if_both_sides_are_null is True:
            return f"ifNull({op}, 1)"
        elif value_if_one_side_is_null is True and value_if_both_sides_are_null is False:
            return f"ifNull({op}, isNotNull({left}) or isNotNull({right}))"
        elif value_if_one_side_is_null is False and value_if_both_sides_are_null is True:
            return f"ifNull({op}, isNull({left}) and isNull({right}))"  # Worse case performance, but accurate
        elif value_if_one_side_is_null is False and value_if_both_sides_are_null is False:
            return f"ifNull({op}, 0)"
        else:
            raise ImpossibleASTError("Impossible")

    def visit_constant(self, node: ast.Constant):
        if self.dialect == "hogql":
            # Inline everything in HogQL
            return self._print_escaped_string(node.value)
        elif (
            node.value is None
            or isinstance(node.value, bool)
            or isinstance(node.value, int)
            or isinstance(node.value, float)
            or isinstance(node.value, UUID)
            or isinstance(node.value, UUIDT)
            or isinstance(node.value, datetime)
            or isinstance(node.value, date)
        ):
            # Inline some permitted types in ClickHouse
            value = self._print_escaped_string(node.value)
            if "%" in value:
                # We don't know if this will be passed on as part of a legacy ClickHouse query or not.
                # Ban % to be on the safe side. Who knows how it can end up in a UUID or datetime for example.
                raise QueryError(f"Invalid character '%' in constant: {value}")
            return value
        else:
            # Strings, lists, tuples, and any other random datatype printed in ClickHouse.
            return self.context.add_value(node.value)

    def visit_field(self, node: ast.Field):
        if node.type is None and self.dialect != "hogql":
            field = ".".join([self._print_hogql_identifier_or_index(identifier) for identifier in node.chain])
            raise ImpossibleASTError(f"Field {field} has no type")

        if self.dialect == "hogql":
            if node.chain == ["*"]:
                return "*"
            # When printing HogQL, we print the properties out as a chain as they are.
            return ".".join([self._print_hogql_identifier_or_index(identifier) for identifier in node.chain])

        if node.type is not None:
            if isinstance(node.type, ast.LazyJoinType) or isinstance(node.type, ast.VirtualTableType):
                raise QueryError(f"Can't select a table when a column is expected: {'.'.join(node.chain)}")

            return self.visit(node.type)
        else:
            raise ImpossibleASTError(f"Unknown Type, can not print {type(node.type).__name__}")

    def __get_optimized_property_group_call(self, node: ast.Call) -> str | None:
        """
        Returns a printed expression corresponding to the provided call, if the function is being applied to a property
        group value and the function can be rewritten so that it can be eligible for use by the property group's map's
        key bloom filter index, or can be optimized to avoid reading the property group's map ``values`` subcolumn.
        """
        if self.context.modifiers.propertyGroupsMode != PropertyGroupsMode.OPTIMIZED:
            return None

        # XXX: A lot of this is duplicated (sometimes just copy/pasted) from the null equality comparison logic -- it
        # might make sense to make it so that ``isNull``/``isNotNull`` is rewritten to comparison expressions before
        # this step, similar to how ``equals``/``notEquals`` are interpreted as their comparison operation counterparts.

        match node:
            case ast.Call(name="isNull" | "isNotNull" as function_name, args=[field]):
                # TODO: can probably optimize chained operations, but will need more thought
                field_type = resolve_field_type(field)
                if isinstance(field_type, ast.PropertyType) and len(field_type.chain) == 1:
                    property_source = self.__get_materialized_property_source_for_property_type(field_type)
                    if not isinstance(property_source, PrintableMaterializedPropertyGroupItem):
                        return None

                    match function_name:
                        case "isNull":
                            return f"not({property_source.has_expr})"
                        case "isNotNull":
                            return property_source.has_expr
                        case _:
                            raise ValueError(f"unexpected node name: {function_name}")
            case ast.Call(name="JSONHas", args=[field, ast.Constant(value=property_name)]):
                # TODO: can probably optimize chained operations here as well
                field_type = resolve_field_type(field)
                if not isinstance(field_type, ast.FieldType):
                    return None

                # TRICKY: Materialized property columns do not currently support null values (see comment in
                # `visit_property_type`) so checking whether or not a property is set for a row cannot safely use that
                # field and falls back to the equivalent ``JSONHas(properties, ...)`` call instead. However, if this
                # property is part of *any* property group, we can use that column instead to evaluate this expression
                # more efficiently -- even if the materialized column would be a better choice in other situations.
                for property_source in self.__get_all_materialized_property_sources(field_type, str(property_name)):
                    if isinstance(property_source, PrintableMaterializedPropertyGroupItem):
                        return property_source.has_expr

        return None  # nothing to optimize

    def visit_call(self, node: ast.Call):
        # If the argument(s) are part of a property group, special optimizations may apply here to ensure that data
        # skipping indexes can be used when possible.
        if optimized_property_group_call := self.__get_optimized_property_group_call(node):
            return optimized_property_group_call

        # Handle format strings in function names before checking function type
        if func_meta := (
            find_hogql_aggregation(node.name)
            or find_hogql_function(node.name)
            or find_hogql_posthog_function(node.name)
        ):
            if "{" in func_meta.clickhouse_name:
                # Check if using positional arguments (e.g. {0}, {1})
                if any(f"{{{i}}}" in func_meta.clickhouse_name for i in range(10)):  # Check common positions 0-9
                    # if "splitByString" in func_meta.clickhouse_name:
                    #     import ipdb; ipdb.set_trace()
                    # For positional arguments, pass the args as a dictionary
                    arg_arr = [self.visit(arg) for arg in node.args]
                    try:
                        return func_meta.clickhouse_name.format(*arg_arr)
                    except (KeyError, IndexError) as e:
                        raise QueryError(f"Invalid argument reference in function '{node.name}': {str(e)}")
                else:
                    # Original sequential placeholder behavior
                    placeholder_count = func_meta.clickhouse_name.count("{}")
                    if len(node.args) != placeholder_count:
                        raise QueryError(
                            f"Function '{node.name}' requires exactly {placeholder_count} argument{'s' if placeholder_count != 1 else ''} when using a format string"
                        )
                    return func_meta.clickhouse_name.format(*[self.visit(arg) for arg in node.args])

        if node.name in HOGQL_COMPARISON_MAPPING:
            op = HOGQL_COMPARISON_MAPPING[node.name]
            if len(node.args) != 2:
                raise QueryError(f"Comparison '{node.name}' requires exactly two arguments")
            # We do "cleverer" logic with nullable types in visit_compare_operation
            return self.visit_compare_operation(
                ast.CompareOperation(
                    left=node.args[0],
                    right=node.args[1],
                    op=op,
                )
            )
        elif func_meta := find_hogql_aggregation(node.name):
            validate_function_args(
                node.args,
                func_meta.min_args,
                func_meta.max_args,
                node.name,
                function_term="aggregation",
            )
            if func_meta.min_params:
                if node.params is None:
                    raise QueryError(f"Aggregation '{node.name}' requires parameters in addition to arguments")
                validate_function_args(
                    node.params,
                    func_meta.min_params,
                    func_meta.max_params,
                    node.name,
                    function_term="aggregation",
                    argument_term="parameter",
                )

            # check that we're not running inside another aggregate
            for stack_node in reversed(self.stack):
                if isinstance(stack_node, ast.SelectQuery):
                    break
                if stack_node != node and isinstance(stack_node, ast.Call) and find_hogql_aggregation(stack_node.name):
                    raise QueryError(
                        f"Aggregation '{node.name}' cannot be nested inside another aggregation '{stack_node.name}'."
                    )

            args = [self.visit(arg) for arg in node.args]
            params = [self.visit(param) for param in node.params] if node.params is not None else None

            params_part = f"({', '.join(params)})" if params is not None else ""
            args_part = f"({f'DISTINCT ' if node.distinct else ''}{', '.join(args)})"

            return f"{node.name if self.dialect == 'hogql' else func_meta.clickhouse_name}{params_part}{args_part}"

        elif func_meta := find_hogql_function(node.name):
            validate_function_args(
                node.args,
                func_meta.min_args,
                func_meta.max_args,
                node.name,
            )

            if func_meta.min_params:
                if node.params is None:
                    raise QueryError(f"Function '{node.name}' requires parameters in addition to arguments")
                validate_function_args(
                    node.params,
                    func_meta.min_params,
                    func_meta.max_params,
                    node.name,
                    argument_term="parameter",
                )

            if self.dialect == "clickhouse":
                args_count = len(node.args) - func_meta.passthrough_suffix_args_count
                node_args, passthrough_suffix_args = node.args[:args_count], node.args[args_count:]

                if node.name in FIRST_ARG_DATETIME_FUNCTIONS:
                    args: list[str] = []
                    for idx, arg in enumerate(node_args):
                        if idx == 0:
                            if isinstance(arg, ast.Call) and arg.name in ADD_OR_NULL_DATETIME_FUNCTIONS:
                                args.append(f"assumeNotNull(toDateTime({self.visit(arg)}))")
                            else:
                                args.append(f"toDateTime({self.visit(arg)}, 'UTC')")
                        else:
                            args.append(self.visit(arg))
                elif node.name == "concat":
                    args = []
                    for arg in node_args:
                        if isinstance(arg, ast.Constant):
                            if arg.value is None:
                                args.append("''")
                            elif isinstance(arg.value, str):
                                args.append(self.visit(arg))
                            else:
                                args.append(f"toString({self.visit(arg)})")
                        elif isinstance(arg, ast.Call) and arg.name == "toString":
                            if len(arg.args) == 1 and isinstance(arg.args[0], ast.Constant):
                                if arg.args[0].value is None:
                                    args.append("''")
                                else:
                                    args.append(self.visit(arg))
                            else:
                                args.append(f"ifNull({self.visit(arg)}, '')")
                        else:
                            args.append(f"ifNull(toString({self.visit(arg)}), '')")
                else:
                    args = [self.visit(arg) for arg in node_args]

                # Some of these `isinstance` checks are here just to make our type system happy
                # We have some guarantees in place to ensure that the arguments are string/constants anyway
                # Here's to hoping Python's type system gets as smart as TS's one day
                if func_meta.suffix_args:
                    for suffix_arg in func_meta.suffix_args:
                        if len(passthrough_suffix_args) > 0:
                            if not all(isinstance(arg, ast.Constant) for arg in passthrough_suffix_args):
                                raise QueryError(
                                    f"Suffix argument '{suffix_arg.value}' expects ast.Constant arguments, but got {', '.join([type(arg).__name__ for arg in passthrough_suffix_args])}"
                                )

                            suffix_arg_args_values = [
                                arg.value for arg in passthrough_suffix_args if isinstance(arg, ast.Constant)
                            ]

                            if isinstance(suffix_arg.value, str):
                                suffix_arg.value = suffix_arg.value.format(*suffix_arg_args_values)
                            else:
                                raise QueryError(
                                    f"Suffix argument '{suffix_arg.value}' expects a string, but got {type(suffix_arg.value).__name__}"
                                )
                        args.append(self.visit(suffix_arg))

                relevant_clickhouse_name = func_meta.clickhouse_name
                if func_meta.overloads:
                    first_arg_constant_type = (
                        node.args[0].type.resolve_constant_type(self.context)
                        if len(node.args) > 0 and node.args[0].type is not None
                        else None
                    )

                    if first_arg_constant_type is not None:
                        for (
                            overload_types,
                            overload_clickhouse_name,
                        ) in func_meta.overloads:
                            if isinstance(first_arg_constant_type, overload_types):
                                relevant_clickhouse_name = overload_clickhouse_name
                                break  # Found an overload matching the first function org

                if func_meta.tz_aware:
                    has_tz_override = len(node.args) == func_meta.max_args

                    if not has_tz_override:
                        args.append(self.visit(ast.Constant(value=self._get_timezone())))

                    # If the datetime is in correct format, use optimal toDateTime, it's stricter but faster
                    # and it allows CH to use index efficiently.
                    if (
                        relevant_clickhouse_name == "parseDateTime64BestEffortOrNull"
                        and len(node.args) == 1
                        and isinstance(node.args[0], Constant)
                        and isinstance(node.args[0].type, StringType)
                    ):
                        relevant_clickhouse_name = "parseDateTime64BestEffort"
                        pattern_with_microseconds_str = r"^\d{4}-\d{2}-\d{2} \d{2}:\d{2}:\d{2}\.\d{1,6}$"
                        pattern_mysql_str = r"^\d{4}-\d{2}-\d{2} \d{2}:\d{2}:\d{2}$"
                        if re.match(pattern_with_microseconds_str, node.args[0].value):
                            relevant_clickhouse_name = "toDateTime64"
                        elif re.match(pattern_mysql_str, node.args[0].value) or re.match(
                            r"^\d{4}-\d{2}-\d{2}$", node.args[0].value
                        ):
                            relevant_clickhouse_name = "toDateTime"
                    if (
                        relevant_clickhouse_name == "now64"
                        and (len(node.args) == 0 or (has_tz_override and len(node.args) == 1))
                    ) or (
                        relevant_clickhouse_name
                        in ("parseDateTime64BestEffortOrNull", "parseDateTime64BestEffort", "toDateTime64")
                        and (len(node.args) == 1 or (has_tz_override and len(node.args) == 2))
                    ):
                        # These two CH functions require a precision argument before timezone
                        args = args[:-1] + ["6"] + args[-1:]

                if node.name == "toStartOfWeek" and len(node.args) == 1:
                    # If week mode hasn't been specified, use the project's default.
                    # For Monday-based weeks mode 3 is used (which is ISO 8601), for Sunday-based mode 0 (CH default)
                    args.insert(1, WeekStartDay(self._get_week_start_day()).clickhouse_mode)

                if node.name == "trimLeft" and len(args) == 2:
                    return f"trim(LEADING {args[1]} FROM {args[0]})"
                elif node.name == "trimRight" and len(args) == 2:
                    return f"trim(TRAILING {args[1]} FROM {args[0]})"
                elif node.name == "trim" and len(args) == 2:
                    return f"trim(BOTH {args[1]} FROM {args[0]})"

                params = [self.visit(param) for param in node.params] if node.params is not None else None
                params_part = f"({', '.join(params)})" if params is not None else ""
                args_part = f"({', '.join(args)})"
                return f"{relevant_clickhouse_name}{params_part}{args_part}"
            else:
                return f"{node.name}({', '.join([self.visit(arg) for arg in node.args])})"
        elif func_meta := find_hogql_posthog_function(node.name):
            validate_function_args(
                node.args,
                func_meta.min_args,
                func_meta.max_args,
                node.name,
            )

            args = [self.visit(arg) for arg in node.args]

            if self.dialect in ("hogql", "clickhouse"):
                if node.name == "hogql_lookupDomainType":
                    return f"coalesce(dictGetOrNull('channel_definition_dict', 'domain_type', (coalesce({args[0]}, ''), 'source')), dictGetOrNull('channel_definition_dict', 'domain_type', (cutToFirstSignificantSubdomain(coalesce({args[0]}, '')), 'source')))"
                elif node.name == "hogql_lookupPaidSourceType":
                    return f"coalesce(dictGetOrNull('channel_definition_dict', 'type_if_paid', (coalesce({args[0]}, ''), 'source')) , dictGetOrNull('channel_definition_dict', 'type_if_paid', (cutToFirstSignificantSubdomain(coalesce({args[0]}, '')), 'source')))"
                elif node.name == "hogql_lookupPaidMediumType":
                    return (
                        f"dictGetOrNull('channel_definition_dict', 'type_if_paid', (coalesce({args[0]}, ''), 'medium'))"
                    )
                elif node.name == "hogql_lookupOrganicSourceType":
                    return f"coalesce(dictGetOrNull('channel_definition_dict', 'type_if_organic', (coalesce({args[0]}, ''), 'source')), dictGetOrNull('channel_definition_dict', 'type_if_organic', (cutToFirstSignificantSubdomain(coalesce({args[0]}, '')), 'source')))"
                elif node.name == "hogql_lookupOrganicMediumType":
                    return f"dictGetOrNull('channel_definition_dict', 'type_if_organic', (coalesce({args[0]}, ''), 'medium'))"
<<<<<<< HEAD

                if "{}" in relevant_clickhouse_name:
                    if len(args) != 1:
                        raise QueryError(
                            f"Function '{node.name}' requires exactly one argument when using a format string"
                        )
                    return relevant_clickhouse_name.format(args[0])

                params = [self.visit(param) for param in node.params] if node.params is not None else None
                params_part = f"({', '.join(params)})" if params is not None else ""
                args_part = f"({', '.join(args)})"
                return f"{relevant_clickhouse_name}{params_part}{args_part}"
=======
                elif node.name == "convertCurrency":  # convertCurrency(from_currency, to_currency, amount, timestamp)
                    from_currency, to_currency, amount, *_rest = args
                    date = args[3] if len(args) > 3 and args[3] else "today()"
                    return f"if(dictGetOrDefault(`{CLICKHOUSE_DATABASE}`.`{EXCHANGE_RATE_DICTIONARY_NAME}`, 'rate', {from_currency}, {date}, toDecimal64(0, 10)) = 0, toDecimal64(0, 10), multiplyDecimal(divideDecimal(toDecimal64({amount}, 10), dictGetOrDefault(`{CLICKHOUSE_DATABASE}`.`{EXCHANGE_RATE_DICTIONARY_NAME}`, 'rate', {from_currency}, {date}, toDecimal64(0, 10))), dictGetOrDefault(`{CLICKHOUSE_DATABASE}`.`{EXCHANGE_RATE_DICTIONARY_NAME}`, 'rate', {to_currency}, {date}, toDecimal64(0, 10))))"
>>>>>>> 941ad342
            raise QueryError(f"Unexpected unresolved HogQL function '{node.name}(...)'")
        else:
            close_matches = get_close_matches(node.name, ALL_EXPOSED_FUNCTION_NAMES, 1)
            if len(close_matches) > 0:
                raise QueryError(
                    f"Unsupported function call '{node.name}(...)'. Perhaps you meant '{close_matches[0]}(...)'?"
                )
            raise QueryError(f"Unsupported function call '{node.name}(...)'")

    def visit_placeholder(self, node: ast.Placeholder):
        if node.field is None:
            raise QueryError("You can not use expressions inside placeholders")
        raise QueryError(f"Unresolved placeholder: {{{node.field}}}")

    def visit_alias(self, node: ast.Alias):
        # Skip hidden aliases completely.
        if node.hidden:
            return self.visit(node.expr)
        expr = node.expr
        while isinstance(expr, ast.Alias) and expr.hidden:
            expr = expr.expr
        inside = self.visit(expr)
        if isinstance(expr, ast.Alias):
            inside = f"({inside})"
        alias = self._print_identifier(node.alias)
        return f"{inside} AS {alias}"

    def visit_table_type(self, type: ast.TableType):
        if self.dialect == "clickhouse":
            return type.table.to_printed_clickhouse(self.context)
        else:
            return type.table.to_printed_hogql()

    def visit_table_alias_type(self, type: ast.TableAliasType):
        return self._print_identifier(type.alias)

    def visit_lambda_argument_type(self, type: ast.LambdaArgumentType):
        return self._print_identifier(type.name)

    def visit_field_type(self, type: ast.FieldType):
        try:
            last_select = self._last_select()
            type_with_name_in_scope = (
                lookup_field_by_name(last_select.type, type.name, self.context) if last_select else None
            )
        except ResolutionError:
            type_with_name_in_scope = None

        if (
            isinstance(type.table_type, ast.TableType)
            or isinstance(type.table_type, ast.TableAliasType)
            or isinstance(type.table_type, ast.VirtualTableType)
        ):
            resolved_field = type.resolve_database_field(self.context)
            if resolved_field is None:
                raise QueryError(f'Can\'t resolve field "{type.name}" on table.')
            if isinstance(resolved_field, Table):
                if isinstance(type.table_type, ast.VirtualTableType):
                    return self.visit(ast.AsteriskType(table_type=ast.TableType(table=resolved_field)))
                else:
                    return self.visit(
                        ast.AsteriskType(
                            table_type=ast.TableAliasType(
                                table_type=ast.TableType(table=resolved_field),
                                alias=type.table_type.alias,
                            )
                        )
                    )

            # :KLUDGE: Legacy person properties handling. Only used within non-HogQL queries, such as insights.
            if (
                self.context.within_non_hogql_query
                and isinstance(type.table_type, ast.VirtualTableType)
                and type.name == "properties"
                and type.table_type.field == "poe"
            ):
                if self.context.modifiers.personsOnEventsMode != PersonsOnEventsMode.DISABLED:
                    field_sql = "person_properties"
                else:
                    field_sql = "person_props"
            else:
                # this errors because resolved_field is of type ast.Alias and not a field - what's the best way to solve?
                field_sql = self._print_identifier(resolved_field.name)
                if self.context.within_non_hogql_query and type_with_name_in_scope == type:
                    # Do not prepend table name in non-hogql context. We don't know what it actually is.
                    return field_sql
                field_sql = f"{self.visit(type.table_type)}.{field_sql}"

        elif (
            isinstance(type.table_type, ast.SelectQueryType)
            or isinstance(type.table_type, ast.SelectQueryAliasType)
            or isinstance(type.table_type, ast.SelectViewType)
            or isinstance(type.table_type, ast.SelectSetQueryType)
        ):
            field_sql = self._print_identifier(type.name)
            if isinstance(type.table_type, ast.SelectQueryAliasType) or isinstance(type.table_type, ast.SelectViewType):
                field_sql = f"{self.visit(type.table_type)}.{field_sql}"

            # :KLUDGE: Legacy person properties handling. Only used within non-HogQL queries, such as insights.
            if self.context.within_non_hogql_query and field_sql == "events__pdi__person.properties":
                if self.context.modifiers.personsOnEventsMode != PersonsOnEventsMode.DISABLED:
                    field_sql = "person_properties"
                else:
                    field_sql = "person_props"

        else:
            error = f"Can't access field '{type.name}' on a table with type '{type.table_type.__class__.__name__}'."
            if isinstance(type.table_type, ast.LazyJoinType):
                error += f" Lazy joins should have all been replaced in the resolver."
            raise ImpossibleASTError(error)

        return field_sql

    def __get_materialized_property_source_for_property_type(
        self, type: ast.PropertyType
    ) -> PrintableMaterializedColumn | PrintableMaterializedPropertyGroupItem | None:
        """
        Find the most efficient materialized property source for the provided property type.
        """
        for source in self.__get_all_materialized_property_sources(type.field_type, str(type.chain[0])):
            return source
        return None

    def __get_all_materialized_property_sources(
        self, field_type: ast.FieldType, property_name: str
    ) -> Iterable[PrintableMaterializedColumn | PrintableMaterializedPropertyGroupItem]:
        """
        Find all materialized property sources for the provided field type and property name, ordered from what is
        likely to be the most efficient access path to the least efficient.
        """
        # TODO: It likely makes sense to make this independent of whether or not property groups are used.
        if self.context.modifiers.materializationMode == "disabled":
            return

        field = field_type.resolve_database_field(self.context)

        # check for a materialised column
        table = field_type.table_type
        while isinstance(table, ast.TableAliasType) or isinstance(table, ast.VirtualTableType):
            table = table.table_type

        if isinstance(table, ast.TableType):
            if self.dialect == "clickhouse":
                table_name = table.table.to_printed_clickhouse(self.context)
            else:
                table_name = table.table.to_printed_hogql()
            if field is None:
                raise QueryError(f"Can't resolve field {field_type.name} on table {table_name}")
            field_name = cast(Union[Literal["properties"], Literal["person_properties"]], field.name)

            materialized_column = self._get_materialized_column(table_name, property_name, field_name)
            if materialized_column is not None:
                yield PrintableMaterializedColumn(
                    self.visit(field_type.table_type),
                    self._print_identifier(materialized_column.name),
                    is_nullable=materialized_column.is_nullable,
                )

            if self.context.modifiers.propertyGroupsMode in (
                PropertyGroupsMode.ENABLED,
                PropertyGroupsMode.OPTIMIZED,
            ):
                # For now, we're assuming that properties are in either no groups or one group, so just using the
                # first group returned is fine. If we start putting properties in multiple groups, this should be
                # revisited to find the optimal set (i.e. smallest set) of groups to read from.
                for property_group_column in property_groups.get_property_group_columns(
                    table_name, field_name, property_name
                ):
                    yield PrintableMaterializedPropertyGroupItem(
                        self.visit(field_type.table_type),
                        self._print_identifier(property_group_column),
                        self.context.add_value(property_name),
                    )
        elif self.context.within_non_hogql_query and (
            isinstance(table, ast.SelectQueryAliasType) and table.alias == "events__pdi__person"
        ):
            # :KLUDGE: Legacy person properties handling. Only used within non-HogQL queries, such as insights.
            if self.context.modifiers.personsOnEventsMode != PersonsOnEventsMode.DISABLED:
                materialized_column = self._get_materialized_column("events", property_name, "person_properties")
            else:
                materialized_column = self._get_materialized_column("person", property_name, "properties")
            if materialized_column is not None:
                yield PrintableMaterializedColumn(
                    None,
                    self._print_identifier(materialized_column.name),
                    is_nullable=materialized_column.is_nullable,
                )

    def visit_property_type(self, type: ast.PropertyType):
        if type.joined_subquery is not None and type.joined_subquery_field_name is not None:
            return f"{self._print_identifier(type.joined_subquery.alias)}.{self._print_identifier(type.joined_subquery_field_name)}"

        materialized_property_source = self.__get_materialized_property_source_for_property_type(type)
        if materialized_property_source is not None:
            if (
                isinstance(materialized_property_source, PrintableMaterializedColumn)
                and not materialized_property_source.is_nullable
            ):
                # TODO: rematerialize all columns to properly support empty strings and "null" string values.
                if self.context.modifiers.materializationMode == MaterializationMode.LEGACY_NULL_AS_STRING:
                    materialized_property_sql = f"nullIf({materialized_property_source}, '')"
                else:  # MaterializationMode AUTO or LEGACY_NULL_AS_NULL
                    materialized_property_sql = f"nullIf(nullIf({materialized_property_source}, ''), 'null')"
            else:
                materialized_property_sql = str(materialized_property_source)

            if len(type.chain) == 1:
                return materialized_property_sql
            else:
                return self._unsafe_json_extract_trim_quotes(
                    materialized_property_sql, [self.context.add_value(name) for name in type.chain[1:]]
                )

        return self._unsafe_json_extract_trim_quotes(
            self.visit(type.field_type), [self.context.add_value(name) for name in type.chain]
        )

    def visit_sample_expr(self, node: ast.SampleExpr):
        sample_value = self.visit_ratio_expr(node.sample_value)
        offset_clause = ""
        if node.offset_value:
            offset_value = self.visit_ratio_expr(node.offset_value)
            offset_clause = f" OFFSET {offset_value}"

        return f"SAMPLE {sample_value}{offset_clause}"

    def visit_ratio_expr(self, node: ast.RatioExpr):
        return self.visit(node.left) if node.right is None else f"{self.visit(node.left)}/{self.visit(node.right)}"

    def visit_select_query_alias_type(self, type: ast.SelectQueryAliasType):
        return self._print_identifier(type.alias)

    def visit_select_view_type(self, type: ast.SelectViewType):
        return self._print_identifier(type.alias)

    def visit_field_alias_type(self, type: ast.FieldAliasType):
        return self._print_identifier(type.alias)

    def visit_virtual_table_type(self, type: ast.VirtualTableType):
        return self.visit(type.table_type)

    def visit_asterisk_type(self, type: ast.AsteriskType):
        return "*"

    def visit_lazy_join_type(self, type: ast.LazyJoinType):
        raise ImpossibleASTError("Unexpected ast.LazyJoinType. Make sure LazyJoinResolver has run on the AST.")

    def visit_lazy_table_type(self, type: ast.LazyJoinType):
        raise ImpossibleASTError("Unexpected ast.LazyTableType. Make sure LazyJoinResolver has run on the AST.")

    def visit_field_traverser_type(self, type: ast.FieldTraverserType):
        raise ImpossibleASTError("Unexpected ast.FieldTraverserType. This should have been resolved.")

    def visit_unresolved_field_type(self, type: ast.UnresolvedFieldType):
        if self.dialect == "clickhouse":
            raise QueryError(f"Unable to resolve field: {type.name}")
        return self._print_identifier(type.name)

    def visit_unknown(self, node: AST):
        raise ImpossibleASTError(f"Unknown AST node {type(node).__name__}")

    def visit_window_expr(self, node: ast.WindowExpr):
        strings: list[str] = []
        if node.partition_by is not None:
            if len(node.partition_by) == 0:
                raise ImpossibleASTError("PARTITION BY must have at least one argument")
            strings.append("PARTITION BY")
            columns = []
            for expr in node.partition_by:
                columns.append(self.visit(expr))
            strings.append(", ".join(columns))

        if node.order_by is not None:
            if len(node.order_by) == 0:
                raise ImpossibleASTError("ORDER BY must have at least one argument")
            strings.append("ORDER BY")
            columns = []
            for expr in node.order_by:
                columns.append(self.visit(expr))
            strings.append(", ".join(columns))

        if node.frame_method is not None:
            if node.frame_method == "ROWS":
                strings.append("ROWS")
            elif node.frame_method == "RANGE":
                strings.append("RANGE")
            else:
                raise ImpossibleASTError(f"Invalid frame method {node.frame_method}")
            if node.frame_start and node.frame_end is None:
                strings.append(self.visit(node.frame_start))
            elif node.frame_start is not None and node.frame_end is not None:
                strings.append("BETWEEN")
                strings.append(self.visit(node.frame_start))
                strings.append("AND")
                strings.append(self.visit(node.frame_end))
            else:
                raise ImpossibleASTError("Frame start and end must be specified together")
        return " ".join(strings)

    def visit_window_function(self, node: ast.WindowFunction):
        identifier = self._print_identifier(node.name)
        exprs = [self.visit(expr) for expr in node.exprs or []]

        # For compatibility with postgresql syntax, convert lag/lead to lagInFrame/leadInFrame and add default window frame if needed
        if identifier in ("lag", "lead"):
            identifier = f"{identifier}InFrame"
            # Wrap the first expression (value) and third expression (default) in toNullable()
            # The second expression (offset) must remain a non-nullable integer
            if len(exprs) > 0:
                exprs[0] = f"toNullable({exprs[0]})"  # value
            # If there's no window frame specified, add the default one
            if not node.over_expr and not node.over_identifier:
                node.over_expr = self._create_default_window_frame(node)
            # If there's an over_identifier, we need to extract the new window expr just for this function
            elif node.over_identifier:
                # Find the last select query to look up the window definition
                last_select = self._last_select()
                if last_select and last_select.window_exprs and node.over_identifier in last_select.window_exprs:
                    base_window = last_select.window_exprs[node.over_identifier]
                    # Create a new window expr based on the referenced one
                    node.over_expr = ast.WindowExpr(
                        partition_by=base_window.partition_by,
                        order_by=base_window.order_by,
                        frame_method="ROWS" if not base_window.frame_method else base_window.frame_method,
                        frame_start=base_window.frame_start
                        or ast.WindowFrameExpr(frame_type="PRECEDING", frame_value=None),
                        frame_end=base_window.frame_end
                        or ast.WindowFrameExpr(frame_type="FOLLOWING", frame_value=None),
                    )
                    node.over_identifier = None
            # If there's an ORDER BY but no frame, add the default frame
            elif node.over_expr and node.over_expr.order_by and not node.over_expr.frame_method:
                node.over_expr = self._create_default_window_frame(node)

        # Handle any additional function arguments
        args = f"({', '.join(self.visit(arg) for arg in node.args)})" if node.args else ""

        if node.over_expr or node.over_identifier:
            over = f"({self.visit(node.over_expr)})" if node.over_expr else self._print_identifier(node.over_identifier)
        else:
            over = "()"

        # Handle the case where we have both regular expressions and function arguments
        if node.args:
            return f"{identifier}({', '.join(exprs)}){args} OVER {over}"
        else:
            return f"{identifier}({', '.join(exprs)}) OVER {over}"

    def visit_window_frame_expr(self, node: ast.WindowFrameExpr):
        if node.frame_type == "PRECEDING":
            return f"{int(str(node.frame_value)) if node.frame_value is not None else 'UNBOUNDED'} PRECEDING"
        elif node.frame_type == "FOLLOWING":
            return f"{int(str(node.frame_value)) if node.frame_value is not None else 'UNBOUNDED'} FOLLOWING"
        elif node.frame_type == "CURRENT ROW":
            return "CURRENT ROW"
        else:
            raise ImpossibleASTError(f"Invalid frame type {node.frame_type}")

    def visit_hogqlx_tag(self, node: ast.HogQLXTag):
        if self.dialect != "hogql":
            raise QueryError("Printing HogQLX tags is only supported in HogQL queries")

        attributes = []
        children = []
        for attribute in node.attributes:
            if isinstance(attribute, ast.HogQLXAttribute) and attribute.name == "children":
                if isinstance(attribute.value, list):
                    children.extend(attribute.value)
                else:
                    children.append(attribute.value)
            else:
                attributes.append(attribute)

        tag = f"<{self._print_identifier(node.kind)}"
        if attributes:
            tag += " " + (" ".join(self.visit(a) for a in attributes))
        if children:
            children_contents = [
                self.visit(child) if isinstance(child, ast.HogQLXTag) else "{" + self.visit(child) + "}"
                for child in children
            ]
            tag += ">" + ("".join(children_contents)) + "</" + self._print_identifier(node.kind) + ">"
        else:
            tag += " />"

        return tag

    def visit_hogqlx_attribute(self, node: ast.HogQLXAttribute):
        if self.dialect != "hogql":
            raise QueryError("Printing HogQLX tags is only supported in HogQL queries")
        if isinstance(node.value, ast.HogQLXTag):
            value = self.visit(node.value)
        elif isinstance(node.value, list):
            value = "{[" + (", ".join(self.visit(x) for x in node.value)) + "]}"
        else:
            value = "{" + self.visit(node.value) + "}"
        return f"{self._print_identifier(node.name)}={value}"

    def _last_select(self) -> Optional[ast.SelectQuery]:
        """Find the last SELECT query in the stack."""
        for node in reversed(self.stack):
            if isinstance(node, ast.SelectQuery):
                return node
        return None

    def _print_identifier(self, name: str) -> str:
        if self.dialect == "clickhouse":
            return escape_clickhouse_identifier(name)
        return escape_hogql_identifier(name)

    def _print_hogql_identifier_or_index(self, name: str | int) -> str:
        # Regular identifiers can't start with a number. Print digit strings as-is for unescaped tuple access.
        if isinstance(name, int) and str(name).isdigit():
            return str(name)
        return escape_hogql_identifier(name)

    def _print_escaped_string(
        self, name: float | int | str | list | tuple | datetime | date | UUID | UUIDT | None
    ) -> str:
        if self.dialect == "clickhouse":
            return escape_clickhouse_string(name, timezone=self._get_timezone())
        return escape_hogql_string(name, timezone=self._get_timezone())

    def _unsafe_json_extract_trim_quotes(self, unsafe_field: str, unsafe_args: list[str]) -> str:
        return f"replaceRegexpAll(nullIf(nullIf(JSONExtractRaw({', '.join([unsafe_field, *unsafe_args])}), ''), 'null'), '^\"|\"$', '')"

    def _get_materialized_column(
        self, table_name: str, property_name: PropertyName, field_name: TableColumn
    ) -> MaterializedColumn | None:
        return get_materialized_column_for_property(
            cast(TablesWithMaterializedColumns, table_name), field_name, property_name
        )

    def _get_timezone(self) -> str:
        return self.context.database.get_timezone() if self.context.database else "UTC"

    def _get_week_start_day(self) -> WeekStartDay:
        return self.context.database.get_week_start_day() if self.context.database else WeekStartDay.SUNDAY

    def _is_nullable(self, node: ast.Expr) -> bool:
        if isinstance(node, ast.Constant):
            return node.value is None
        elif isinstance(node.type, ast.PropertyType):
            return True
        elif isinstance(node.type, ast.ConstantType):
            return node.type.nullable
        elif isinstance(node.type, ast.CallType):
            return node.type.return_type.nullable
        elif isinstance(node.type, ast.FieldType):
            return node.type.is_nullable(self.context)
        elif isinstance(node, ast.Alias):
            return self._is_nullable(node.expr)
        elif isinstance(node.type, ast.FieldAliasType):
            if (field_type := resolve_field_type(node)) and isinstance(field_type, ast.FieldType):
                return field_type.is_nullable(self.context)

        # we don't know if it's nullable, so we assume it can be
        return True

    def _print_settings(self, settings):
        pairs = []
        for key, value in settings:
            if value is None:
                continue
            if not isinstance(value, int | float | str):
                raise QueryError(f"Setting {key} must be a string, int, or float")
            if not re.match(r"^[a-zA-Z0-9_]+$", key):
                raise QueryError(f"Setting {key} is not supported")
            if isinstance(value, bool):
                pairs.append(f"{key}={1 if value else 0}")
            elif isinstance(value, int) or isinstance(value, float):
                pairs.append(f"{key}={value}")
            else:
                pairs.append(f"{key}={self._print_escaped_string(value)}")
        if len(pairs) > 0:
            return f"SETTINGS {', '.join(pairs)}"
        return None

    def _create_default_window_frame(self, node: ast.WindowFunction):
        # For lag/lead functions, we need to order by the first argument by default
        order_by: Optional[list[ast.OrderExpr]] = None
        if node.exprs is not None and len(node.exprs) > 0:
            order_by = [ast.OrderExpr(expr=clone_expr(node.exprs[0]), order="ASC")]

        return ast.WindowExpr(
            order_by=order_by,
            frame_method="ROWS",
            frame_start=ast.WindowFrameExpr(frame_type="PRECEDING", frame_value=None),
            frame_end=ast.WindowFrameExpr(frame_type="FOLLOWING", frame_value=None),
        )<|MERGE_RESOLUTION|>--- conflicted
+++ resolved
@@ -1274,7 +1274,10 @@
                     return f"coalesce(dictGetOrNull('channel_definition_dict', 'type_if_organic', (coalesce({args[0]}, ''), 'source')), dictGetOrNull('channel_definition_dict', 'type_if_organic', (cutToFirstSignificantSubdomain(coalesce({args[0]}, '')), 'source')))"
                 elif node.name == "hogql_lookupOrganicMediumType":
                     return f"dictGetOrNull('channel_definition_dict', 'type_if_organic', (coalesce({args[0]}, ''), 'medium'))"
-<<<<<<< HEAD
+                elif node.name == "convertCurrency":  # convertCurrency(from_currency, to_currency, amount, timestamp)
+                    from_currency, to_currency, amount, *_rest = args
+                    date = args[3] if len(args) > 3 and args[3] else "today()"
+                    return f"if(dictGetOrDefault(`{CLICKHOUSE_DATABASE}`.`{EXCHANGE_RATE_DICTIONARY_NAME}`, 'rate', {from_currency}, {date}, toDecimal64(0, 10)) = 0, toDecimal64(0, 10), multiplyDecimal(divideDecimal(toDecimal64({amount}, 10), dictGetOrDefault(`{CLICKHOUSE_DATABASE}`.`{EXCHANGE_RATE_DICTIONARY_NAME}`, 'rate', {from_currency}, {date}, toDecimal64(0, 10))), dictGetOrDefault(`{CLICKHOUSE_DATABASE}`.`{EXCHANGE_RATE_DICTIONARY_NAME}`, 'rate', {to_currency}, {date}, toDecimal64(0, 10))))"
 
                 if "{}" in relevant_clickhouse_name:
                     if len(args) != 1:
@@ -1287,12 +1290,6 @@
                 params_part = f"({', '.join(params)})" if params is not None else ""
                 args_part = f"({', '.join(args)})"
                 return f"{relevant_clickhouse_name}{params_part}{args_part}"
-=======
-                elif node.name == "convertCurrency":  # convertCurrency(from_currency, to_currency, amount, timestamp)
-                    from_currency, to_currency, amount, *_rest = args
-                    date = args[3] if len(args) > 3 and args[3] else "today()"
-                    return f"if(dictGetOrDefault(`{CLICKHOUSE_DATABASE}`.`{EXCHANGE_RATE_DICTIONARY_NAME}`, 'rate', {from_currency}, {date}, toDecimal64(0, 10)) = 0, toDecimal64(0, 10), multiplyDecimal(divideDecimal(toDecimal64({amount}, 10), dictGetOrDefault(`{CLICKHOUSE_DATABASE}`.`{EXCHANGE_RATE_DICTIONARY_NAME}`, 'rate', {from_currency}, {date}, toDecimal64(0, 10))), dictGetOrDefault(`{CLICKHOUSE_DATABASE}`.`{EXCHANGE_RATE_DICTIONARY_NAME}`, 'rate', {to_currency}, {date}, toDecimal64(0, 10))))"
->>>>>>> 941ad342
             raise QueryError(f"Unexpected unresolved HogQL function '{node.name}(...)'")
         else:
             close_matches = get_close_matches(node.name, ALL_EXPOSED_FUNCTION_NAMES, 1)
