from posthog.clickhouse.base_sql import COPY_ROWS_BETWEEN_TEAMS_BASE_SQL
from posthog.clickhouse.kafka_engine import KAFKA_COLUMNS, STORAGE_POLICY, kafka_engine
from posthog.clickhouse.table_engines import CollapsingMergeTree, ReplacingMergeTree
from posthog.kafka_client.topics import KAFKA_PERSON, KAFKA_PERSON_DISTINCT_ID, KAFKA_PERSON_UNIQUE_ID
from posthog.settings import CLICKHOUSE_CLUSTER, CLICKHOUSE_DATABASE

TRUNCATE_PERSON_TABLE_SQL = f"TRUNCATE TABLE IF EXISTS person ON CLUSTER '{CLICKHOUSE_CLUSTER}'"

DROP_PERSON_TABLE_SQL = f"DROP TABLE IF EXISTS person ON CLUSTER '{CLICKHOUSE_CLUSTER}'"

TRUNCATE_PERSON_DISTINCT_ID_TABLE_SQL = f"TRUNCATE TABLE IF EXISTS person_distinct_id ON CLUSTER '{CLICKHOUSE_CLUSTER}'"
TRUNCATE_PERSON_DISTINCT_ID2_TABLE_SQL = (
    f"TRUNCATE TABLE IF EXISTS person_distinct_id2 ON CLUSTER '{CLICKHOUSE_CLUSTER}'"
)

PERSONS_TABLE = "person"

PERSONS_TABLE_BASE_SQL = """
CREATE TABLE IF NOT EXISTS {table_name} ON CLUSTER '{cluster}'
(
    id UUID,
    created_at DateTime64,
    team_id Int64,
    properties VARCHAR,
    is_identified Int8,
    is_deleted Int8 DEFAULT 0,
    version UInt64
    {extra_fields}
) ENGINE = {engine}
"""

PERSONS_TABLE_ENGINE = lambda: ReplacingMergeTree(PERSONS_TABLE, ver="version")
PERSONS_TABLE_SQL = lambda: (
    PERSONS_TABLE_BASE_SQL
    + """Order By (team_id, id)
{storage_policy}
"""
).format(
    table_name=PERSONS_TABLE,
    cluster=CLICKHOUSE_CLUSTER,
    engine=PERSONS_TABLE_ENGINE(),
    extra_fields=KAFKA_COLUMNS,
    storage_policy=STORAGE_POLICY(),
)

KAFKA_PERSONS_TABLE_SQL = lambda: PERSONS_TABLE_BASE_SQL.format(
    table_name="kafka_" + PERSONS_TABLE, cluster=CLICKHOUSE_CLUSTER, engine=kafka_engine(KAFKA_PERSON), extra_fields="",
)

# You must include the database here because of a bug in clickhouse
# related to https://github.com/ClickHouse/ClickHouse/issues/10471
PERSONS_TABLE_MV_SQL = """
CREATE MATERIALIZED VIEW {table_name}_mv ON CLUSTER '{cluster}'
TO {database}.{table_name}
AS SELECT
id,
created_at,
team_id,
properties,
is_identified,
is_deleted,
version,
_timestamp,
_offset
FROM {database}.kafka_{table_name}
""".format(
    table_name=PERSONS_TABLE, cluster=CLICKHOUSE_CLUSTER, database=CLICKHOUSE_DATABASE,
)

GET_LATEST_PERSON_SQL = """
SELECT * FROM person JOIN (
    SELECT id, max(version) as version, max(is_deleted) as is_deleted
    FROM person
    WHERE team_id = %(team_id)s
    GROUP BY id
) as person_max ON person.id = person_max.id AND person.version = person_max.version
WHERE team_id = %(team_id)s
  AND person_max.is_deleted = 0
  {query}
"""

GET_LATEST_PERSON_ID_SQL = """
(select id from (
    {latest_person_sql}
))
""".format(
    latest_person_sql=GET_LATEST_PERSON_SQL
)

#
# person_distinct_id table - use this still in queries, but this will eventually get removed.
#


PERSONS_DISTINCT_ID_TABLE = "person_distinct_id"

PERSONS_DISTINCT_ID_TABLE_BASE_SQL = """
CREATE TABLE IF NOT EXISTS {table_name} ON CLUSTER '{cluster}'
(
    distinct_id VARCHAR,
    person_id UUID,
    team_id Int64,
    _sign Int8 DEFAULT 1,
    is_deleted Int8 ALIAS if(_sign==-1, 1, 0)
    {extra_fields}
) ENGINE = {engine}
"""

PERSONS_DISTINCT_ID_TABLE_SQL = lambda: (
    PERSONS_DISTINCT_ID_TABLE_BASE_SQL
    + """Order By (team_id, distinct_id, person_id)
{storage_policy}
"""
).format(
    table_name=PERSONS_DISTINCT_ID_TABLE,
    cluster=CLICKHOUSE_CLUSTER,
    engine=CollapsingMergeTree(PERSONS_DISTINCT_ID_TABLE, ver="_sign"),
    extra_fields=KAFKA_COLUMNS,
    storage_policy=STORAGE_POLICY(),
)

# :KLUDGE: We default is_deleted to 0 for backwards compatibility for when we drop `is_deleted` from message schema.
#    Can't make DEFAULT if(_sign==-1, 1, 0) because Cyclic aliases error.
KAFKA_PERSONS_DISTINCT_ID_TABLE_SQL = lambda: """
CREATE TABLE {table_name} ON CLUSTER '{cluster}'
(
    distinct_id VARCHAR,
    person_id UUID,
    team_id Int64,
    _sign Nullable(Int8),
    is_deleted Nullable(Int8)
) ENGINE = {engine}
""".format(
    table_name="kafka_" + PERSONS_DISTINCT_ID_TABLE,
    cluster=CLICKHOUSE_CLUSTER,
    engine=kafka_engine(KAFKA_PERSON_UNIQUE_ID),
)

# You must include the database here because of a bug in clickhouse
# related to https://github.com/ClickHouse/ClickHouse/issues/10471
PERSONS_DISTINCT_ID_TABLE_MV_SQL = """
CREATE MATERIALIZED VIEW {table_name}_mv ON CLUSTER '{cluster}'
TO {database}.{table_name}
AS SELECT
distinct_id,
person_id,
team_id,
coalesce(_sign, if(is_deleted==0, 1, -1)) AS _sign,
_timestamp,
_offset
FROM {database}.kafka_{table_name}
""".format(
    table_name=PERSONS_DISTINCT_ID_TABLE, cluster=CLICKHOUSE_CLUSTER, database=CLICKHOUSE_DATABASE,
)

#
# person_distinct_ids2 - new table!
#

PERSON_DISTINCT_ID2_TABLE = "person_distinct_id2"

PERSON_DISTINCT_ID2_TABLE_BASE_SQL = """
CREATE TABLE IF NOT EXISTS {table_name} ON CLUSTER '{cluster}'
(
    team_id Int64,
    distinct_id VARCHAR,
    person_id UUID,
    is_deleted Int8,
    version Int64 DEFAULT 1
    {extra_fields}
) ENGINE = {engine}
"""

PERSON_DISTINCT_ID2_TABLE_ENGINE = lambda: ReplacingMergeTree(PERSON_DISTINCT_ID2_TABLE, ver="version")
PERSON_DISTINCT_ID2_TABLE_SQL = lambda: (
    PERSON_DISTINCT_ID2_TABLE_BASE_SQL
    + """
    ORDER BY (team_id, distinct_id)
    SETTINGS index_granularity = 512
    """
).format(
    table_name=PERSON_DISTINCT_ID2_TABLE,
    cluster=CLICKHOUSE_CLUSTER,
    engine=PERSON_DISTINCT_ID2_TABLE_ENGINE(),
    extra_fields=KAFKA_COLUMNS + "\n, _partition UInt64",
)

KAFKA_PERSON_DISTINCT_ID2_TABLE_SQL = lambda: PERSON_DISTINCT_ID2_TABLE_BASE_SQL.format(
    table_name="kafka_" + PERSON_DISTINCT_ID2_TABLE,
    cluster=CLICKHOUSE_CLUSTER,
    engine=kafka_engine(KAFKA_PERSON_DISTINCT_ID),
    extra_fields="",
)

# You must include the database here because of a bug in clickhouse
# related to https://github.com/ClickHouse/ClickHouse/issues/10471
PERSON_DISTINCT_ID2_MV_SQL = """
CREATE MATERIALIZED VIEW {table_name}_mv ON CLUSTER '{cluster}'
TO {database}.{table_name}
AS SELECT
team_id,
distinct_id,
person_id,
is_deleted,
version,
_timestamp,
_offset,
_partition
FROM {database}.kafka_{table_name}
""".format(
    table_name=PERSON_DISTINCT_ID2_TABLE, cluster=CLICKHOUSE_CLUSTER, database=CLICKHOUSE_DATABASE,
)

#
# Static Cohort
#

PERSON_STATIC_COHORT_TABLE = "person_static_cohort"
PERSON_STATIC_COHORT_BASE_SQL = """
CREATE TABLE IF NOT EXISTS {table_name} ON CLUSTER '{cluster}'
(
    id UUID,
    person_id UUID,
    cohort_id Int64,
    team_id Int64
    {extra_fields}
) ENGINE = {engine}
"""

PERSON_STATIC_COHORT_TABLE_ENGINE = lambda: ReplacingMergeTree(PERSON_STATIC_COHORT_TABLE, ver="_timestamp")
PERSON_STATIC_COHORT_TABLE_SQL = lambda: (
    PERSON_STATIC_COHORT_BASE_SQL
    + """Order By (team_id, cohort_id, person_id, id)
{storage_policy}
"""
).format(
    table_name=PERSON_STATIC_COHORT_TABLE,
    cluster=CLICKHOUSE_CLUSTER,
    engine=PERSON_STATIC_COHORT_TABLE_ENGINE(),
    storage_policy=STORAGE_POLICY(),
    extra_fields=KAFKA_COLUMNS,
)

TRUNCATE_PERSON_STATIC_COHORT_TABLE_SQL = (
    f"TRUNCATE TABLE IF EXISTS {PERSON_STATIC_COHORT_TABLE} ON CLUSTER '{CLICKHOUSE_CLUSTER}'"
)

INSERT_PERSON_STATIC_COHORT = (
    f"INSERT INTO {PERSON_STATIC_COHORT_TABLE} (id, person_id, cohort_id, team_id, _timestamp) VALUES"
)

#
# Copying demo data
#

COPY_PERSONS_BETWEEN_TEAMS = COPY_ROWS_BETWEEN_TEAMS_BASE_SQL.format(
    table_name=PERSONS_TABLE,
    columns_except_team_id="""id, created_at, properties, is_identified, _timestamp, _offset, is_deleted""",
)

COPY_PERSON_DISTINCT_ID2S_BETWEEN_TEAMS = COPY_ROWS_BETWEEN_TEAMS_BASE_SQL.format(
    table_name=PERSON_DISTINCT_ID2_TABLE,
    columns_except_team_id="""distinct_id, person_id, is_deleted, version, _timestamp, _offset, _partition""",
)

SELECT_PERSONS_OF_TEAM = """SELECT * FROM {table_name} WHERE team_id = %(source_team_id)s""".format(
    table_name=PERSONS_TABLE,
)

SELECT_PERSON_DISTINCT_ID2S_OF_TEAM = """SELECT * FROM {table_name} WHERE team_id = %(source_team_id)s""".format(
    table_name=PERSON_DISTINCT_ID2_TABLE,
)

#
# Other queries
#

GET_TEAM_PERSON_DISTINCT_IDS = """
SELECT distinct_id, argMax(person_id, _timestamp) as person_id
FROM (
    SELECT distinct_id, person_id, max(_timestamp) as _timestamp
    FROM person_distinct_id
    WHERE team_id = %(team_id)s
    GROUP BY person_id, distinct_id, team_id
    HAVING max(is_deleted) = 0
)
GROUP BY distinct_id
"""

# Query to query distinct ids using the new table, will be used if 0003_fill_person_distinct_id2 migration is complete
GET_TEAM_PERSON_DISTINCT_IDS_NEW_TABLE = """
SELECT distinct_id, argMax(person_id, version) as person_id
FROM person_distinct_id2
WHERE team_id = %(team_id)s
GROUP BY distinct_id
HAVING argMax(is_deleted, version) = 0
"""

GET_PERSON_IDS_BY_FILTER = """
SELECT DISTINCT p.id
FROM ({latest_person_sql}) AS p
INNER JOIN ({GET_TEAM_PERSON_DISTINCT_IDS}) AS pdi ON p.id = pdi.person_id
WHERE team_id = %(team_id)s
  {distinct_query}
{limit}
{offset}
""".format(
    latest_person_sql=GET_LATEST_PERSON_SQL,
    distinct_query="{distinct_query}",
    limit="{limit}",
    offset="{offset}",
    GET_TEAM_PERSON_DISTINCT_IDS="{GET_TEAM_PERSON_DISTINCT_IDS}",
)

INSERT_PERSON_SQL = """
INSERT INTO person (id, created_at, team_id, properties, is_identified, _timestamp, _offset, is_deleted, version) SELECT %(id)s, %(created_at)s, %(team_id)s, %(properties)s, %(is_identified)s, %(_timestamp)s, 0, 0, %(version)s
"""

INSERT_PERSON_BULK_SQL = """
INSERT INTO person (id, created_at, team_id, properties, is_identified, _timestamp, _offset, is_deleted, version) VALUES
"""

INSERT_PERSON_DISTINCT_ID = """
INSERT INTO person_distinct_id SELECT %(distinct_id)s, %(person_id)s, %(team_id)s, %(_sign)s, now(), 0 VALUES
"""

INSERT_PERSON_DISTINCT_ID2 = """
INSERT INTO person_distinct_id2 (distinct_id, person_id, team_id, is_deleted, version, _timestamp, _offset, _partition) SELECT %(distinct_id)s, %(person_id)s, %(team_id)s, 0, %(version)s, now(), 0, 0 VALUES
"""

BULK_INSERT_PERSON_DISTINCT_ID2 = """
INSERT INTO person_distinct_id2 (distinct_id, person_id, team_id, is_deleted, version, _timestamp, _offset, _partition) VALUES
"""

DELETE_PERSON_BY_ID = """
INSERT INTO person (id, created_at, team_id, properties, is_identified, _timestamp, version, _offset, is_deleted) SELECT %(id)s, %(created_at)s, %(team_id)s, %(properties)s, %(is_identified)s, %(_timestamp)s, %(version)s, 0, 1
"""


INSERT_COHORT_ALL_PEOPLE_THROUGH_PERSON_ID = """
INSERT INTO {cohort_table} SELECT generateUUIDv4(), actor_id, %(cohort_id)s, %(team_id)s, %(_timestamp)s, 0 FROM (
    SELECT actor_id FROM ({query})
)
"""

INSERT_COHORT_ALL_PEOPLE_SQL = """
INSERT INTO {cohort_table} SELECT generateUUIDv4(), id, %(cohort_id)s, %(team_id)s, %(_timestamp)s, 0 FROM (
    SELECT id FROM (
        {latest_person_sql}
    ) as person INNER JOIN (
        SELECT person_id, distinct_id FROM ({GET_TEAM_PERSON_DISTINCT_IDS}) WHERE person_id IN ({content_sql})
    ) as pdi ON person.id = pdi.person_id
    WHERE team_id = %(team_id)s
    GROUP BY id
)
"""

GET_DISTINCT_IDS_BY_PROPERTY_SQL = """
SELECT distinct_id
FROM (
    {GET_TEAM_PERSON_DISTINCT_IDS}
)
WHERE person_id IN
(
    SELECT id
    FROM (
        SELECT id, argMax(properties, person._timestamp) as properties, max(is_deleted) as is_deleted
        FROM person
        WHERE team_id = %(team_id)s
        GROUP BY id
        HAVING is_deleted = 0
    )
    WHERE {filters}
)
"""

GET_DISTINCT_IDS_BY_PERSON_ID_FILTER = """
SELECT distinct_id
FROM ({GET_TEAM_PERSON_DISTINCT_IDS})
WHERE {filters}
"""

GET_PERSON_PROPERTIES_COUNT = """
SELECT tupleElement(keysAndValues, 1) as key, count(*) as count
FROM person
ARRAY JOIN JSONExtractKeysAndValuesRaw(properties) as keysAndValues
WHERE team_id = %(team_id)s
GROUP BY tupleElement(keysAndValues, 1)
ORDER BY count DESC, key ASC
"""

GET_ACTORS_FROM_EVENT_QUERY = """
SELECT
    {id_field} AS actor_id
    {matching_events_select_statement}
FROM ({events_query})
GROUP BY actor_id
{limit}
{offset}
"""

COMMENT_DISTINCT_ID_COLUMN_SQL = (
    lambda: f"ALTER TABLE person_distinct_id ON CLUSTER '{CLICKHOUSE_CLUSTER}' COMMENT COLUMN distinct_id 'skip_0003_fill_person_distinct_id2'"
)


SELECT_PERSON_PROP_VALUES_SQL = """
SELECT
    value,
    count(value)
FROM (
    SELECT
        {property_field} as value
    FROM
        person
    WHERE
        team_id = %(team_id)s AND
        is_deleted = 0 AND
        {property_field} IS NOT NULL AND
        {property_field} != ''
    ORDER BY id DESC
    LIMIT 100000
)
GROUP BY value
ORDER BY count(value) DESC
LIMIT 20
"""

SELECT_PERSON_PROP_VALUES_SQL_WITH_FILTER = """
SELECT
    value,
    count(value)
FROM (
    SELECT
        {property_field} as value
    FROM
        person
    WHERE
        team_id = %(team_id)s AND
        is_deleted = 0 AND
        {property_field} ILIKE %(value)s
    ORDER BY id DESC
    LIMIT 100000
)
GROUP BY value
ORDER BY count(value) DESC
LIMIT 20
"""

<<<<<<< HEAD
GET_ACTOR_PROPERTY_SAMPLE_JSON_VALUES = """
    WITH property_tuples AS (
        SELECT arrayJoin(JSONExtractKeysAndValuesRaw({properties_column})) AS property_key_value_pair FROM {table_name}
        WHERE team_id = %(team_id)s
    )
    SELECT
        property_key_value_pair.1 AS property_key,
        anyLast(property_key_value_pair.2) AS sample_json_value
    FROM property_tuples
    GROUP BY property_key"""

GET_PERSON_PROPERTY_SAMPLE_JSON_VALUES = GET_ACTOR_PROPERTY_SAMPLE_JSON_VALUES.format(
    table_name=PERSONS_TABLE, properties_column="properties",
)
=======
GET_PERSON_COUNT_FOR_TEAM = "SELECT count() AS count FROM person WHERE team_id = %(team_id)s"
GET_PERSON_DISTINCT_ID2_COUNT_FOR_TEAM = "SELECT count() AS count FROM person_distinct_id2 WHERE team_id = %(team_id)s"
>>>>>>> 8302f043
<|MERGE_RESOLUTION|>--- conflicted
+++ resolved
@@ -447,7 +447,6 @@
 LIMIT 20
 """
 
-<<<<<<< HEAD
 GET_ACTOR_PROPERTY_SAMPLE_JSON_VALUES = """
     WITH property_tuples AS (
         SELECT arrayJoin(JSONExtractKeysAndValuesRaw({properties_column})) AS property_key_value_pair FROM {table_name}
@@ -462,7 +461,6 @@
 GET_PERSON_PROPERTY_SAMPLE_JSON_VALUES = GET_ACTOR_PROPERTY_SAMPLE_JSON_VALUES.format(
     table_name=PERSONS_TABLE, properties_column="properties",
 )
-=======
+
 GET_PERSON_COUNT_FOR_TEAM = "SELECT count() AS count FROM person WHERE team_id = %(team_id)s"
-GET_PERSON_DISTINCT_ID2_COUNT_FOR_TEAM = "SELECT count() AS count FROM person_distinct_id2 WHERE team_id = %(team_id)s"
->>>>>>> 8302f043
+GET_PERSON_DISTINCT_ID2_COUNT_FOR_TEAM = "SELECT count() AS count FROM person_distinct_id2 WHERE team_id = %(team_id)s"