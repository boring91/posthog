@import '../../../styles/mixins';

$label_position_offset: 8px;
$series_container_width: 1.5rem;
$glyph_height: 23px; // Based on .funnel-step-glyph

.FunnelBarGraph {
    min-height: 100%;
    padding: 1rem;

    .InsightCard & {
        padding-right: 1rem;
        padding-left: 1rem;
    }

    .funnel-step {
        position: relative;
        padding-left: $series_container_width + 0.5rem;

        &:not(:first-child) {
            &,
            .funnel-series-container {
                padding-top: 0.75rem;
            }
        }

        .graph-series-glyph {
            z-index: 2;
        }

        .funnel-conversion-metadata {
            display: flex;
            align-items: center;
            justify-content: space-between;

            .funnel-inspect-button {
                line-height: 1.5rem;

                .value-inspector-button-icon {
                    margin-right: 0.25rem;
                    font-size: 1.5rem;
                    vertical-align: bottom;
                }
            }
        }

        .funnel-series-container {
            position: absolute;
            top: 0;
            left: 0;
            display: flex;
            flex-direction: column;
            align-items: center;
            width: $series_container_width;
            height: 100%;

            .graph-series-glyph {
                user-select: none;
            }

            .funnel-series-linebox {
                position: absolute;
                left: 0;
                box-sizing: border-box;
                width: calc(#{$series_container_width} / 2 + 1px);
                border-right: 2px solid var(--mid);

                &.before {
                    top: 0;
                    height: calc(#{$glyph_height} / 2);
                }

                &.after {
                    top: calc(#{$glyph_height} / 2);
                    bottom: 0;
                    height: calc(100% - #{$glyph_height} / 2);
                }
            }
        }

        .funnel-step-metadata {
            // .funnel-step-metadata reusable class for components that contain metadata for the funnel (e.g. time to convert or conversion steps)
            display: flex;
            flex-wrap: wrap;
        }

        header,
        footer {
            display: flex;
            align-items: center;
            line-height: $glyph_height;
        }

        header {
            position: relative;
            display: flex;
            flex-wrap: wrap;
            justify-content: space-between;

            .funnel-step-title {
                font-weight: bold;

                @extend %mixin-text-ellipsis;
            }

            button {
                margin-left: 0.375rem;
            }
        }
    }

    .funnel-bar-wrapper {
        display: flex;
        flex-direction: row;
        height: 32px;
        margin: 4px 0;
        background-color: var(--funnel-background);
<<<<<<< HEAD
        border-radius: var(--radius);
        display: flex;
        flex-direction: row;
=======
        border-radius: 4px;
>>>>>>> 984bef92

        .funnel-bar {
            position: relative;
            height: 100%;
            background: var(--primary-3000);
            transition: width 0.2s ease, height 0.2s ease;

            &.first {
                border-radius: var(--radius) 0 0 4px;
            }

            &.last {
                border-radius: 0 4px 4px 0;
            }

            &.only {
                border-radius: var(--radius);
            }

            .funnel-bar-percentage {
                position: absolute;
                top: 8px;
                font-weight: bold;
                line-height: 16px;
                color: #fff;

                &.inside {
                    right: $label_position_offset;
                }

                &.outside {
                    left: calc(100% + #{$label_position_offset});
                    color: var(--primary-3000);
                }
            }
        }
    }
}<|MERGE_RESOLUTION|>--- conflicted
+++ resolved
@@ -115,13 +115,7 @@
         height: 32px;
         margin: 4px 0;
         background-color: var(--funnel-background);
-<<<<<<< HEAD
         border-radius: var(--radius);
-        display: flex;
-        flex-direction: row;
-=======
-        border-radius: 4px;
->>>>>>> 984bef92
 
         .funnel-bar {
             position: relative;
