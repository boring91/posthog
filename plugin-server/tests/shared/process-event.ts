--- conflicted
+++ resolved
@@ -2234,11 +2234,7 @@
             const next: DateTime = now.plus({ minutes: 1 })
 
             await createPerson(hub, team, ['distinct_id1'])
-<<<<<<< HEAD
-            await hub.db.upsertGroup(
-=======
             await hub.db.insertGroup(
->>>>>>> 31b60406
                 team.id,
                 0,
                 'org::5',
