--- conflicted
+++ resolved
@@ -1,5 +1,4 @@
 import re
-from typing import Optional
 import sys
 from typing import List, Optional
 
@@ -66,17 +65,10 @@
                             f"\n\n\033[91mFound a DROP TABLE command. This could lead to unsafe states for the app. Please avoid dropping tables.\nSource: `{operation_sql}`"
                         )
                         sys.exit(1)
-<<<<<<< HEAD
-                    if (
-                        "CONSTRAINT" in operation_sql
-                        and table_being_altered not in tables_created_so_far  # Ignore for brand new tables
-=======
-
-                    if (
-                        "CONSTRAINT" in operation_sql
-                        and self._get_table("ALTER TABLE", operation_sql) not in new_tables
->>>>>>> 86acfeb5
-                    ):
+                    if "CONSTRAINT" in operation_sql and (
+                        table_being_altered not in tables_created_so_far
+                        or self._get_table("ALTER TABLE", operation_sql) not in new_tables
+                    ):  # Ignore for brand new tables
                         print(
                             f"\n\n\033[91mFound a CONSTRAINT command. This locks tables which causes downtime. Please avoid adding constraints to existing tables.\nSource: `{operation_sql}`"
                         )
