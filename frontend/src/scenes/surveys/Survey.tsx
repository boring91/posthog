--- conflicted
+++ resolved
@@ -33,17 +33,7 @@
 import { SurveyAPIEditor } from './SurveyAPIEditor'
 import { featureFlagLogic as enabledFeaturesLogic } from 'lib/logic/featureFlagLogic'
 import { featureFlagLogic } from 'scenes/feature-flags/featureFlagLogic'
-<<<<<<< HEAD
-import {
-    defaultSurveyFieldValues,
-    defaultSurveyAppearance,
-    SurveyQuestionLabel,
-    NewSurvey,
-    SurveyUrlMatchTypeLabels,
-} from './constants'
-=======
-import { defaultSurveyFieldValues, defaultSurveyAppearance, NewSurvey } from './constants'
->>>>>>> 97a887d1
+import { defaultSurveyFieldValues, defaultSurveyAppearance, NewSurvey, SurveyUrlMatchTypeLabels } from './constants'
 import { FEATURE_FLAGS } from 'lib/constants'
 import { FeatureFlagReleaseConditions } from 'scenes/feature-flags/FeatureFlagReleaseConditions'
 
