from typing import Any
from unittest.mock import MagicMock
from posthog.cdp.templates.hog_function_template import HogFunctionTemplate
from posthog.cdp.validation import compile_hog
from posthog.test.base import BaseTest
from hogvm.python.execute import execute_bytecode


class BaseHogFunctionTemplateTest(BaseTest):
    template: HogFunctionTemplate
    compiled_hog: Any
    mock_fetch = MagicMock()
    mock_print = MagicMock()

    def setUp(self):
        super().setUp()
        self.compiled_hog = compile_hog(self.template.hog, supported_functions={"fetch", "print"})

        self.mock_print = MagicMock(side_effect=lambda *args: print("[DEBUG HogFunctionPrint]", *args))  # noqa: T201
        # Side effect - log the fetch call and return  with sensible output
        self.mock_fetch = MagicMock(
            side_effect=lambda *args: print("[DEBUG HogFunctionFetch]", *args) or self.mock_fetch_response(*args)  # noqa: T201
        )

    mock_fetch_response = lambda *args: {"status": 200, "body": {}}

    def get_mock_fetch_calls(self):
        # Return a simple array which is easier to debug
        return [call.args for call in self.mock_fetch.mock_calls]

    def get_mock_print_calls(self):
        # Return a simple array which is easier to debug
        return [call.args for call in self.mock_print.mock_calls]

    def createHogGlobals(self, globals=None) -> dict:
        # Return an object simulating the
        data = {
            "event": {
                "uuid": "event-id",
                "name": "event-name",
                "distinct_id": "distinct-id",
                "properties": {"$current_url": "https://example.com"},
<<<<<<< HEAD
=======
                "timestamp": "2024-01-01T00:00:00Z",
>>>>>>> 80cb0b8d
            },
            "person": {"id": "person-id", "properties": {"email": "example@posthog.com"}},
        }

        if globals:
            if globals.get("event"):
                data["event"].update(globals["event"])
            if globals.get("person"):
                data["person"].update(globals["person"])

        return data

    def run_function(self, inputs: dict, globals=None):
        # Create the globals object
        globals = self.createHogGlobals(globals)
        globals["inputs"] = inputs

        # Run the function

        return execute_bytecode(
            self.compiled_hog,
            globals,
            functions={"fetch": self.mock_fetch, "print": self.mock_print},
        )<|MERGE_RESOLUTION|>--- conflicted
+++ resolved
@@ -40,10 +40,7 @@
                 "name": "event-name",
                 "distinct_id": "distinct-id",
                 "properties": {"$current_url": "https://example.com"},
-<<<<<<< HEAD
-=======
                 "timestamp": "2024-01-01T00:00:00Z",
->>>>>>> 80cb0b8d
             },
             "person": {"id": "person-id", "properties": {"email": "example@posthog.com"}},
         }
