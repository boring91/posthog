--- conflicted
+++ resolved
@@ -505,7 +505,6 @@
     ["project_id"],
 )
 
-<<<<<<< HEAD
 projects_router.register(
     r"hog",
     hog.HogViewSet,
@@ -513,10 +512,7 @@
     ["team_id"],
 )
 
-projects_router.register(
-=======
-register_grandfathered_environment_nested_viewset(
->>>>>>> f92cff21
+register_grandfathered_environment_nested_viewset(
     r"alerts",
     alert.AlertViewSet,
     "environment_alerts",
