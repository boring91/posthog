import './DataTable.scss'
import { DataTableNode, EventsNode, EventsQuery, Node, PersonsNode, QueryContext } from '~/queries/schema'
import { useState } from 'react'
import { useValues, BindLogic } from 'kea'
import { dataNodeLogic, DataNodeLogicProps } from '~/queries/nodes/DataNode/dataNodeLogic'
import { LemonTable, LemonTableColumn } from 'lib/components/LemonTable'
import { EventType } from '~/types'
import { EventName } from '~/queries/nodes/EventsNode/EventName'
import { EventPropertyFilters } from '~/queries/nodes/EventsNode/EventPropertyFilters'
import { EventDetails } from 'scenes/events'
import { EventRowActions } from '~/queries/nodes/DataTable/EventRowActions'
import { DataTableExport } from '~/queries/nodes/DataTable/DataTableExport'
import { Reload } from '~/queries/nodes/DataNode/Reload'
import { LoadNext } from '~/queries/nodes/DataNode/LoadNext'
import { renderColumnMeta } from '~/queries/nodes/DataTable/renderColumnMeta'
import { renderColumn } from '~/queries/nodes/DataTable/renderColumn'
import { AutoLoad } from '~/queries/nodes/DataNode/AutoLoad'
import { dataTableLogic, DataTableLogicProps } from '~/queries/nodes/DataTable/dataTableLogic'
import { ColumnConfigurator } from '~/queries/nodes/DataTable/ColumnConfigurator/ColumnConfigurator'
import { LemonDivider } from 'lib/components/LemonDivider'
import { EventBufferNotice } from 'scenes/events/EventBufferNotice'
import clsx from 'clsx'
import { SessionPlayerModal } from 'scenes/session-recordings/player/modal/SessionPlayerModal'
import { InlineEditorButton } from '~/queries/nodes/Node/InlineEditorButton'
import { isEventsNode, isEventsQuery, isPersonsNode } from '~/queries/utils'
import { PersonPropertyFilters } from '~/queries/nodes/PersonsNode/PersonPropertyFilters'
import { PersonsSearch } from '~/queries/nodes/PersonsNode/PersonsSearch'
import { PersonDeleteModal } from 'scenes/persons/PersonDeleteModal'

interface DataTableProps {
    query: DataTableNode
    setQuery?: (node: DataTableNode) => void
    /** Custom table columns */
    context?: QueryContext
}

let uniqueNode = 0

export function DataTable({ query, setQuery, context }: DataTableProps): JSX.Element {
    const [key] = useState(() => `DataTable.${uniqueNode++}`)

    const dataNodeLogicProps: DataNodeLogicProps = { query: query.source, key }
    const {
        response,
        responseLoading,
        canLoadNextData,
        canLoadNewData,
        nextDataLoading,
        newDataLoading,
        highlightedRows,
    } = useValues(dataNodeLogic(dataNodeLogicProps))

    const dataTableLogicProps: DataTableLogicProps = { query, key }
    const {
        columns: dataTableQueryColumns,
        queryWithDefaults,
        canSort,
        sorting,
    } = useValues(dataTableLogic(dataTableLogicProps))
    const columns =
        response?.columns && Array.isArray(response.columns) && !response.columns.find((c) => typeof c !== 'string')
            ? (response?.columns as string[])
            : dataTableQueryColumns

    const {
        showActions,
        showSearch,
        showEventFilter,
        showPropertyFilter,
        showReload,
        showExport,
        showColumnConfigurator,
        showEventsBufferWarning,
        expandable,
    } = queryWithDefaults

    const lemonColumns: LemonTableColumn<EventType, keyof EventType | undefined>[] = [
        ...columns.map((key, index) => ({
            dataIndex: key as any,
<<<<<<< HEAD
            title:
                isEventsQuery(query.source) && key.includes('#') ? key.split('#')[1].trim() : renderTitle(key, context),
=======
            ...renderColumnMeta(key, context),
>>>>>>> 6ded3181
            render: function RenderDataTableColumn(_: any, record: EventType) {
                const arrayOfArrays = isEventsQuery(query.source)
                const value = arrayOfArrays ? record[index] : record[key]
                return renderColumn(key, value, record, query, setQuery, context)
            },
            sorter: canSort || undefined, // we sort on the backend
        })),
        ...(showActions && isEventsNode(query.source)
            ? [
                  {
                      dataIndex: 'more' as any,
                      title: '',
                      render: function RenderMore(_: any, record: EventType) {
                          return <EventRowActions event={record} />
                      },
                      width: 0,
                  },
              ]
            : []),
    ]
    const dataSource = (response as null | EventsNode['response'])?.results ?? []
    const setQuerySource = (source: EventsNode | EventsQuery | PersonsNode): void => setQuery?.({ ...query, source })

    const showFilters = showSearch || showEventFilter || showPropertyFilter
    const showTools = showReload || showExport || showColumnConfigurator
    const inlineRow = showFilters ? 1 : showTools ? 2 : 0

    return (
        <BindLogic logic={dataTableLogic} props={dataTableLogicProps}>
            <BindLogic logic={dataNodeLogic} props={dataNodeLogicProps}>
                <div className="space-y-4 relative">
                    {showFilters && (
                        <div className="flex gap-4">
                            {showEventFilter && (isEventsNode(query.source) || isEventsQuery(query.source)) && (
                                <EventName query={query.source} setQuery={setQuerySource} />
                            )}
                            {showSearch && isPersonsNode(query.source) && (
                                <PersonsSearch query={query.source} setQuery={setQuerySource} />
                            )}
                            {showPropertyFilter && (isEventsNode(query.source) || isEventsQuery(query.source)) && (
                                <EventPropertyFilters query={query.source} setQuery={setQuerySource} />
                            )}
                            {showPropertyFilter && isPersonsNode(query.source) && (
                                <PersonPropertyFilters query={query.source} setQuery={setQuerySource} />
                            )}
                            {inlineRow === 1 ? (
                                <>
                                    <div className="flex-1" />
                                    <InlineEditorButton
                                        query={queryWithDefaults}
                                        setQuery={setQuery as (node: Node) => void}
                                    />
                                </>
                            ) : null}
                        </div>
                    )}
                    {showFilters && showTools && <LemonDivider />}
                    {showTools && (
                        <div className="flex gap-4">
                            <div className="flex-1">{showReload && (canLoadNewData ? <AutoLoad /> : <Reload />)}</div>
                            {showColumnConfigurator && (isEventsNode(query.source) || isEventsQuery(query.source)) && (
                                <ColumnConfigurator query={query} setQuery={setQuery} />
                            )}
                            {showExport && <DataTableExport query={query} setQuery={setQuery} />}
                            {inlineRow === 2 ? (
                                <InlineEditorButton
                                    query={queryWithDefaults}
                                    setQuery={setQuery as (node: Node) => void}
                                />
                            ) : null}
                        </div>
                    )}
                    {showEventsBufferWarning && (isEventsNode(query.source) || isEventsQuery(query.source)) && (
                        <EventBufferNotice additionalInfo=" - this helps ensure accuracy of insights grouped by unique users" />
                    )}
                    {inlineRow === 0 ? (
                        <div className="absolute right-0 z-10 p-1">
                            <InlineEditorButton query={queryWithDefaults} setQuery={setQuery as (node: Node) => void} />
                        </div>
                    ) : null}
                    <LemonTable
                        className="DataTable"
                        loading={responseLoading && !nextDataLoading && !newDataLoading}
                        columns={lemonColumns}
                        key={lemonColumns.join('::') /* Bust the LemonTable cache when columns change */}
                        dataSource={dataSource}
                        sorting={canSort && setQuery ? sorting : undefined}
                        useURLForSorting={false}
                        onSort={
                            canSort && setQuery
                                ? (newSorting) =>
                                      setQuery?.({
                                          ...query,
                                          source: {
                                              ...query.source,
                                              orderBy: newSorting
                                                  ? [(newSorting.order === -1 ? '-' : '') + newSorting.columnKey]
                                                  : undefined,
                                          } as EventsNode,
                                      } as DataTableNode)
                                : undefined
                        }
                        expandable={
                            expandable
                                ? {
                                      expandedRowRender: function renderExpand(event) {
                                          return event && <EventDetails event={event} />
                                      },
                                      rowExpandable: () => true,
                                      noIndent: true,
                                  }
                                : undefined
                        }
                        rowKey={(row) => row.id ?? undefined}
                        rowClassName={(row) =>
                            clsx('DataTable__row', { 'DataTable__row--highlight_once': highlightedRows[row?.id] })
                        }
                    />
                    {canLoadNextData && ((response as any).results.length > 0 || !responseLoading) && <LoadNext />}
                    {/* TODO: this doesn't seem like the right solution... */}
                    <SessionPlayerModal />
                    <PersonDeleteModal />
                </div>
            </BindLogic>
        </BindLogic>
    )
}<|MERGE_RESOLUTION|>--- conflicted
+++ resolved
@@ -77,12 +77,7 @@
     const lemonColumns: LemonTableColumn<EventType, keyof EventType | undefined>[] = [
         ...columns.map((key, index) => ({
             dataIndex: key as any,
-<<<<<<< HEAD
-            title:
-                isEventsQuery(query.source) && key.includes('#') ? key.split('#')[1].trim() : renderTitle(key, context),
-=======
-            ...renderColumnMeta(key, context),
->>>>>>> 6ded3181
+            ...renderColumnMeta(key, query, context),
             render: function RenderDataTableColumn(_: any, record: EventType) {
                 const arrayOfArrays = isEventsQuery(query.source)
                 const value = arrayOfArrays ? record[index] : record[key]
