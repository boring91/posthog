# serializer version: 1
# name: TestSessionRecordings.test_get_session_recordings
  '''
  SELECT "posthog_team"."id",
         "posthog_team"."uuid",
         "posthog_team"."organization_id",
         "posthog_team"."project_id",
         "posthog_team"."api_token",
         "posthog_team"."app_urls",
         "posthog_team"."name",
         "posthog_team"."slack_incoming_webhook",
         "posthog_team"."created_at",
         "posthog_team"."updated_at",
         "posthog_team"."anonymize_ips",
         "posthog_team"."completed_snippet_onboarding",
         "posthog_team"."has_completed_onboarding_for",
         "posthog_team"."ingested_event",
         "posthog_team"."autocapture_opt_out",
         "posthog_team"."autocapture_exceptions_opt_in",
         "posthog_team"."autocapture_exceptions_errors_to_ignore",
         "posthog_team"."session_recording_opt_in",
         "posthog_team"."session_recording_sample_rate",
         "posthog_team"."session_recording_minimum_duration_milliseconds",
         "posthog_team"."session_recording_linked_flag",
         "posthog_team"."session_recording_network_payload_capture_config",
         "posthog_team"."session_replay_config",
         "posthog_team"."capture_console_log_opt_in",
         "posthog_team"."capture_performance_opt_in",
         "posthog_team"."surveys_opt_in",
         "posthog_team"."session_recording_version",
         "posthog_team"."signup_token",
         "posthog_team"."is_demo",
         "posthog_team"."access_control",
         "posthog_team"."week_start_day",
         "posthog_team"."inject_web_apps",
         "posthog_team"."test_account_filters",
         "posthog_team"."test_account_filters_default_checked",
         "posthog_team"."path_cleaning_filters",
         "posthog_team"."timezone",
         "posthog_team"."data_attributes",
         "posthog_team"."person_display_name_properties",
         "posthog_team"."live_events_columns",
         "posthog_team"."recording_domains",
         "posthog_team"."primary_dashboard_id",
         "posthog_team"."extra_settings",
         "posthog_team"."correlation_config",
         "posthog_team"."session_recording_retention_period_days",
         "posthog_team"."plugins_opt_in",
         "posthog_team"."opt_out_capture",
         "posthog_team"."event_names",
         "posthog_team"."event_names_with_usage",
         "posthog_team"."event_properties",
         "posthog_team"."event_properties_with_usage",
         "posthog_team"."event_properties_numerical",
         "posthog_team"."external_data_workspace_id",
         "posthog_team"."external_data_workspace_last_synced_at"
  FROM "posthog_team"
  WHERE "posthog_team"."id" = 2
  LIMIT 21
  '''
# ---
# name: TestSessionRecordings.test_get_session_recordings.1
  '''
  SELECT "posthog_team"."id",
         "posthog_team"."uuid",
         "posthog_team"."organization_id",
         "posthog_team"."project_id",
         "posthog_team"."api_token",
         "posthog_team"."app_urls",
         "posthog_team"."name",
         "posthog_team"."slack_incoming_webhook",
         "posthog_team"."created_at",
         "posthog_team"."updated_at",
         "posthog_team"."anonymize_ips",
         "posthog_team"."completed_snippet_onboarding",
         "posthog_team"."has_completed_onboarding_for",
         "posthog_team"."ingested_event",
         "posthog_team"."autocapture_opt_out",
         "posthog_team"."autocapture_exceptions_opt_in",
         "posthog_team"."autocapture_exceptions_errors_to_ignore",
         "posthog_team"."session_recording_opt_in",
         "posthog_team"."session_recording_sample_rate",
         "posthog_team"."session_recording_minimum_duration_milliseconds",
         "posthog_team"."session_recording_linked_flag",
         "posthog_team"."session_recording_network_payload_capture_config",
         "posthog_team"."session_replay_config",
         "posthog_team"."capture_console_log_opt_in",
         "posthog_team"."capture_performance_opt_in",
         "posthog_team"."surveys_opt_in",
         "posthog_team"."session_recording_version",
         "posthog_team"."signup_token",
         "posthog_team"."is_demo",
         "posthog_team"."access_control",
         "posthog_team"."week_start_day",
         "posthog_team"."inject_web_apps",
         "posthog_team"."test_account_filters",
         "posthog_team"."test_account_filters_default_checked",
         "posthog_team"."path_cleaning_filters",
         "posthog_team"."timezone",
         "posthog_team"."data_attributes",
         "posthog_team"."person_display_name_properties",
         "posthog_team"."live_events_columns",
         "posthog_team"."recording_domains",
         "posthog_team"."primary_dashboard_id",
         "posthog_team"."extra_settings",
         "posthog_team"."correlation_config",
         "posthog_team"."session_recording_retention_period_days",
         "posthog_team"."plugins_opt_in",
         "posthog_team"."opt_out_capture",
         "posthog_team"."event_names",
         "posthog_team"."event_names_with_usage",
         "posthog_team"."event_properties",
         "posthog_team"."event_properties_with_usage",
         "posthog_team"."event_properties_numerical",
         "posthog_team"."external_data_workspace_id",
         "posthog_team"."external_data_workspace_last_synced_at"
  FROM "posthog_team"
  WHERE "posthog_team"."id" = 2
  LIMIT 21
  '''
# ---
# name: TestSessionRecordings.test_get_session_recordings.10
  '''
  SELECT "posthog_team"."id",
         "posthog_team"."uuid",
         "posthog_team"."organization_id",
         "posthog_team"."project_id",
         "posthog_team"."api_token",
         "posthog_team"."app_urls",
         "posthog_team"."name",
         "posthog_team"."slack_incoming_webhook",
         "posthog_team"."created_at",
         "posthog_team"."updated_at",
         "posthog_team"."anonymize_ips",
         "posthog_team"."completed_snippet_onboarding",
         "posthog_team"."has_completed_onboarding_for",
         "posthog_team"."ingested_event",
         "posthog_team"."autocapture_opt_out",
         "posthog_team"."autocapture_exceptions_opt_in",
         "posthog_team"."autocapture_exceptions_errors_to_ignore",
         "posthog_team"."session_recording_opt_in",
         "posthog_team"."session_recording_sample_rate",
         "posthog_team"."session_recording_minimum_duration_milliseconds",
         "posthog_team"."session_recording_linked_flag",
         "posthog_team"."session_recording_network_payload_capture_config",
         "posthog_team"."session_replay_config",
         "posthog_team"."capture_console_log_opt_in",
         "posthog_team"."capture_performance_opt_in",
         "posthog_team"."surveys_opt_in",
         "posthog_team"."session_recording_version",
         "posthog_team"."signup_token",
         "posthog_team"."is_demo",
         "posthog_team"."access_control",
         "posthog_team"."week_start_day",
         "posthog_team"."inject_web_apps",
         "posthog_team"."test_account_filters",
         "posthog_team"."test_account_filters_default_checked",
         "posthog_team"."path_cleaning_filters",
         "posthog_team"."timezone",
         "posthog_team"."data_attributes",
         "posthog_team"."person_display_name_properties",
         "posthog_team"."live_events_columns",
         "posthog_team"."recording_domains",
         "posthog_team"."primary_dashboard_id",
         "posthog_team"."extra_settings",
         "posthog_team"."correlation_config",
         "posthog_team"."session_recording_retention_period_days",
         "posthog_team"."plugins_opt_in",
         "posthog_team"."opt_out_capture",
         "posthog_team"."event_names",
         "posthog_team"."event_names_with_usage",
         "posthog_team"."event_properties",
         "posthog_team"."event_properties_with_usage",
         "posthog_team"."event_properties_numerical",
         "posthog_team"."external_data_workspace_id",
         "posthog_team"."external_data_workspace_last_synced_at"
  FROM "posthog_team"
  WHERE "posthog_team"."id" = 2
  LIMIT 21
  '''
# ---
# name: TestSessionRecordings.test_get_session_recordings.11
  '''
  SELECT "posthog_team"."id",
         "posthog_team"."uuid",
         "posthog_team"."organization_id",
         "posthog_team"."project_id",
         "posthog_team"."api_token",
         "posthog_team"."app_urls",
         "posthog_team"."name",
         "posthog_team"."slack_incoming_webhook",
         "posthog_team"."created_at",
         "posthog_team"."updated_at",
         "posthog_team"."anonymize_ips",
         "posthog_team"."completed_snippet_onboarding",
         "posthog_team"."has_completed_onboarding_for",
         "posthog_team"."ingested_event",
         "posthog_team"."autocapture_opt_out",
         "posthog_team"."autocapture_exceptions_opt_in",
         "posthog_team"."autocapture_exceptions_errors_to_ignore",
         "posthog_team"."session_recording_opt_in",
         "posthog_team"."session_recording_sample_rate",
         "posthog_team"."session_recording_minimum_duration_milliseconds",
         "posthog_team"."session_recording_linked_flag",
         "posthog_team"."session_recording_network_payload_capture_config",
         "posthog_team"."session_replay_config",
         "posthog_team"."capture_console_log_opt_in",
         "posthog_team"."capture_performance_opt_in",
         "posthog_team"."surveys_opt_in",
         "posthog_team"."session_recording_version",
         "posthog_team"."signup_token",
         "posthog_team"."is_demo",
         "posthog_team"."access_control",
         "posthog_team"."week_start_day",
         "posthog_team"."inject_web_apps",
         "posthog_team"."test_account_filters",
         "posthog_team"."test_account_filters_default_checked",
         "posthog_team"."path_cleaning_filters",
         "posthog_team"."timezone",
         "posthog_team"."data_attributes",
         "posthog_team"."person_display_name_properties",
         "posthog_team"."live_events_columns",
         "posthog_team"."recording_domains",
         "posthog_team"."primary_dashboard_id",
         "posthog_team"."extra_settings",
         "posthog_team"."correlation_config",
         "posthog_team"."session_recording_retention_period_days",
         "posthog_team"."plugins_opt_in",
         "posthog_team"."opt_out_capture",
         "posthog_team"."event_names",
         "posthog_team"."event_names_with_usage",
         "posthog_team"."event_properties",
         "posthog_team"."event_properties_with_usage",
         "posthog_team"."event_properties_numerical",
         "posthog_team"."external_data_workspace_id",
         "posthog_team"."external_data_workspace_last_synced_at"
  FROM "posthog_team"
  WHERE "posthog_team"."id" = 2
  LIMIT 21
  '''
# ---
# name: TestSessionRecordings.test_get_session_recordings.12
  '''
  SELECT "posthog_team"."id",
         "posthog_team"."uuid",
         "posthog_team"."organization_id",
         "posthog_team"."project_id",
         "posthog_team"."api_token",
         "posthog_team"."app_urls",
         "posthog_team"."name",
         "posthog_team"."slack_incoming_webhook",
         "posthog_team"."created_at",
         "posthog_team"."updated_at",
         "posthog_team"."anonymize_ips",
         "posthog_team"."completed_snippet_onboarding",
         "posthog_team"."has_completed_onboarding_for",
         "posthog_team"."ingested_event",
         "posthog_team"."autocapture_opt_out",
         "posthog_team"."autocapture_exceptions_opt_in",
         "posthog_team"."autocapture_exceptions_errors_to_ignore",
         "posthog_team"."session_recording_opt_in",
         "posthog_team"."session_recording_sample_rate",
         "posthog_team"."session_recording_minimum_duration_milliseconds",
         "posthog_team"."session_recording_linked_flag",
         "posthog_team"."session_recording_network_payload_capture_config",
         "posthog_team"."session_replay_config",
         "posthog_team"."capture_console_log_opt_in",
         "posthog_team"."capture_performance_opt_in",
         "posthog_team"."surveys_opt_in",
         "posthog_team"."session_recording_version",
         "posthog_team"."signup_token",
         "posthog_team"."is_demo",
         "posthog_team"."access_control",
         "posthog_team"."week_start_day",
         "posthog_team"."inject_web_apps",
         "posthog_team"."test_account_filters",
         "posthog_team"."test_account_filters_default_checked",
         "posthog_team"."path_cleaning_filters",
         "posthog_team"."timezone",
         "posthog_team"."data_attributes",
         "posthog_team"."person_display_name_properties",
         "posthog_team"."live_events_columns",
         "posthog_team"."recording_domains",
         "posthog_team"."primary_dashboard_id",
         "posthog_team"."extra_settings",
         "posthog_team"."correlation_config",
         "posthog_team"."session_recording_retention_period_days",
         "posthog_team"."plugins_opt_in",
         "posthog_team"."opt_out_capture",
         "posthog_team"."event_names",
         "posthog_team"."event_names_with_usage",
         "posthog_team"."event_properties",
         "posthog_team"."event_properties_with_usage",
         "posthog_team"."event_properties_numerical",
         "posthog_team"."external_data_workspace_id",
         "posthog_team"."external_data_workspace_last_synced_at"
  FROM "posthog_team"
  WHERE "posthog_team"."id" = 2
  LIMIT 21
  '''
# ---
# name: TestSessionRecordings.test_get_session_recordings.13
  '''
  SELECT "posthog_user"."id",
         "posthog_user"."password",
         "posthog_user"."last_login",
         "posthog_user"."first_name",
         "posthog_user"."last_name",
         "posthog_user"."is_staff",
         "posthog_user"."is_active",
         "posthog_user"."date_joined",
         "posthog_user"."uuid",
         "posthog_user"."current_organization_id",
         "posthog_user"."current_team_id",
         "posthog_user"."email",
         "posthog_user"."pending_email",
         "posthog_user"."temporary_token",
         "posthog_user"."distinct_id",
         "posthog_user"."is_email_verified",
         "posthog_user"."has_seen_product_intro_for",
         "posthog_user"."strapi_id",
         "posthog_user"."email_opt_in",
         "posthog_user"."theme_mode",
         "posthog_user"."partial_notification_settings",
         "posthog_user"."anonymize_data",
         "posthog_user"."toolbar_mode",
         "posthog_user"."events_column_config"
  FROM "posthog_user"
  WHERE "posthog_user"."id" = 2
  LIMIT 21
  '''
# ---
# name: TestSessionRecordings.test_get_session_recordings.14
  '''
  SELECT "posthog_team"."id",
         "posthog_team"."uuid",
         "posthog_team"."organization_id",
         "posthog_team"."project_id",
         "posthog_team"."api_token",
         "posthog_team"."app_urls",
         "posthog_team"."name",
         "posthog_team"."slack_incoming_webhook",
         "posthog_team"."created_at",
         "posthog_team"."updated_at",
         "posthog_team"."anonymize_ips",
         "posthog_team"."completed_snippet_onboarding",
         "posthog_team"."has_completed_onboarding_for",
         "posthog_team"."ingested_event",
         "posthog_team"."autocapture_opt_out",
         "posthog_team"."autocapture_exceptions_opt_in",
         "posthog_team"."autocapture_exceptions_errors_to_ignore",
         "posthog_team"."session_recording_opt_in",
         "posthog_team"."session_recording_sample_rate",
         "posthog_team"."session_recording_minimum_duration_milliseconds",
         "posthog_team"."session_recording_linked_flag",
         "posthog_team"."session_recording_network_payload_capture_config",
         "posthog_team"."session_replay_config",
         "posthog_team"."capture_console_log_opt_in",
         "posthog_team"."capture_performance_opt_in",
         "posthog_team"."surveys_opt_in",
         "posthog_team"."session_recording_version",
         "posthog_team"."signup_token",
         "posthog_team"."is_demo",
         "posthog_team"."access_control",
         "posthog_team"."week_start_day",
         "posthog_team"."inject_web_apps",
         "posthog_team"."test_account_filters",
         "posthog_team"."test_account_filters_default_checked",
         "posthog_team"."path_cleaning_filters",
         "posthog_team"."timezone",
         "posthog_team"."data_attributes",
         "posthog_team"."person_display_name_properties",
         "posthog_team"."live_events_columns",
         "posthog_team"."recording_domains",
         "posthog_team"."primary_dashboard_id",
         "posthog_team"."extra_settings",
         "posthog_team"."correlation_config",
         "posthog_team"."session_recording_retention_period_days",
         "posthog_team"."external_data_workspace_id",
         "posthog_team"."external_data_workspace_last_synced_at"
  FROM "posthog_team"
  WHERE "posthog_team"."id" = 2
  LIMIT 21
  '''
# ---
# name: TestSessionRecordings.test_get_session_recordings.15
  '''
  SELECT "posthog_organizationmembership"."id",
         "posthog_organizationmembership"."organization_id",
         "posthog_organizationmembership"."user_id",
         "posthog_organizationmembership"."level",
         "posthog_organizationmembership"."joined_at",
         "posthog_organizationmembership"."updated_at",
         "posthog_organization"."id",
         "posthog_organization"."name",
         "posthog_organization"."slug",
         "posthog_organization"."created_at",
         "posthog_organization"."updated_at",
         "posthog_organization"."plugins_access_level",
         "posthog_organization"."for_internal_metrics",
         "posthog_organization"."is_member_join_email_enabled",
         "posthog_organization"."enforce_2fa",
         "posthog_organization"."is_hipaa",
         "posthog_organization"."customer_id",
         "posthog_organization"."available_product_features",
         "posthog_organization"."usage",
         "posthog_organization"."never_drop_data",
         "posthog_organization"."customer_trust_scores",
         "posthog_organization"."setup_section_2_completed",
         "posthog_organization"."personalization",
         "posthog_organization"."domain_whitelist",
         "posthog_organization"."available_features"
  FROM "posthog_organizationmembership"
  INNER JOIN "posthog_organization" ON ("posthog_organizationmembership"."organization_id" = "posthog_organization"."id")
<<<<<<< HEAD
  WHERE ("posthog_organizationmembership"."organization_id" = '00000000-0000-0000-0000-000000000000'::uuid
         AND "posthog_organizationmembership"."user_id" = 2)
  LIMIT 21 /*controller='project_session_recordings-list',route='api/projects/%28%3FP%3Cparent_lookup_team_id%3E%5B%5E/.%5D%2B%29/session_recordings/%3F%24'*/
=======
  WHERE "posthog_organizationmembership"."user_id" = 2
>>>>>>> 2530eaa7
  '''
# ---
# name: TestSessionRecordings.test_get_session_recordings.16
  '''
<<<<<<< HEAD
  SELECT "ee_accesscontrol"."id",
         "ee_accesscontrol"."team_id",
         "ee_accesscontrol"."resource",
         "ee_accesscontrol"."access_level",
         "ee_accesscontrol"."resource_id",
         "ee_accesscontrol"."organization_member_id",
         "ee_accesscontrol"."role_id",
         "ee_accesscontrol"."created_by_id",
         "ee_accesscontrol"."created_at",
         "ee_accesscontrol"."updated_at"
  FROM "ee_accesscontrol"
  LEFT OUTER JOIN "posthog_organizationmembership" ON ("ee_accesscontrol"."organization_member_id" = "posthog_organizationmembership"."id")
  WHERE (("ee_accesscontrol"."organization_member_id" IS NULL
          AND "ee_accesscontrol"."resource" = 'project'
          AND "ee_accesscontrol"."resource_id" = '618'
          AND "ee_accesscontrol"."role_id" IS NULL
          AND "ee_accesscontrol"."team_id" = 2)
         OR ("posthog_organizationmembership"."user_id" = 2
             AND "ee_accesscontrol"."resource" = 'project'
             AND "ee_accesscontrol"."resource_id" = '618'
             AND "ee_accesscontrol"."role_id" IS NULL
             AND "ee_accesscontrol"."team_id" = 2)
         OR ("ee_accesscontrol"."organization_member_id" IS NULL
             AND "ee_accesscontrol"."resource" = 'session_recording'
             AND "ee_accesscontrol"."resource_id" IS NULL
             AND "ee_accesscontrol"."role_id" IS NULL
             AND "ee_accesscontrol"."team_id" = 2)
         OR ("posthog_organizationmembership"."user_id" = 2
             AND "ee_accesscontrol"."resource" = 'session_recording'
             AND "ee_accesscontrol"."resource_id" IS NULL
             AND "ee_accesscontrol"."role_id" IS NULL
             AND "ee_accesscontrol"."team_id" = 2)
         OR ("ee_accesscontrol"."organization_member_id" IS NULL
             AND "ee_accesscontrol"."resource" = 'session_recording'
             AND "ee_accesscontrol"."resource_id" IS NOT NULL
             AND "ee_accesscontrol"."role_id" IS NULL
             AND "ee_accesscontrol"."team_id" = 2)
         OR ("posthog_organizationmembership"."user_id" = 2
             AND "ee_accesscontrol"."resource" = 'session_recording'
             AND "ee_accesscontrol"."resource_id" IS NOT NULL
             AND "ee_accesscontrol"."role_id" IS NULL
             AND "ee_accesscontrol"."team_id" = 2)) /*controller='project_session_recordings-list',route='api/projects/%28%3FP%3Cparent_lookup_team_id%3E%5B%5E/.%5D%2B%29/session_recordings/%3F%24'*/
=======
  SELECT "posthog_instancesetting"."id",
         "posthog_instancesetting"."key",
         "posthog_instancesetting"."raw_value"
  FROM "posthog_instancesetting"
  WHERE "posthog_instancesetting"."key" = 'constance:posthog:RATE_LIMIT_ENABLED'
  ORDER BY "posthog_instancesetting"."id" ASC
  LIMIT 1
>>>>>>> 2530eaa7
  '''
# ---
# name: TestSessionRecordings.test_get_session_recordings.17
  '''
<<<<<<< HEAD
  SELECT "posthog_organizationmembership"."id",
         "posthog_organizationmembership"."organization_id",
         "posthog_organizationmembership"."user_id",
         "posthog_organizationmembership"."level",
         "posthog_organizationmembership"."joined_at",
         "posthog_organizationmembership"."updated_at",
         "posthog_organization"."id",
         "posthog_organization"."name",
         "posthog_organization"."slug",
         "posthog_organization"."created_at",
         "posthog_organization"."updated_at",
         "posthog_organization"."plugins_access_level",
         "posthog_organization"."for_internal_metrics",
         "posthog_organization"."is_member_join_email_enabled",
         "posthog_organization"."enforce_2fa",
         "posthog_organization"."is_hipaa",
         "posthog_organization"."customer_id",
         "posthog_organization"."available_product_features",
         "posthog_organization"."usage",
         "posthog_organization"."never_drop_data",
         "posthog_organization"."customer_trust_scores",
         "posthog_organization"."setup_section_2_completed",
         "posthog_organization"."personalization",
         "posthog_organization"."domain_whitelist",
         "posthog_organization"."available_features"
  FROM "posthog_organizationmembership"
  INNER JOIN "posthog_organization" ON ("posthog_organizationmembership"."organization_id" = "posthog_organization"."id")
  WHERE "posthog_organizationmembership"."user_id" = 2 /*controller='project_session_recordings-list',route='api/projects/%28%3FP%3Cparent_lookup_team_id%3E%5B%5E/.%5D%2B%29/session_recordings/%3F%24'*/
=======
  SELECT "posthog_instancesetting"."id",
         "posthog_instancesetting"."key",
         "posthog_instancesetting"."raw_value"
  FROM "posthog_instancesetting"
  WHERE "posthog_instancesetting"."key" = 'constance:posthog:PERSON_ON_EVENTS_V2_ENABLED'
  ORDER BY "posthog_instancesetting"."id" ASC
  LIMIT 1
>>>>>>> 2530eaa7
  '''
# ---
# name: TestSessionRecordings.test_get_session_recordings.18
  '''
  SELECT "posthog_instancesetting"."id",
         "posthog_instancesetting"."key",
         "posthog_instancesetting"."raw_value"
  FROM "posthog_instancesetting"
  WHERE "posthog_instancesetting"."key" = 'constance:posthog:RATE_LIMIT_ENABLED'
  ORDER BY "posthog_instancesetting"."id" ASC
  LIMIT 1
  '''
# ---
# name: TestSessionRecordings.test_get_session_recordings.19
  '''
  SELECT "posthog_instancesetting"."id",
         "posthog_instancesetting"."key",
         "posthog_instancesetting"."raw_value"
  FROM "posthog_instancesetting"
  WHERE "posthog_instancesetting"."key" = 'constance:posthog:PERSON_ON_EVENTS_V2_ENABLED'
  ORDER BY "posthog_instancesetting"."id" ASC
  LIMIT 1
  '''
# ---
# name: TestSessionRecordings.test_get_session_recordings.2
  '''
  SELECT "posthog_team"."id",
         "posthog_team"."uuid",
         "posthog_team"."organization_id",
         "posthog_team"."project_id",
         "posthog_team"."api_token",
         "posthog_team"."app_urls",
         "posthog_team"."name",
         "posthog_team"."slack_incoming_webhook",
         "posthog_team"."created_at",
         "posthog_team"."updated_at",
         "posthog_team"."anonymize_ips",
         "posthog_team"."completed_snippet_onboarding",
         "posthog_team"."has_completed_onboarding_for",
         "posthog_team"."ingested_event",
         "posthog_team"."autocapture_opt_out",
         "posthog_team"."autocapture_exceptions_opt_in",
         "posthog_team"."autocapture_exceptions_errors_to_ignore",
         "posthog_team"."session_recording_opt_in",
         "posthog_team"."session_recording_sample_rate",
         "posthog_team"."session_recording_minimum_duration_milliseconds",
         "posthog_team"."session_recording_linked_flag",
         "posthog_team"."session_recording_network_payload_capture_config",
         "posthog_team"."session_replay_config",
         "posthog_team"."capture_console_log_opt_in",
         "posthog_team"."capture_performance_opt_in",
         "posthog_team"."surveys_opt_in",
         "posthog_team"."session_recording_version",
         "posthog_team"."signup_token",
         "posthog_team"."is_demo",
         "posthog_team"."access_control",
         "posthog_team"."week_start_day",
         "posthog_team"."inject_web_apps",
         "posthog_team"."test_account_filters",
         "posthog_team"."test_account_filters_default_checked",
         "posthog_team"."path_cleaning_filters",
         "posthog_team"."timezone",
         "posthog_team"."data_attributes",
         "posthog_team"."person_display_name_properties",
         "posthog_team"."live_events_columns",
         "posthog_team"."recording_domains",
         "posthog_team"."primary_dashboard_id",
         "posthog_team"."extra_settings",
         "posthog_team"."correlation_config",
         "posthog_team"."session_recording_retention_period_days",
         "posthog_team"."plugins_opt_in",
         "posthog_team"."opt_out_capture",
         "posthog_team"."event_names",
         "posthog_team"."event_names_with_usage",
         "posthog_team"."event_properties",
         "posthog_team"."event_properties_with_usage",
         "posthog_team"."event_properties_numerical",
         "posthog_team"."external_data_workspace_id",
         "posthog_team"."external_data_workspace_last_synced_at"
  FROM "posthog_team"
  WHERE "posthog_team"."id" = 2
  LIMIT 21
  '''
# ---
# name: TestSessionRecordings.test_get_session_recordings.20
  '''
  SELECT "posthog_instancesetting"."id",
         "posthog_instancesetting"."key",
         "posthog_instancesetting"."raw_value"
  FROM "posthog_instancesetting"
  WHERE "posthog_instancesetting"."key" = 'constance:posthog:PERSON_ON_EVENTS_ENABLED'
  ORDER BY "posthog_instancesetting"."id" ASC
  LIMIT 1
  '''
# ---
# name: TestSessionRecordings.test_get_session_recordings.21
  '''
  SELECT "posthog_instancesetting"."id",
         "posthog_instancesetting"."key",
         "posthog_instancesetting"."raw_value"
  FROM "posthog_instancesetting"
  WHERE "posthog_instancesetting"."key" = 'constance:posthog:PERSON_ON_EVENTS_V2_ENABLED'
  ORDER BY "posthog_instancesetting"."id" ASC
  LIMIT 1
  '''
# ---
# name: TestSessionRecordings.test_get_session_recordings.22
  '''
  SELECT "posthog_instancesetting"."id",
         "posthog_instancesetting"."key",
         "posthog_instancesetting"."raw_value"
  FROM "posthog_instancesetting"
  WHERE "posthog_instancesetting"."key" = 'constance:posthog:PERSON_ON_EVENTS_ENABLED'
  ORDER BY "posthog_instancesetting"."id" ASC
  LIMIT 1
  '''
# ---
# name: TestSessionRecordings.test_get_session_recordings.23
  '''
  SELECT "posthog_instancesetting"."id",
         "posthog_instancesetting"."key",
         "posthog_instancesetting"."raw_value"
  FROM "posthog_instancesetting"
  WHERE "posthog_instancesetting"."key" = 'constance:posthog:PERSON_ON_EVENTS_V2_ENABLED'
  ORDER BY "posthog_instancesetting"."id" ASC
  LIMIT 1
  '''
# ---
# name: TestSessionRecordings.test_get_session_recordings.24
  '''
  SELECT "posthog_instancesetting"."id",
         "posthog_instancesetting"."key",
         "posthog_instancesetting"."raw_value"
  FROM "posthog_instancesetting"
  WHERE "posthog_instancesetting"."key" = 'constance:posthog:PERSON_ON_EVENTS_ENABLED'
  ORDER BY "posthog_instancesetting"."id" ASC
  LIMIT 1
  '''
# ---
# name: TestSessionRecordings.test_get_session_recordings.25
  '''
  SELECT "posthog_instancesetting"."id",
         "posthog_instancesetting"."key",
         "posthog_instancesetting"."raw_value"
  FROM "posthog_instancesetting"
  WHERE "posthog_instancesetting"."key" = 'constance:posthog:PERSON_ON_EVENTS_V2_ENABLED'
  ORDER BY "posthog_instancesetting"."id" ASC
  LIMIT 1
  '''
# ---
# name: TestSessionRecordings.test_get_session_recordings.26
  '''
  SELECT "posthog_instancesetting"."id",
         "posthog_instancesetting"."key",
         "posthog_instancesetting"."raw_value"
  FROM "posthog_instancesetting"
  WHERE "posthog_instancesetting"."key" = 'constance:posthog:PERSON_ON_EVENTS_ENABLED'
  ORDER BY "posthog_instancesetting"."id" ASC
  LIMIT 1
  '''
# ---
# name: TestSessionRecordings.test_get_session_recordings.27
  '''
  SELECT "posthog_instancesetting"."id",
         "posthog_instancesetting"."key",
         "posthog_instancesetting"."raw_value"
  FROM "posthog_instancesetting"
  WHERE "posthog_instancesetting"."key" = 'constance:posthog:AGGREGATE_BY_DISTINCT_IDS_TEAMS'
  ORDER BY "posthog_instancesetting"."id" ASC
  LIMIT 1
  '''
# ---
# name: TestSessionRecordings.test_get_session_recordings.28
  '''
  SELECT "posthog_instancesetting"."id",
         "posthog_instancesetting"."key",
         "posthog_instancesetting"."raw_value"
  FROM "posthog_instancesetting"
  WHERE "posthog_instancesetting"."key" = 'constance:posthog:RECORDINGS_TTL_WEEKS'
  ORDER BY "posthog_instancesetting"."id" ASC
  LIMIT 1
  '''
# ---
# name: TestSessionRecordings.test_get_session_recordings.29
  '''
  SELECT "posthog_instancesetting"."id",
         "posthog_instancesetting"."key",
         "posthog_instancesetting"."raw_value"
  FROM "posthog_instancesetting"
  WHERE "posthog_instancesetting"."key" = 'constance:posthog:PERSON_ON_EVENTS_V2_ENABLED'
  ORDER BY "posthog_instancesetting"."id" ASC
  LIMIT 1
  '''
# ---
# name: TestSessionRecordings.test_get_session_recordings.3
  '''
  SELECT "posthog_team"."id",
         "posthog_team"."uuid",
         "posthog_team"."organization_id",
         "posthog_team"."project_id",
         "posthog_team"."api_token",
         "posthog_team"."app_urls",
         "posthog_team"."name",
         "posthog_team"."slack_incoming_webhook",
         "posthog_team"."created_at",
         "posthog_team"."updated_at",
         "posthog_team"."anonymize_ips",
         "posthog_team"."completed_snippet_onboarding",
         "posthog_team"."has_completed_onboarding_for",
         "posthog_team"."ingested_event",
         "posthog_team"."autocapture_opt_out",
         "posthog_team"."autocapture_exceptions_opt_in",
         "posthog_team"."autocapture_exceptions_errors_to_ignore",
         "posthog_team"."session_recording_opt_in",
         "posthog_team"."session_recording_sample_rate",
         "posthog_team"."session_recording_minimum_duration_milliseconds",
         "posthog_team"."session_recording_linked_flag",
         "posthog_team"."session_recording_network_payload_capture_config",
         "posthog_team"."session_replay_config",
         "posthog_team"."capture_console_log_opt_in",
         "posthog_team"."capture_performance_opt_in",
         "posthog_team"."surveys_opt_in",
         "posthog_team"."session_recording_version",
         "posthog_team"."signup_token",
         "posthog_team"."is_demo",
         "posthog_team"."access_control",
         "posthog_team"."week_start_day",
         "posthog_team"."inject_web_apps",
         "posthog_team"."test_account_filters",
         "posthog_team"."test_account_filters_default_checked",
         "posthog_team"."path_cleaning_filters",
         "posthog_team"."timezone",
         "posthog_team"."data_attributes",
         "posthog_team"."person_display_name_properties",
         "posthog_team"."live_events_columns",
         "posthog_team"."recording_domains",
         "posthog_team"."primary_dashboard_id",
         "posthog_team"."extra_settings",
         "posthog_team"."correlation_config",
         "posthog_team"."session_recording_retention_period_days",
         "posthog_team"."plugins_opt_in",
         "posthog_team"."opt_out_capture",
         "posthog_team"."event_names",
         "posthog_team"."event_names_with_usage",
         "posthog_team"."event_properties",
         "posthog_team"."event_properties_with_usage",
         "posthog_team"."event_properties_numerical",
         "posthog_team"."external_data_workspace_id",
         "posthog_team"."external_data_workspace_last_synced_at"
  FROM "posthog_team"
  WHERE "posthog_team"."id" = 2
  LIMIT 21
  '''
# ---
# name: TestSessionRecordings.test_get_session_recordings.30
  '''
  SELECT "posthog_instancesetting"."id",
         "posthog_instancesetting"."key",
         "posthog_instancesetting"."raw_value"
  FROM "posthog_instancesetting"
  WHERE "posthog_instancesetting"."key" = 'constance:posthog:PERSON_ON_EVENTS_ENABLED'
  ORDER BY "posthog_instancesetting"."id" ASC
  LIMIT 1
  '''
# ---
# name: TestSessionRecordings.test_get_session_recordings.31
  '''
  SELECT "posthog_instancesetting"."id",
         "posthog_instancesetting"."key",
         "posthog_instancesetting"."raw_value"
  FROM "posthog_instancesetting"
  WHERE "posthog_instancesetting"."key" = 'constance:posthog:AGGREGATE_BY_DISTINCT_IDS_TEAMS'
  ORDER BY "posthog_instancesetting"."id" ASC
  LIMIT 1
  '''
# ---
# name: TestSessionRecordings.test_get_session_recordings.32
  '''
  SELECT "posthog_instancesetting"."id",
         "posthog_instancesetting"."key",
         "posthog_instancesetting"."raw_value"
  FROM "posthog_instancesetting"
  WHERE "posthog_instancesetting"."key" = 'constance:posthog:PERSON_ON_EVENTS_V2_ENABLED'
  ORDER BY "posthog_instancesetting"."id" ASC
  LIMIT 1
  '''
# ---
# name: TestSessionRecordings.test_get_session_recordings.33
  '''
  SELECT "posthog_instancesetting"."id",
         "posthog_instancesetting"."key",
         "posthog_instancesetting"."raw_value"
  FROM "posthog_instancesetting"
  WHERE "posthog_instancesetting"."key" = 'constance:posthog:PERSON_ON_EVENTS_ENABLED'
  ORDER BY "posthog_instancesetting"."id" ASC
  LIMIT 1 /*controller='project_session_recordings-list',route='api/projects/%28%3FP%3Cparent_lookup_team_id%3E%5B%5E/.%5D%2B%29/session_recordings/%3F%24'*/
  '''
# ---
# name: TestSessionRecordings.test_get_session_recordings.34
  '''
  SELECT "posthog_instancesetting"."id",
         "posthog_instancesetting"."key",
         "posthog_instancesetting"."raw_value"
  FROM "posthog_instancesetting"
  WHERE "posthog_instancesetting"."key" = 'constance:posthog:AGGREGATE_BY_DISTINCT_IDS_TEAMS'
  ORDER BY "posthog_instancesetting"."id" ASC
  LIMIT 1 /*controller='project_session_recordings-list',route='api/projects/%28%3FP%3Cparent_lookup_team_id%3E%5B%5E/.%5D%2B%29/session_recordings/%3F%24'*/
  '''
# ---
# name: TestSessionRecordings.test_get_session_recordings.35
  '''
  SELECT "posthog_sessionrecording"."id",
         "posthog_sessionrecording"."session_id",
         "posthog_sessionrecording"."team_id",
         "posthog_sessionrecording"."created_at",
         "posthog_sessionrecording"."deleted",
         "posthog_sessionrecording"."object_storage_path",
         "posthog_sessionrecording"."distinct_id",
         "posthog_sessionrecording"."duration",
         "posthog_sessionrecording"."active_seconds",
         "posthog_sessionrecording"."inactive_seconds",
         "posthog_sessionrecording"."start_time",
         "posthog_sessionrecording"."end_time",
         "posthog_sessionrecording"."click_count",
         "posthog_sessionrecording"."keypress_count",
         "posthog_sessionrecording"."mouse_activity_count",
         "posthog_sessionrecording"."console_log_count",
         "posthog_sessionrecording"."console_warn_count",
         "posthog_sessionrecording"."console_error_count",
         "posthog_sessionrecording"."start_url",
         "posthog_sessionrecording"."storage_version"
  FROM "posthog_sessionrecording"
  WHERE ("posthog_sessionrecording"."session_id" IN ('test_get_session_recordings-1',
                                                     'test_get_session_recordings-2')
         AND "posthog_sessionrecording"."team_id" = 2)
  '''
# ---
# name: TestSessionRecordings.test_get_session_recordings.36
  '''
  SELECT "posthog_sessionrecordingviewed"."session_id"
  FROM "posthog_sessionrecordingviewed"
  WHERE ("posthog_sessionrecordingviewed"."team_id" = 2
         AND "posthog_sessionrecordingviewed"."user_id" = 2)
  '''
# ---
<<<<<<< HEAD
# name: TestSessionRecordings.test_get_session_recordings.37
=======
# name: TestSessionRecordings.test_get_session_recordings.35
  '''
  SELECT "posthog_persondistinctid"."id",
         "posthog_persondistinctid"."team_id",
         "posthog_persondistinctid"."person_id",
         "posthog_persondistinctid"."distinct_id",
         "posthog_persondistinctid"."version",
         "posthog_person"."id",
         "posthog_person"."created_at",
         "posthog_person"."properties_last_updated_at",
         "posthog_person"."properties_last_operation",
         "posthog_person"."team_id",
         "posthog_person"."properties",
         "posthog_person"."is_user_id",
         "posthog_person"."is_identified",
         "posthog_person"."uuid",
         "posthog_person"."version"
  FROM "posthog_persondistinctid"
  INNER JOIN "posthog_person" ON ("posthog_persondistinctid"."person_id" = "posthog_person"."id")
  WHERE ("posthog_persondistinctid"."distinct_id" IN ('user2',
                                                      'user_one_0')
         AND "posthog_persondistinctid"."team_id" = 2)
  '''
# ---
# name: TestSessionRecordings.test_get_session_recordings.36
>>>>>>> 2530eaa7
  '''
  SELECT "posthog_persondistinctid"."id",
         "posthog_persondistinctid"."team_id",
         "posthog_persondistinctid"."person_id",
         "posthog_persondistinctid"."distinct_id",
         "posthog_persondistinctid"."version",
         "posthog_person"."id",
         "posthog_person"."created_at",
         "posthog_person"."properties_last_updated_at",
         "posthog_person"."properties_last_operation",
         "posthog_person"."team_id",
         "posthog_person"."properties",
         "posthog_person"."is_user_id",
         "posthog_person"."is_identified",
         "posthog_person"."uuid",
         "posthog_person"."version"
  FROM "posthog_persondistinctid"
  INNER JOIN "posthog_person" ON ("posthog_persondistinctid"."person_id" = "posthog_person"."id")
  WHERE ("posthog_persondistinctid"."distinct_id" IN ('user2',
                                                      'user_one_0')
         AND "posthog_persondistinctid"."team_id" = 2) /*controller='project_session_recordings-list',route='api/projects/%28%3FP%3Cparent_lookup_team_id%3E%5B%5E/.%5D%2B%29/session_recordings/%3F%24'*/
  '''
# ---
# name: TestSessionRecordings.test_get_session_recordings.4
  '''
  SELECT "posthog_team"."id",
         "posthog_team"."uuid",
         "posthog_team"."organization_id",
         "posthog_team"."project_id",
         "posthog_team"."api_token",
         "posthog_team"."app_urls",
         "posthog_team"."name",
         "posthog_team"."slack_incoming_webhook",
         "posthog_team"."created_at",
         "posthog_team"."updated_at",
         "posthog_team"."anonymize_ips",
         "posthog_team"."completed_snippet_onboarding",
         "posthog_team"."has_completed_onboarding_for",
         "posthog_team"."ingested_event",
         "posthog_team"."autocapture_opt_out",
         "posthog_team"."autocapture_exceptions_opt_in",
         "posthog_team"."autocapture_exceptions_errors_to_ignore",
         "posthog_team"."session_recording_opt_in",
         "posthog_team"."session_recording_sample_rate",
         "posthog_team"."session_recording_minimum_duration_milliseconds",
         "posthog_team"."session_recording_linked_flag",
         "posthog_team"."session_recording_network_payload_capture_config",
         "posthog_team"."session_replay_config",
         "posthog_team"."capture_console_log_opt_in",
         "posthog_team"."capture_performance_opt_in",
         "posthog_team"."surveys_opt_in",
         "posthog_team"."session_recording_version",
         "posthog_team"."signup_token",
         "posthog_team"."is_demo",
         "posthog_team"."access_control",
         "posthog_team"."week_start_day",
         "posthog_team"."inject_web_apps",
         "posthog_team"."test_account_filters",
         "posthog_team"."test_account_filters_default_checked",
         "posthog_team"."path_cleaning_filters",
         "posthog_team"."timezone",
         "posthog_team"."data_attributes",
         "posthog_team"."person_display_name_properties",
         "posthog_team"."live_events_columns",
         "posthog_team"."recording_domains",
         "posthog_team"."primary_dashboard_id",
         "posthog_team"."extra_settings",
         "posthog_team"."correlation_config",
         "posthog_team"."session_recording_retention_period_days",
         "posthog_team"."plugins_opt_in",
         "posthog_team"."opt_out_capture",
         "posthog_team"."event_names",
         "posthog_team"."event_names_with_usage",
         "posthog_team"."event_properties",
         "posthog_team"."event_properties_with_usage",
         "posthog_team"."event_properties_numerical",
         "posthog_team"."external_data_workspace_id",
         "posthog_team"."external_data_workspace_last_synced_at"
  FROM "posthog_team"
  WHERE "posthog_team"."id" = 2
  LIMIT 21
  '''
# ---
# name: TestSessionRecordings.test_get_session_recordings.5
  '''
  SELECT "posthog_team"."id",
         "posthog_team"."uuid",
         "posthog_team"."organization_id",
         "posthog_team"."project_id",
         "posthog_team"."api_token",
         "posthog_team"."app_urls",
         "posthog_team"."name",
         "posthog_team"."slack_incoming_webhook",
         "posthog_team"."created_at",
         "posthog_team"."updated_at",
         "posthog_team"."anonymize_ips",
         "posthog_team"."completed_snippet_onboarding",
         "posthog_team"."has_completed_onboarding_for",
         "posthog_team"."ingested_event",
         "posthog_team"."autocapture_opt_out",
         "posthog_team"."autocapture_exceptions_opt_in",
         "posthog_team"."autocapture_exceptions_errors_to_ignore",
         "posthog_team"."session_recording_opt_in",
         "posthog_team"."session_recording_sample_rate",
         "posthog_team"."session_recording_minimum_duration_milliseconds",
         "posthog_team"."session_recording_linked_flag",
         "posthog_team"."session_recording_network_payload_capture_config",
         "posthog_team"."session_replay_config",
         "posthog_team"."capture_console_log_opt_in",
         "posthog_team"."capture_performance_opt_in",
         "posthog_team"."surveys_opt_in",
         "posthog_team"."session_recording_version",
         "posthog_team"."signup_token",
         "posthog_team"."is_demo",
         "posthog_team"."access_control",
         "posthog_team"."week_start_day",
         "posthog_team"."inject_web_apps",
         "posthog_team"."test_account_filters",
         "posthog_team"."test_account_filters_default_checked",
         "posthog_team"."path_cleaning_filters",
         "posthog_team"."timezone",
         "posthog_team"."data_attributes",
         "posthog_team"."person_display_name_properties",
         "posthog_team"."live_events_columns",
         "posthog_team"."recording_domains",
         "posthog_team"."primary_dashboard_id",
         "posthog_team"."extra_settings",
         "posthog_team"."correlation_config",
         "posthog_team"."session_recording_retention_period_days",
         "posthog_team"."plugins_opt_in",
         "posthog_team"."opt_out_capture",
         "posthog_team"."event_names",
         "posthog_team"."event_names_with_usage",
         "posthog_team"."event_properties",
         "posthog_team"."event_properties_with_usage",
         "posthog_team"."event_properties_numerical",
         "posthog_team"."external_data_workspace_id",
         "posthog_team"."external_data_workspace_last_synced_at"
  FROM "posthog_team"
  WHERE "posthog_team"."id" = 2
  LIMIT 21
  '''
# ---
# name: TestSessionRecordings.test_get_session_recordings.6
  '''
  SELECT "posthog_team"."id",
         "posthog_team"."uuid",
         "posthog_team"."organization_id",
         "posthog_team"."project_id",
         "posthog_team"."api_token",
         "posthog_team"."app_urls",
         "posthog_team"."name",
         "posthog_team"."slack_incoming_webhook",
         "posthog_team"."created_at",
         "posthog_team"."updated_at",
         "posthog_team"."anonymize_ips",
         "posthog_team"."completed_snippet_onboarding",
         "posthog_team"."has_completed_onboarding_for",
         "posthog_team"."ingested_event",
         "posthog_team"."autocapture_opt_out",
         "posthog_team"."autocapture_exceptions_opt_in",
         "posthog_team"."autocapture_exceptions_errors_to_ignore",
         "posthog_team"."session_recording_opt_in",
         "posthog_team"."session_recording_sample_rate",
         "posthog_team"."session_recording_minimum_duration_milliseconds",
         "posthog_team"."session_recording_linked_flag",
         "posthog_team"."session_recording_network_payload_capture_config",
         "posthog_team"."session_replay_config",
         "posthog_team"."capture_console_log_opt_in",
         "posthog_team"."capture_performance_opt_in",
         "posthog_team"."surveys_opt_in",
         "posthog_team"."session_recording_version",
         "posthog_team"."signup_token",
         "posthog_team"."is_demo",
         "posthog_team"."access_control",
         "posthog_team"."week_start_day",
         "posthog_team"."inject_web_apps",
         "posthog_team"."test_account_filters",
         "posthog_team"."test_account_filters_default_checked",
         "posthog_team"."path_cleaning_filters",
         "posthog_team"."timezone",
         "posthog_team"."data_attributes",
         "posthog_team"."person_display_name_properties",
         "posthog_team"."live_events_columns",
         "posthog_team"."recording_domains",
         "posthog_team"."primary_dashboard_id",
         "posthog_team"."extra_settings",
         "posthog_team"."correlation_config",
         "posthog_team"."session_recording_retention_period_days",
         "posthog_team"."plugins_opt_in",
         "posthog_team"."opt_out_capture",
         "posthog_team"."event_names",
         "posthog_team"."event_names_with_usage",
         "posthog_team"."event_properties",
         "posthog_team"."event_properties_with_usage",
         "posthog_team"."event_properties_numerical",
         "posthog_team"."external_data_workspace_id",
         "posthog_team"."external_data_workspace_last_synced_at"
  FROM "posthog_team"
  WHERE "posthog_team"."id" = 2
  LIMIT 21
  '''
# ---
# name: TestSessionRecordings.test_get_session_recordings.7
  '''
  SELECT "posthog_team"."id",
         "posthog_team"."uuid",
         "posthog_team"."organization_id",
         "posthog_team"."project_id",
         "posthog_team"."api_token",
         "posthog_team"."app_urls",
         "posthog_team"."name",
         "posthog_team"."slack_incoming_webhook",
         "posthog_team"."created_at",
         "posthog_team"."updated_at",
         "posthog_team"."anonymize_ips",
         "posthog_team"."completed_snippet_onboarding",
         "posthog_team"."has_completed_onboarding_for",
         "posthog_team"."ingested_event",
         "posthog_team"."autocapture_opt_out",
         "posthog_team"."autocapture_exceptions_opt_in",
         "posthog_team"."autocapture_exceptions_errors_to_ignore",
         "posthog_team"."session_recording_opt_in",
         "posthog_team"."session_recording_sample_rate",
         "posthog_team"."session_recording_minimum_duration_milliseconds",
         "posthog_team"."session_recording_linked_flag",
         "posthog_team"."session_recording_network_payload_capture_config",
         "posthog_team"."session_replay_config",
         "posthog_team"."capture_console_log_opt_in",
         "posthog_team"."capture_performance_opt_in",
         "posthog_team"."surveys_opt_in",
         "posthog_team"."session_recording_version",
         "posthog_team"."signup_token",
         "posthog_team"."is_demo",
         "posthog_team"."access_control",
         "posthog_team"."week_start_day",
         "posthog_team"."inject_web_apps",
         "posthog_team"."test_account_filters",
         "posthog_team"."test_account_filters_default_checked",
         "posthog_team"."path_cleaning_filters",
         "posthog_team"."timezone",
         "posthog_team"."data_attributes",
         "posthog_team"."person_display_name_properties",
         "posthog_team"."live_events_columns",
         "posthog_team"."recording_domains",
         "posthog_team"."primary_dashboard_id",
         "posthog_team"."extra_settings",
         "posthog_team"."correlation_config",
         "posthog_team"."session_recording_retention_period_days",
         "posthog_team"."plugins_opt_in",
         "posthog_team"."opt_out_capture",
         "posthog_team"."event_names",
         "posthog_team"."event_names_with_usage",
         "posthog_team"."event_properties",
         "posthog_team"."event_properties_with_usage",
         "posthog_team"."event_properties_numerical",
         "posthog_team"."external_data_workspace_id",
         "posthog_team"."external_data_workspace_last_synced_at"
  FROM "posthog_team"
  WHERE "posthog_team"."id" = 2
  LIMIT 21
  '''
# ---
# name: TestSessionRecordings.test_get_session_recordings.8
  '''
  SELECT "posthog_team"."id",
         "posthog_team"."uuid",
         "posthog_team"."organization_id",
         "posthog_team"."project_id",
         "posthog_team"."api_token",
         "posthog_team"."app_urls",
         "posthog_team"."name",
         "posthog_team"."slack_incoming_webhook",
         "posthog_team"."created_at",
         "posthog_team"."updated_at",
         "posthog_team"."anonymize_ips",
         "posthog_team"."completed_snippet_onboarding",
         "posthog_team"."has_completed_onboarding_for",
         "posthog_team"."ingested_event",
         "posthog_team"."autocapture_opt_out",
         "posthog_team"."autocapture_exceptions_opt_in",
         "posthog_team"."autocapture_exceptions_errors_to_ignore",
         "posthog_team"."session_recording_opt_in",
         "posthog_team"."session_recording_sample_rate",
         "posthog_team"."session_recording_minimum_duration_milliseconds",
         "posthog_team"."session_recording_linked_flag",
         "posthog_team"."session_recording_network_payload_capture_config",
         "posthog_team"."session_replay_config",
         "posthog_team"."capture_console_log_opt_in",
         "posthog_team"."capture_performance_opt_in",
         "posthog_team"."surveys_opt_in",
         "posthog_team"."session_recording_version",
         "posthog_team"."signup_token",
         "posthog_team"."is_demo",
         "posthog_team"."access_control",
         "posthog_team"."week_start_day",
         "posthog_team"."inject_web_apps",
         "posthog_team"."test_account_filters",
         "posthog_team"."test_account_filters_default_checked",
         "posthog_team"."path_cleaning_filters",
         "posthog_team"."timezone",
         "posthog_team"."data_attributes",
         "posthog_team"."person_display_name_properties",
         "posthog_team"."live_events_columns",
         "posthog_team"."recording_domains",
         "posthog_team"."primary_dashboard_id",
         "posthog_team"."extra_settings",
         "posthog_team"."correlation_config",
         "posthog_team"."session_recording_retention_period_days",
         "posthog_team"."plugins_opt_in",
         "posthog_team"."opt_out_capture",
         "posthog_team"."event_names",
         "posthog_team"."event_names_with_usage",
         "posthog_team"."event_properties",
         "posthog_team"."event_properties_with_usage",
         "posthog_team"."event_properties_numerical",
         "posthog_team"."external_data_workspace_id",
         "posthog_team"."external_data_workspace_last_synced_at"
  FROM "posthog_team"
  WHERE "posthog_team"."id" = 2
  LIMIT 21
  '''
# ---
# name: TestSessionRecordings.test_get_session_recordings.9
  '''
  SELECT "posthog_team"."id",
         "posthog_team"."uuid",
         "posthog_team"."organization_id",
         "posthog_team"."project_id",
         "posthog_team"."api_token",
         "posthog_team"."app_urls",
         "posthog_team"."name",
         "posthog_team"."slack_incoming_webhook",
         "posthog_team"."created_at",
         "posthog_team"."updated_at",
         "posthog_team"."anonymize_ips",
         "posthog_team"."completed_snippet_onboarding",
         "posthog_team"."has_completed_onboarding_for",
         "posthog_team"."ingested_event",
         "posthog_team"."autocapture_opt_out",
         "posthog_team"."autocapture_exceptions_opt_in",
         "posthog_team"."autocapture_exceptions_errors_to_ignore",
         "posthog_team"."session_recording_opt_in",
         "posthog_team"."session_recording_sample_rate",
         "posthog_team"."session_recording_minimum_duration_milliseconds",
         "posthog_team"."session_recording_linked_flag",
         "posthog_team"."session_recording_network_payload_capture_config",
         "posthog_team"."session_replay_config",
         "posthog_team"."capture_console_log_opt_in",
         "posthog_team"."capture_performance_opt_in",
         "posthog_team"."surveys_opt_in",
         "posthog_team"."session_recording_version",
         "posthog_team"."signup_token",
         "posthog_team"."is_demo",
         "posthog_team"."access_control",
         "posthog_team"."week_start_day",
         "posthog_team"."inject_web_apps",
         "posthog_team"."test_account_filters",
         "posthog_team"."test_account_filters_default_checked",
         "posthog_team"."path_cleaning_filters",
         "posthog_team"."timezone",
         "posthog_team"."data_attributes",
         "posthog_team"."person_display_name_properties",
         "posthog_team"."live_events_columns",
         "posthog_team"."recording_domains",
         "posthog_team"."primary_dashboard_id",
         "posthog_team"."extra_settings",
         "posthog_team"."correlation_config",
         "posthog_team"."session_recording_retention_period_days",
         "posthog_team"."plugins_opt_in",
         "posthog_team"."opt_out_capture",
         "posthog_team"."event_names",
         "posthog_team"."event_names_with_usage",
         "posthog_team"."event_properties",
         "posthog_team"."event_properties_with_usage",
         "posthog_team"."event_properties_numerical",
         "posthog_team"."external_data_workspace_id",
         "posthog_team"."external_data_workspace_last_synced_at"
  FROM "posthog_team"
  WHERE "posthog_team"."id" = 2
  LIMIT 21
  '''
# ---
# name: TestSessionRecordings.test_listing_recordings_is_not_nplus1_for_persons
  '''
  SELECT "posthog_user"."id",
         "posthog_user"."password",
         "posthog_user"."last_login",
         "posthog_user"."first_name",
         "posthog_user"."last_name",
         "posthog_user"."is_staff",
         "posthog_user"."is_active",
         "posthog_user"."date_joined",
         "posthog_user"."uuid",
         "posthog_user"."current_organization_id",
         "posthog_user"."current_team_id",
         "posthog_user"."email",
         "posthog_user"."pending_email",
         "posthog_user"."temporary_token",
         "posthog_user"."distinct_id",
         "posthog_user"."is_email_verified",
         "posthog_user"."has_seen_product_intro_for",
         "posthog_user"."strapi_id",
         "posthog_user"."email_opt_in",
         "posthog_user"."theme_mode",
         "posthog_user"."partial_notification_settings",
         "posthog_user"."anonymize_data",
         "posthog_user"."toolbar_mode",
         "posthog_user"."events_column_config"
  FROM "posthog_user"
  WHERE "posthog_user"."id" = 2
  LIMIT 21
  '''
# ---
# name: TestSessionRecordings.test_listing_recordings_is_not_nplus1_for_persons.1
  '''
  SELECT "posthog_team"."id",
         "posthog_team"."uuid",
         "posthog_team"."organization_id",
         "posthog_team"."project_id",
         "posthog_team"."api_token",
         "posthog_team"."app_urls",
         "posthog_team"."name",
         "posthog_team"."slack_incoming_webhook",
         "posthog_team"."created_at",
         "posthog_team"."updated_at",
         "posthog_team"."anonymize_ips",
         "posthog_team"."completed_snippet_onboarding",
         "posthog_team"."has_completed_onboarding_for",
         "posthog_team"."ingested_event",
         "posthog_team"."autocapture_opt_out",
         "posthog_team"."autocapture_exceptions_opt_in",
         "posthog_team"."autocapture_exceptions_errors_to_ignore",
         "posthog_team"."session_recording_opt_in",
         "posthog_team"."session_recording_sample_rate",
         "posthog_team"."session_recording_minimum_duration_milliseconds",
         "posthog_team"."session_recording_linked_flag",
         "posthog_team"."session_recording_network_payload_capture_config",
         "posthog_team"."session_replay_config",
         "posthog_team"."capture_console_log_opt_in",
         "posthog_team"."capture_performance_opt_in",
         "posthog_team"."surveys_opt_in",
         "posthog_team"."session_recording_version",
         "posthog_team"."signup_token",
         "posthog_team"."is_demo",
         "posthog_team"."access_control",
         "posthog_team"."week_start_day",
         "posthog_team"."inject_web_apps",
         "posthog_team"."test_account_filters",
         "posthog_team"."test_account_filters_default_checked",
         "posthog_team"."path_cleaning_filters",
         "posthog_team"."timezone",
         "posthog_team"."data_attributes",
         "posthog_team"."person_display_name_properties",
         "posthog_team"."live_events_columns",
         "posthog_team"."recording_domains",
         "posthog_team"."primary_dashboard_id",
         "posthog_team"."extra_settings",
         "posthog_team"."correlation_config",
         "posthog_team"."session_recording_retention_period_days",
         "posthog_team"."external_data_workspace_id",
         "posthog_team"."external_data_workspace_last_synced_at"
  FROM "posthog_team"
  WHERE "posthog_team"."id" = 2
  LIMIT 21
  '''
# ---
# name: TestSessionRecordings.test_listing_recordings_is_not_nplus1_for_persons.10
  '''
  SELECT "posthog_instancesetting"."id",
         "posthog_instancesetting"."key",
         "posthog_instancesetting"."raw_value"
  FROM "posthog_instancesetting"
  WHERE "posthog_instancesetting"."key" = 'constance:posthog:PERSON_ON_EVENTS_V2_ENABLED'
  ORDER BY "posthog_instancesetting"."id" ASC
  LIMIT 1
  '''
# ---
# name: TestSessionRecordings.test_listing_recordings_is_not_nplus1_for_persons.100
  '''
  SELECT "posthog_team"."id",
         "posthog_team"."uuid",
         "posthog_team"."organization_id",
         "posthog_team"."project_id",
         "posthog_team"."api_token",
         "posthog_team"."app_urls",
         "posthog_team"."name",
         "posthog_team"."slack_incoming_webhook",
         "posthog_team"."created_at",
         "posthog_team"."updated_at",
         "posthog_team"."anonymize_ips",
         "posthog_team"."completed_snippet_onboarding",
         "posthog_team"."has_completed_onboarding_for",
         "posthog_team"."ingested_event",
         "posthog_team"."autocapture_opt_out",
         "posthog_team"."autocapture_exceptions_opt_in",
         "posthog_team"."autocapture_exceptions_errors_to_ignore",
         "posthog_team"."session_recording_opt_in",
         "posthog_team"."session_recording_sample_rate",
         "posthog_team"."session_recording_minimum_duration_milliseconds",
         "posthog_team"."session_recording_linked_flag",
         "posthog_team"."session_recording_network_payload_capture_config",
         "posthog_team"."session_replay_config",
         "posthog_team"."capture_console_log_opt_in",
         "posthog_team"."capture_performance_opt_in",
         "posthog_team"."surveys_opt_in",
         "posthog_team"."session_recording_version",
         "posthog_team"."signup_token",
         "posthog_team"."is_demo",
         "posthog_team"."access_control",
         "posthog_team"."week_start_day",
         "posthog_team"."inject_web_apps",
         "posthog_team"."test_account_filters",
         "posthog_team"."test_account_filters_default_checked",
         "posthog_team"."path_cleaning_filters",
         "posthog_team"."timezone",
         "posthog_team"."data_attributes",
         "posthog_team"."person_display_name_properties",
         "posthog_team"."live_events_columns",
         "posthog_team"."recording_domains",
         "posthog_team"."primary_dashboard_id",
         "posthog_team"."extra_settings",
         "posthog_team"."correlation_config",
         "posthog_team"."session_recording_retention_period_days",
         "posthog_team"."external_data_workspace_id",
         "posthog_team"."external_data_workspace_last_synced_at"
  FROM "posthog_team"
  WHERE "posthog_team"."id" = 2
  LIMIT 21 /*controller='project_session_recordings-list',route='api/projects/%28%3FP%3Cparent_lookup_team_id%3E%5B%5E/.%5D%2B%29/session_recordings/%3F%24'*/
  '''
# ---
# name: TestSessionRecordings.test_listing_recordings_is_not_nplus1_for_persons.101
  '''
  SELECT "posthog_organizationmembership"."id",
         "posthog_organizationmembership"."organization_id",
         "posthog_organizationmembership"."user_id",
         "posthog_organizationmembership"."level",
         "posthog_organizationmembership"."joined_at",
         "posthog_organizationmembership"."updated_at",
         "posthog_organization"."id",
         "posthog_organization"."name",
         "posthog_organization"."slug",
         "posthog_organization"."created_at",
         "posthog_organization"."updated_at",
         "posthog_organization"."plugins_access_level",
         "posthog_organization"."for_internal_metrics",
         "posthog_organization"."is_member_join_email_enabled",
         "posthog_organization"."enforce_2fa",
         "posthog_organization"."is_hipaa",
         "posthog_organization"."customer_id",
         "posthog_organization"."available_product_features",
         "posthog_organization"."usage",
         "posthog_organization"."never_drop_data",
         "posthog_organization"."customer_trust_scores",
         "posthog_organization"."setup_section_2_completed",
         "posthog_organization"."personalization",
         "posthog_organization"."domain_whitelist",
         "posthog_organization"."available_features"
  FROM "posthog_organizationmembership"
  INNER JOIN "posthog_organization" ON ("posthog_organizationmembership"."organization_id" = "posthog_organization"."id")
  WHERE ("posthog_organizationmembership"."organization_id" = '00000000-0000-0000-0000-000000000000'::uuid
         AND "posthog_organizationmembership"."user_id" = 2)
  LIMIT 21 /*controller='project_session_recordings-list',route='api/projects/%28%3FP%3Cparent_lookup_team_id%3E%5B%5E/.%5D%2B%29/session_recordings/%3F%24'*/
  '''
# ---
# name: TestSessionRecordings.test_listing_recordings_is_not_nplus1_for_persons.102
  '''
  SELECT "ee_accesscontrol"."id",
         "ee_accesscontrol"."team_id",
         "ee_accesscontrol"."resource",
         "ee_accesscontrol"."access_level",
         "ee_accesscontrol"."resource_id",
         "ee_accesscontrol"."organization_member_id",
         "ee_accesscontrol"."role_id",
         "ee_accesscontrol"."created_by_id",
         "ee_accesscontrol"."created_at",
         "ee_accesscontrol"."updated_at"
  FROM "ee_accesscontrol"
  LEFT OUTER JOIN "posthog_organizationmembership" ON ("ee_accesscontrol"."organization_member_id" = "posthog_organizationmembership"."id")
  WHERE (("ee_accesscontrol"."organization_member_id" IS NULL
          AND "ee_accesscontrol"."resource" = 'project'
          AND "ee_accesscontrol"."resource_id" = '625'
          AND "ee_accesscontrol"."role_id" IS NULL
          AND "ee_accesscontrol"."team_id" = 2)
         OR ("posthog_organizationmembership"."user_id" = 2
             AND "ee_accesscontrol"."resource" = 'project'
             AND "ee_accesscontrol"."resource_id" = '625'
             AND "ee_accesscontrol"."role_id" IS NULL
             AND "ee_accesscontrol"."team_id" = 2)
         OR ("ee_accesscontrol"."organization_member_id" IS NULL
             AND "ee_accesscontrol"."resource" = 'session_recording'
             AND "ee_accesscontrol"."resource_id" IS NULL
             AND "ee_accesscontrol"."role_id" IS NULL
             AND "ee_accesscontrol"."team_id" = 2)
         OR ("posthog_organizationmembership"."user_id" = 2
             AND "ee_accesscontrol"."resource" = 'session_recording'
             AND "ee_accesscontrol"."resource_id" IS NULL
             AND "ee_accesscontrol"."role_id" IS NULL
             AND "ee_accesscontrol"."team_id" = 2)
         OR ("ee_accesscontrol"."organization_member_id" IS NULL
             AND "ee_accesscontrol"."resource" = 'session_recording'
             AND "ee_accesscontrol"."resource_id" IS NOT NULL
             AND "ee_accesscontrol"."role_id" IS NULL
             AND "ee_accesscontrol"."team_id" = 2)
         OR ("posthog_organizationmembership"."user_id" = 2
             AND "ee_accesscontrol"."resource" = 'session_recording'
             AND "ee_accesscontrol"."resource_id" IS NOT NULL
             AND "ee_accesscontrol"."role_id" IS NULL
             AND "ee_accesscontrol"."team_id" = 2)) /*controller='project_session_recordings-list',route='api/projects/%28%3FP%3Cparent_lookup_team_id%3E%5B%5E/.%5D%2B%29/session_recordings/%3F%24'*/
  '''
# ---
# name: TestSessionRecordings.test_listing_recordings_is_not_nplus1_for_persons.103
  '''
  SELECT "posthog_organizationmembership"."id",
         "posthog_organizationmembership"."organization_id",
         "posthog_organizationmembership"."user_id",
         "posthog_organizationmembership"."level",
         "posthog_organizationmembership"."joined_at",
         "posthog_organizationmembership"."updated_at",
         "posthog_organization"."id",
         "posthog_organization"."name",
         "posthog_organization"."slug",
         "posthog_organization"."created_at",
         "posthog_organization"."updated_at",
         "posthog_organization"."plugins_access_level",
         "posthog_organization"."for_internal_metrics",
         "posthog_organization"."is_member_join_email_enabled",
         "posthog_organization"."enforce_2fa",
         "posthog_organization"."is_hipaa",
         "posthog_organization"."customer_id",
         "posthog_organization"."available_product_features",
         "posthog_organization"."usage",
         "posthog_organization"."never_drop_data",
         "posthog_organization"."customer_trust_scores",
         "posthog_organization"."setup_section_2_completed",
         "posthog_organization"."personalization",
         "posthog_organization"."domain_whitelist",
         "posthog_organization"."available_features"
  FROM "posthog_organizationmembership"
  INNER JOIN "posthog_organization" ON ("posthog_organizationmembership"."organization_id" = "posthog_organization"."id")
  WHERE "posthog_organizationmembership"."user_id" = 2 /*controller='project_session_recordings-list',route='api/projects/%28%3FP%3Cparent_lookup_team_id%3E%5B%5E/.%5D%2B%29/session_recordings/%3F%24'*/
  '''
# ---
# name: TestSessionRecordings.test_listing_recordings_is_not_nplus1_for_persons.104
  '''
  SELECT "posthog_instancesetting"."id",
         "posthog_instancesetting"."key",
         "posthog_instancesetting"."raw_value"
  FROM "posthog_instancesetting"
  WHERE "posthog_instancesetting"."key" = 'constance:posthog:PERSON_ON_EVENTS_V2_ENABLED'
  ORDER BY "posthog_instancesetting"."id" ASC
  LIMIT 1
  '''
# ---
# name: TestSessionRecordings.test_listing_recordings_is_not_nplus1_for_persons.105
  '''
  SELECT "posthog_instancesetting"."id",
         "posthog_instancesetting"."key",
         "posthog_instancesetting"."raw_value"
  FROM "posthog_instancesetting"
  WHERE "posthog_instancesetting"."key" = 'constance:posthog:PERSON_ON_EVENTS_ENABLED'
  ORDER BY "posthog_instancesetting"."id" ASC
  LIMIT 1
  '''
# ---
# name: TestSessionRecordings.test_listing_recordings_is_not_nplus1_for_persons.106
  '''
  SELECT "posthog_instancesetting"."id",
         "posthog_instancesetting"."key",
         "posthog_instancesetting"."raw_value"
  FROM "posthog_instancesetting"
  WHERE "posthog_instancesetting"."key" = 'constance:posthog:PERSON_ON_EVENTS_V2_ENABLED'
  ORDER BY "posthog_instancesetting"."id" ASC
  LIMIT 1
  '''
# ---
# name: TestSessionRecordings.test_listing_recordings_is_not_nplus1_for_persons.107
  '''
  SELECT "posthog_instancesetting"."id",
         "posthog_instancesetting"."key",
         "posthog_instancesetting"."raw_value"
  FROM "posthog_instancesetting"
  WHERE "posthog_instancesetting"."key" = 'constance:posthog:PERSON_ON_EVENTS_ENABLED'
  ORDER BY "posthog_instancesetting"."id" ASC
  LIMIT 1
  '''
# ---
# name: TestSessionRecordings.test_listing_recordings_is_not_nplus1_for_persons.108
  '''
  SELECT "posthog_instancesetting"."id",
         "posthog_instancesetting"."key",
         "posthog_instancesetting"."raw_value"
  FROM "posthog_instancesetting"
  WHERE "posthog_instancesetting"."key" = 'constance:posthog:PERSON_ON_EVENTS_V2_ENABLED'
  ORDER BY "posthog_instancesetting"."id" ASC
  LIMIT 1
  '''
# ---
# name: TestSessionRecordings.test_listing_recordings_is_not_nplus1_for_persons.109
  '''
  SELECT "posthog_instancesetting"."id",
         "posthog_instancesetting"."key",
         "posthog_instancesetting"."raw_value"
  FROM "posthog_instancesetting"
  WHERE "posthog_instancesetting"."key" = 'constance:posthog:PERSON_ON_EVENTS_ENABLED'
  ORDER BY "posthog_instancesetting"."id" ASC
  LIMIT 1
  '''
# ---
# name: TestSessionRecordings.test_listing_recordings_is_not_nplus1_for_persons.11
  '''
  SELECT "posthog_instancesetting"."id",
         "posthog_instancesetting"."key",
         "posthog_instancesetting"."raw_value"
  FROM "posthog_instancesetting"
  WHERE "posthog_instancesetting"."key" = 'constance:posthog:PERSON_ON_EVENTS_ENABLED'
  ORDER BY "posthog_instancesetting"."id" ASC
  LIMIT 1
  '''
# ---
# name: TestSessionRecordings.test_listing_recordings_is_not_nplus1_for_persons.110
  '''
  SELECT "posthog_instancesetting"."id",
         "posthog_instancesetting"."key",
         "posthog_instancesetting"."raw_value"
  FROM "posthog_instancesetting"
  WHERE "posthog_instancesetting"."key" = 'constance:posthog:PERSON_ON_EVENTS_V2_ENABLED'
  ORDER BY "posthog_instancesetting"."id" ASC
  LIMIT 1
  '''
# ---
# name: TestSessionRecordings.test_listing_recordings_is_not_nplus1_for_persons.111
  '''
  SELECT "posthog_instancesetting"."id",
         "posthog_instancesetting"."key",
         "posthog_instancesetting"."raw_value"
  FROM "posthog_instancesetting"
  WHERE "posthog_instancesetting"."key" = 'constance:posthog:PERSON_ON_EVENTS_ENABLED'
  ORDER BY "posthog_instancesetting"."id" ASC
  LIMIT 1
  '''
# ---
# name: TestSessionRecordings.test_listing_recordings_is_not_nplus1_for_persons.112
  '''
  SELECT "posthog_instancesetting"."id",
         "posthog_instancesetting"."key",
         "posthog_instancesetting"."raw_value"
  FROM "posthog_instancesetting"
  WHERE "posthog_instancesetting"."key" = 'constance:posthog:AGGREGATE_BY_DISTINCT_IDS_TEAMS'
  ORDER BY "posthog_instancesetting"."id" ASC
  LIMIT 1
  '''
# ---
# name: TestSessionRecordings.test_listing_recordings_is_not_nplus1_for_persons.113
  '''
  SELECT "posthog_instancesetting"."id",
         "posthog_instancesetting"."key",
         "posthog_instancesetting"."raw_value"
  FROM "posthog_instancesetting"
  WHERE "posthog_instancesetting"."key" = 'constance:posthog:RECORDINGS_TTL_WEEKS'
  ORDER BY "posthog_instancesetting"."id" ASC
  LIMIT 1 /*controller='project_session_recordings-list',route='api/projects/%28%3FP%3Cparent_lookup_team_id%3E%5B%5E/.%5D%2B%29/session_recordings/%3F%24'*/
  '''
# ---
# name: TestSessionRecordings.test_listing_recordings_is_not_nplus1_for_persons.114
  '''
  SELECT "posthog_instancesetting"."id",
         "posthog_instancesetting"."key",
         "posthog_instancesetting"."raw_value"
  FROM "posthog_instancesetting"
  WHERE "posthog_instancesetting"."key" = 'constance:posthog:PERSON_ON_EVENTS_V2_ENABLED'
  ORDER BY "posthog_instancesetting"."id" ASC
  LIMIT 1 /*controller='project_session_recordings-list',route='api/projects/%28%3FP%3Cparent_lookup_team_id%3E%5B%5E/.%5D%2B%29/session_recordings/%3F%24'*/
  '''
# ---
# name: TestSessionRecordings.test_listing_recordings_is_not_nplus1_for_persons.115
  '''
  SELECT "posthog_instancesetting"."id",
         "posthog_instancesetting"."key",
         "posthog_instancesetting"."raw_value"
  FROM "posthog_instancesetting"
  WHERE "posthog_instancesetting"."key" = 'constance:posthog:PERSON_ON_EVENTS_ENABLED'
  ORDER BY "posthog_instancesetting"."id" ASC
  LIMIT 1
  '''
# ---
# name: TestSessionRecordings.test_listing_recordings_is_not_nplus1_for_persons.116
  '''
  SELECT "posthog_instancesetting"."id",
         "posthog_instancesetting"."key",
         "posthog_instancesetting"."raw_value"
  FROM "posthog_instancesetting"
  WHERE "posthog_instancesetting"."key" = 'constance:posthog:AGGREGATE_BY_DISTINCT_IDS_TEAMS'
  ORDER BY "posthog_instancesetting"."id" ASC
  LIMIT 1 /*controller='project_session_recordings-list',route='api/projects/%28%3FP%3Cparent_lookup_team_id%3E%5B%5E/.%5D%2B%29/session_recordings/%3F%24'*/
  '''
# ---
# name: TestSessionRecordings.test_listing_recordings_is_not_nplus1_for_persons.117
  '''
  SELECT "posthog_instancesetting"."id",
         "posthog_instancesetting"."key",
         "posthog_instancesetting"."raw_value"
  FROM "posthog_instancesetting"
  WHERE "posthog_instancesetting"."key" = 'constance:posthog:PERSON_ON_EVENTS_V2_ENABLED'
  ORDER BY "posthog_instancesetting"."id" ASC
  LIMIT 1 /*controller='project_session_recordings-list',route='api/projects/%28%3FP%3Cparent_lookup_team_id%3E%5B%5E/.%5D%2B%29/session_recordings/%3F%24'*/
  '''
# ---
# name: TestSessionRecordings.test_listing_recordings_is_not_nplus1_for_persons.118
  '''
  SELECT "posthog_instancesetting"."id",
         "posthog_instancesetting"."key",
         "posthog_instancesetting"."raw_value"
  FROM "posthog_instancesetting"
  WHERE "posthog_instancesetting"."key" = 'constance:posthog:PERSON_ON_EVENTS_ENABLED'
  ORDER BY "posthog_instancesetting"."id" ASC
  LIMIT 1 /*controller='project_session_recordings-list',route='api/projects/%28%3FP%3Cparent_lookup_team_id%3E%5B%5E/.%5D%2B%29/session_recordings/%3F%24'*/
  '''
# ---
# name: TestSessionRecordings.test_listing_recordings_is_not_nplus1_for_persons.119
  '''
  SELECT "posthog_instancesetting"."id",
         "posthog_instancesetting"."key",
         "posthog_instancesetting"."raw_value"
  FROM "posthog_instancesetting"
  WHERE "posthog_instancesetting"."key" = 'constance:posthog:AGGREGATE_BY_DISTINCT_IDS_TEAMS'
  ORDER BY "posthog_instancesetting"."id" ASC
  LIMIT 1 /*controller='project_session_recordings-list',route='api/projects/%28%3FP%3Cparent_lookup_team_id%3E%5B%5E/.%5D%2B%29/session_recordings/%3F%24'*/
  '''
# ---
# name: TestSessionRecordings.test_listing_recordings_is_not_nplus1_for_persons.12
  '''
  SELECT "posthog_instancesetting"."id",
         "posthog_instancesetting"."key",
         "posthog_instancesetting"."raw_value"
  FROM "posthog_instancesetting"
  WHERE "posthog_instancesetting"."key" = 'constance:posthog:PERSON_ON_EVENTS_V2_ENABLED'
  ORDER BY "posthog_instancesetting"."id" ASC
  LIMIT 1 /*controller='project_session_recordings-list',route='api/projects/%28%3FP%3Cparent_lookup_team_id%3E%5B%5E/.%5D%2B%29/session_recordings/%3F%24'*/
  '''
# ---
# name: TestSessionRecordings.test_listing_recordings_is_not_nplus1_for_persons.120
  '''
  SELECT "posthog_sessionrecording"."id",
         "posthog_sessionrecording"."session_id",
         "posthog_sessionrecording"."team_id",
         "posthog_sessionrecording"."created_at",
         "posthog_sessionrecording"."deleted",
         "posthog_sessionrecording"."object_storage_path",
         "posthog_sessionrecording"."distinct_id",
         "posthog_sessionrecording"."duration",
         "posthog_sessionrecording"."active_seconds",
         "posthog_sessionrecording"."inactive_seconds",
         "posthog_sessionrecording"."start_time",
         "posthog_sessionrecording"."end_time",
         "posthog_sessionrecording"."click_count",
         "posthog_sessionrecording"."keypress_count",
         "posthog_sessionrecording"."mouse_activity_count",
         "posthog_sessionrecording"."console_log_count",
         "posthog_sessionrecording"."console_warn_count",
         "posthog_sessionrecording"."console_error_count",
         "posthog_sessionrecording"."start_url",
         "posthog_sessionrecording"."storage_version"
  FROM "posthog_sessionrecording"
  WHERE ("posthog_sessionrecording"."session_id" IN ('1',
                                                     '2',
                                                     '3',
                                                     '4')
         AND "posthog_sessionrecording"."team_id" = 2)
  '''
# ---
# name: TestSessionRecordings.test_listing_recordings_is_not_nplus1_for_persons.121
  '''
  SELECT "posthog_sessionrecordingviewed"."session_id"
  FROM "posthog_sessionrecordingviewed"
  WHERE ("posthog_sessionrecordingviewed"."team_id" = 2
         AND "posthog_sessionrecordingviewed"."user_id" = 2)
  '''
# ---
# name: TestSessionRecordings.test_listing_recordings_is_not_nplus1_for_persons.122
  '''
  SELECT "posthog_persondistinctid"."id",
         "posthog_persondistinctid"."team_id",
         "posthog_persondistinctid"."person_id",
         "posthog_persondistinctid"."distinct_id",
         "posthog_persondistinctid"."version",
         "posthog_person"."id",
         "posthog_person"."created_at",
         "posthog_person"."properties_last_updated_at",
         "posthog_person"."properties_last_operation",
         "posthog_person"."team_id",
         "posthog_person"."properties",
         "posthog_person"."is_user_id",
         "posthog_person"."is_identified",
         "posthog_person"."uuid",
         "posthog_person"."version"
  FROM "posthog_persondistinctid"
  INNER JOIN "posthog_person" ON ("posthog_persondistinctid"."person_id" = "posthog_person"."id")
  WHERE ("posthog_persondistinctid"."distinct_id" IN ('user1',
                                                      'user2',
                                                      'user3',
                                                      'user4')
         AND "posthog_persondistinctid"."team_id" = 2)
  '''
# ---
# name: TestSessionRecordings.test_listing_recordings_is_not_nplus1_for_persons.123
  '''
  SELECT "posthog_team"."id",
         "posthog_team"."uuid",
         "posthog_team"."organization_id",
         "posthog_team"."project_id",
         "posthog_team"."api_token",
         "posthog_team"."app_urls",
         "posthog_team"."name",
         "posthog_team"."slack_incoming_webhook",
         "posthog_team"."created_at",
         "posthog_team"."updated_at",
         "posthog_team"."anonymize_ips",
         "posthog_team"."completed_snippet_onboarding",
         "posthog_team"."has_completed_onboarding_for",
         "posthog_team"."ingested_event",
         "posthog_team"."autocapture_opt_out",
         "posthog_team"."autocapture_exceptions_opt_in",
         "posthog_team"."autocapture_exceptions_errors_to_ignore",
         "posthog_team"."session_recording_opt_in",
         "posthog_team"."session_recording_sample_rate",
         "posthog_team"."session_recording_minimum_duration_milliseconds",
         "posthog_team"."session_recording_linked_flag",
         "posthog_team"."session_recording_network_payload_capture_config",
         "posthog_team"."session_replay_config",
         "posthog_team"."capture_console_log_opt_in",
         "posthog_team"."capture_performance_opt_in",
         "posthog_team"."surveys_opt_in",
         "posthog_team"."session_recording_version",
         "posthog_team"."signup_token",
         "posthog_team"."is_demo",
         "posthog_team"."access_control",
         "posthog_team"."week_start_day",
         "posthog_team"."inject_web_apps",
         "posthog_team"."test_account_filters",
         "posthog_team"."test_account_filters_default_checked",
         "posthog_team"."path_cleaning_filters",
         "posthog_team"."timezone",
         "posthog_team"."data_attributes",
         "posthog_team"."person_display_name_properties",
         "posthog_team"."live_events_columns",
         "posthog_team"."recording_domains",
         "posthog_team"."primary_dashboard_id",
         "posthog_team"."extra_settings",
         "posthog_team"."correlation_config",
         "posthog_team"."session_recording_retention_period_days",
         "posthog_team"."plugins_opt_in",
         "posthog_team"."opt_out_capture",
         "posthog_team"."event_names",
         "posthog_team"."event_names_with_usage",
         "posthog_team"."event_properties",
         "posthog_team"."event_properties_with_usage",
         "posthog_team"."event_properties_numerical",
         "posthog_team"."external_data_workspace_id",
         "posthog_team"."external_data_workspace_last_synced_at"
  FROM "posthog_team"
  WHERE "posthog_team"."id" = 2
  LIMIT 21
  '''
# ---
# name: TestSessionRecordings.test_listing_recordings_is_not_nplus1_for_persons.124
  '''
  SELECT "posthog_user"."id",
         "posthog_user"."password",
         "posthog_user"."last_login",
         "posthog_user"."first_name",
         "posthog_user"."last_name",
         "posthog_user"."is_staff",
         "posthog_user"."is_active",
         "posthog_user"."date_joined",
         "posthog_user"."uuid",
         "posthog_user"."current_organization_id",
         "posthog_user"."current_team_id",
         "posthog_user"."email",
         "posthog_user"."pending_email",
         "posthog_user"."temporary_token",
         "posthog_user"."distinct_id",
         "posthog_user"."is_email_verified",
         "posthog_user"."has_seen_product_intro_for",
         "posthog_user"."strapi_id",
         "posthog_user"."email_opt_in",
         "posthog_user"."theme_mode",
         "posthog_user"."partial_notification_settings",
         "posthog_user"."anonymize_data",
         "posthog_user"."toolbar_mode",
         "posthog_user"."events_column_config"
  FROM "posthog_user"
  WHERE "posthog_user"."id" = 2
  LIMIT 21
  '''
# ---
# name: TestSessionRecordings.test_listing_recordings_is_not_nplus1_for_persons.125
  '''
  SELECT "posthog_team"."id",
         "posthog_team"."uuid",
         "posthog_team"."organization_id",
         "posthog_team"."project_id",
         "posthog_team"."api_token",
         "posthog_team"."app_urls",
         "posthog_team"."name",
         "posthog_team"."slack_incoming_webhook",
         "posthog_team"."created_at",
         "posthog_team"."updated_at",
         "posthog_team"."anonymize_ips",
         "posthog_team"."completed_snippet_onboarding",
         "posthog_team"."has_completed_onboarding_for",
         "posthog_team"."ingested_event",
         "posthog_team"."autocapture_opt_out",
         "posthog_team"."autocapture_exceptions_opt_in",
         "posthog_team"."autocapture_exceptions_errors_to_ignore",
         "posthog_team"."session_recording_opt_in",
         "posthog_team"."session_recording_sample_rate",
         "posthog_team"."session_recording_minimum_duration_milliseconds",
         "posthog_team"."session_recording_linked_flag",
         "posthog_team"."session_recording_network_payload_capture_config",
         "posthog_team"."session_replay_config",
         "posthog_team"."capture_console_log_opt_in",
         "posthog_team"."capture_performance_opt_in",
         "posthog_team"."surveys_opt_in",
         "posthog_team"."session_recording_version",
         "posthog_team"."signup_token",
         "posthog_team"."is_demo",
         "posthog_team"."access_control",
         "posthog_team"."week_start_day",
         "posthog_team"."inject_web_apps",
         "posthog_team"."test_account_filters",
         "posthog_team"."test_account_filters_default_checked",
         "posthog_team"."path_cleaning_filters",
         "posthog_team"."timezone",
         "posthog_team"."data_attributes",
         "posthog_team"."person_display_name_properties",
         "posthog_team"."live_events_columns",
         "posthog_team"."recording_domains",
         "posthog_team"."primary_dashboard_id",
         "posthog_team"."extra_settings",
         "posthog_team"."correlation_config",
         "posthog_team"."session_recording_retention_period_days",
         "posthog_team"."external_data_workspace_id",
         "posthog_team"."external_data_workspace_last_synced_at"
  FROM "posthog_team"
  WHERE "posthog_team"."id" = 2
  LIMIT 21
  '''
# ---
# name: TestSessionRecordings.test_listing_recordings_is_not_nplus1_for_persons.126
  '''
  SELECT "posthog_organizationmembership"."id",
         "posthog_organizationmembership"."organization_id",
         "posthog_organizationmembership"."user_id",
         "posthog_organizationmembership"."level",
         "posthog_organizationmembership"."joined_at",
         "posthog_organizationmembership"."updated_at",
         "posthog_organization"."id",
         "posthog_organization"."name",
         "posthog_organization"."slug",
         "posthog_organization"."created_at",
         "posthog_organization"."updated_at",
         "posthog_organization"."plugins_access_level",
         "posthog_organization"."for_internal_metrics",
         "posthog_organization"."is_member_join_email_enabled",
         "posthog_organization"."enforce_2fa",
         "posthog_organization"."is_hipaa",
         "posthog_organization"."customer_id",
         "posthog_organization"."available_product_features",
         "posthog_organization"."usage",
         "posthog_organization"."never_drop_data",
         "posthog_organization"."customer_trust_scores",
         "posthog_organization"."setup_section_2_completed",
         "posthog_organization"."personalization",
         "posthog_organization"."domain_whitelist",
         "posthog_organization"."available_features"
  FROM "posthog_organizationmembership"
  INNER JOIN "posthog_organization" ON ("posthog_organizationmembership"."organization_id" = "posthog_organization"."id")
  WHERE ("posthog_organizationmembership"."organization_id" = '00000000-0000-0000-0000-000000000000'::uuid
         AND "posthog_organizationmembership"."user_id" = 2)
  LIMIT 21 /*controller='project_session_recordings-list',route='api/projects/%28%3FP%3Cparent_lookup_team_id%3E%5B%5E/.%5D%2B%29/session_recordings/%3F%24'*/
  '''
# ---
# name: TestSessionRecordings.test_listing_recordings_is_not_nplus1_for_persons.127
  '''
  SELECT "ee_accesscontrol"."id",
         "ee_accesscontrol"."team_id",
         "ee_accesscontrol"."resource",
         "ee_accesscontrol"."access_level",
         "ee_accesscontrol"."resource_id",
         "ee_accesscontrol"."organization_member_id",
         "ee_accesscontrol"."role_id",
         "ee_accesscontrol"."created_by_id",
         "ee_accesscontrol"."created_at",
         "ee_accesscontrol"."updated_at"
  FROM "ee_accesscontrol"
  LEFT OUTER JOIN "posthog_organizationmembership" ON ("ee_accesscontrol"."organization_member_id" = "posthog_organizationmembership"."id")
  WHERE (("ee_accesscontrol"."organization_member_id" IS NULL
          AND "ee_accesscontrol"."resource" = 'project'
          AND "ee_accesscontrol"."resource_id" = '625'
          AND "ee_accesscontrol"."role_id" IS NULL
          AND "ee_accesscontrol"."team_id" = 2)
         OR ("posthog_organizationmembership"."user_id" = 2
             AND "ee_accesscontrol"."resource" = 'project'
             AND "ee_accesscontrol"."resource_id" = '625'
             AND "ee_accesscontrol"."role_id" IS NULL
             AND "ee_accesscontrol"."team_id" = 2)
         OR ("ee_accesscontrol"."organization_member_id" IS NULL
             AND "ee_accesscontrol"."resource" = 'session_recording'
             AND "ee_accesscontrol"."resource_id" IS NULL
             AND "ee_accesscontrol"."role_id" IS NULL
             AND "ee_accesscontrol"."team_id" = 2)
         OR ("posthog_organizationmembership"."user_id" = 2
             AND "ee_accesscontrol"."resource" = 'session_recording'
             AND "ee_accesscontrol"."resource_id" IS NULL
             AND "ee_accesscontrol"."role_id" IS NULL
             AND "ee_accesscontrol"."team_id" = 2)
         OR ("ee_accesscontrol"."organization_member_id" IS NULL
             AND "ee_accesscontrol"."resource" = 'session_recording'
             AND "ee_accesscontrol"."resource_id" IS NOT NULL
             AND "ee_accesscontrol"."role_id" IS NULL
             AND "ee_accesscontrol"."team_id" = 2)
         OR ("posthog_organizationmembership"."user_id" = 2
             AND "ee_accesscontrol"."resource" = 'session_recording'
             AND "ee_accesscontrol"."resource_id" IS NOT NULL
             AND "ee_accesscontrol"."role_id" IS NULL
             AND "ee_accesscontrol"."team_id" = 2)) /*controller='project_session_recordings-list',route='api/projects/%28%3FP%3Cparent_lookup_team_id%3E%5B%5E/.%5D%2B%29/session_recordings/%3F%24'*/
  '''
# ---
# name: TestSessionRecordings.test_listing_recordings_is_not_nplus1_for_persons.128
  '''
  SELECT "posthog_organizationmembership"."id",
         "posthog_organizationmembership"."organization_id",
         "posthog_organizationmembership"."user_id",
         "posthog_organizationmembership"."level",
         "posthog_organizationmembership"."joined_at",
         "posthog_organizationmembership"."updated_at",
         "posthog_organization"."id",
         "posthog_organization"."name",
         "posthog_organization"."slug",
         "posthog_organization"."created_at",
         "posthog_organization"."updated_at",
         "posthog_organization"."plugins_access_level",
         "posthog_organization"."for_internal_metrics",
         "posthog_organization"."is_member_join_email_enabled",
         "posthog_organization"."enforce_2fa",
         "posthog_organization"."is_hipaa",
         "posthog_organization"."customer_id",
         "posthog_organization"."available_product_features",
         "posthog_organization"."usage",
         "posthog_organization"."never_drop_data",
         "posthog_organization"."customer_trust_scores",
         "posthog_organization"."setup_section_2_completed",
         "posthog_organization"."personalization",
         "posthog_organization"."domain_whitelist",
         "posthog_organization"."available_features"
  FROM "posthog_organizationmembership"
  INNER JOIN "posthog_organization" ON ("posthog_organizationmembership"."organization_id" = "posthog_organization"."id")
  WHERE "posthog_organizationmembership"."user_id" = 2
  '''
# ---
# name: TestSessionRecordings.test_listing_recordings_is_not_nplus1_for_persons.129
  '''
  SELECT "posthog_instancesetting"."id",
         "posthog_instancesetting"."key",
         "posthog_instancesetting"."raw_value"
  FROM "posthog_instancesetting"
  WHERE "posthog_instancesetting"."key" = 'constance:posthog:PERSON_ON_EVENTS_V2_ENABLED'
  ORDER BY "posthog_instancesetting"."id" ASC
  LIMIT 1
  '''
# ---
# name: TestSessionRecordings.test_listing_recordings_is_not_nplus1_for_persons.13
  '''
  SELECT "posthog_instancesetting"."id",
         "posthog_instancesetting"."key",
         "posthog_instancesetting"."raw_value"
  FROM "posthog_instancesetting"
  WHERE "posthog_instancesetting"."key" = 'constance:posthog:PERSON_ON_EVENTS_ENABLED'
  ORDER BY "posthog_instancesetting"."id" ASC
  LIMIT 1
  '''
# ---
# name: TestSessionRecordings.test_listing_recordings_is_not_nplus1_for_persons.130
  '''
  SELECT "posthog_instancesetting"."id",
         "posthog_instancesetting"."key",
         "posthog_instancesetting"."raw_value"
  FROM "posthog_instancesetting"
  WHERE "posthog_instancesetting"."key" = 'constance:posthog:PERSON_ON_EVENTS_ENABLED'
  ORDER BY "posthog_instancesetting"."id" ASC
  LIMIT 1
  '''
# ---
# name: TestSessionRecordings.test_listing_recordings_is_not_nplus1_for_persons.131
  '''
  SELECT "posthog_instancesetting"."id",
         "posthog_instancesetting"."key",
         "posthog_instancesetting"."raw_value"
  FROM "posthog_instancesetting"
  WHERE "posthog_instancesetting"."key" = 'constance:posthog:PERSON_ON_EVENTS_V2_ENABLED'
  ORDER BY "posthog_instancesetting"."id" ASC
  LIMIT 1
  '''
# ---
# name: TestSessionRecordings.test_listing_recordings_is_not_nplus1_for_persons.132
  '''
  SELECT "posthog_instancesetting"."id",
         "posthog_instancesetting"."key",
         "posthog_instancesetting"."raw_value"
  FROM "posthog_instancesetting"
  WHERE "posthog_instancesetting"."key" = 'constance:posthog:PERSON_ON_EVENTS_ENABLED'
  ORDER BY "posthog_instancesetting"."id" ASC
  LIMIT 1
  '''
# ---
# name: TestSessionRecordings.test_listing_recordings_is_not_nplus1_for_persons.133
  '''
  SELECT "posthog_instancesetting"."id",
         "posthog_instancesetting"."key",
         "posthog_instancesetting"."raw_value"
  FROM "posthog_instancesetting"
  WHERE "posthog_instancesetting"."key" = 'constance:posthog:PERSON_ON_EVENTS_V2_ENABLED'
  ORDER BY "posthog_instancesetting"."id" ASC
  LIMIT 1
  '''
# ---
# name: TestSessionRecordings.test_listing_recordings_is_not_nplus1_for_persons.134
  '''
  SELECT "posthog_instancesetting"."id",
         "posthog_instancesetting"."key",
         "posthog_instancesetting"."raw_value"
  FROM "posthog_instancesetting"
  WHERE "posthog_instancesetting"."key" = 'constance:posthog:PERSON_ON_EVENTS_ENABLED'
  ORDER BY "posthog_instancesetting"."id" ASC
  LIMIT 1
  '''
# ---
# name: TestSessionRecordings.test_listing_recordings_is_not_nplus1_for_persons.135
  '''
  SELECT "posthog_instancesetting"."id",
         "posthog_instancesetting"."key",
         "posthog_instancesetting"."raw_value"
  FROM "posthog_instancesetting"
  WHERE "posthog_instancesetting"."key" = 'constance:posthog:PERSON_ON_EVENTS_V2_ENABLED'
  ORDER BY "posthog_instancesetting"."id" ASC
  LIMIT 1
  '''
# ---
# name: TestSessionRecordings.test_listing_recordings_is_not_nplus1_for_persons.136
  '''
  SELECT "posthog_instancesetting"."id",
         "posthog_instancesetting"."key",
         "posthog_instancesetting"."raw_value"
  FROM "posthog_instancesetting"
  WHERE "posthog_instancesetting"."key" = 'constance:posthog:PERSON_ON_EVENTS_ENABLED'
  ORDER BY "posthog_instancesetting"."id" ASC
  LIMIT 1
  '''
# ---
# name: TestSessionRecordings.test_listing_recordings_is_not_nplus1_for_persons.137
  '''
  SELECT "posthog_instancesetting"."id",
         "posthog_instancesetting"."key",
         "posthog_instancesetting"."raw_value"
  FROM "posthog_instancesetting"
  WHERE "posthog_instancesetting"."key" = 'constance:posthog:AGGREGATE_BY_DISTINCT_IDS_TEAMS'
  ORDER BY "posthog_instancesetting"."id" ASC
  LIMIT 1
  '''
# ---
# name: TestSessionRecordings.test_listing_recordings_is_not_nplus1_for_persons.138
  '''
  SELECT "posthog_instancesetting"."id",
         "posthog_instancesetting"."key",
         "posthog_instancesetting"."raw_value"
  FROM "posthog_instancesetting"
  WHERE "posthog_instancesetting"."key" = 'constance:posthog:RECORDINGS_TTL_WEEKS'
  ORDER BY "posthog_instancesetting"."id" ASC
  LIMIT 1
  '''
# ---
# name: TestSessionRecordings.test_listing_recordings_is_not_nplus1_for_persons.139
  '''
  SELECT "posthog_instancesetting"."id",
         "posthog_instancesetting"."key",
         "posthog_instancesetting"."raw_value"
  FROM "posthog_instancesetting"
  WHERE "posthog_instancesetting"."key" = 'constance:posthog:PERSON_ON_EVENTS_V2_ENABLED'
  ORDER BY "posthog_instancesetting"."id" ASC
  LIMIT 1
  '''
# ---
# name: TestSessionRecordings.test_listing_recordings_is_not_nplus1_for_persons.14
  '''
  SELECT "posthog_instancesetting"."id",
         "posthog_instancesetting"."key",
         "posthog_instancesetting"."raw_value"
  FROM "posthog_instancesetting"
  WHERE "posthog_instancesetting"."key" = 'constance:posthog:AGGREGATE_BY_DISTINCT_IDS_TEAMS'
  ORDER BY "posthog_instancesetting"."id" ASC
  LIMIT 1
  '''
# ---
# name: TestSessionRecordings.test_listing_recordings_is_not_nplus1_for_persons.140
  '''
  SELECT "posthog_instancesetting"."id",
         "posthog_instancesetting"."key",
         "posthog_instancesetting"."raw_value"
  FROM "posthog_instancesetting"
  WHERE "posthog_instancesetting"."key" = 'constance:posthog:PERSON_ON_EVENTS_ENABLED'
  ORDER BY "posthog_instancesetting"."id" ASC
  LIMIT 1
  '''
# ---
# name: TestSessionRecordings.test_listing_recordings_is_not_nplus1_for_persons.141
  '''
  SELECT "posthog_instancesetting"."id",
         "posthog_instancesetting"."key",
         "posthog_instancesetting"."raw_value"
  FROM "posthog_instancesetting"
  WHERE "posthog_instancesetting"."key" = 'constance:posthog:AGGREGATE_BY_DISTINCT_IDS_TEAMS'
  ORDER BY "posthog_instancesetting"."id" ASC
  LIMIT 1
  '''
# ---
# name: TestSessionRecordings.test_listing_recordings_is_not_nplus1_for_persons.142
  '''
  SELECT "posthog_instancesetting"."id",
         "posthog_instancesetting"."key",
         "posthog_instancesetting"."raw_value"
  FROM "posthog_instancesetting"
  WHERE "posthog_instancesetting"."key" = 'constance:posthog:PERSON_ON_EVENTS_V2_ENABLED'
  ORDER BY "posthog_instancesetting"."id" ASC
  LIMIT 1
  '''
# ---
# name: TestSessionRecordings.test_listing_recordings_is_not_nplus1_for_persons.143
  '''
  SELECT "posthog_instancesetting"."id",
         "posthog_instancesetting"."key",
         "posthog_instancesetting"."raw_value"
  FROM "posthog_instancesetting"
  WHERE "posthog_instancesetting"."key" = 'constance:posthog:PERSON_ON_EVENTS_ENABLED'
  ORDER BY "posthog_instancesetting"."id" ASC
  LIMIT 1
  '''
# ---
# name: TestSessionRecordings.test_listing_recordings_is_not_nplus1_for_persons.144
  '''
  SELECT "posthog_instancesetting"."id",
         "posthog_instancesetting"."key",
         "posthog_instancesetting"."raw_value"
  FROM "posthog_instancesetting"
  WHERE "posthog_instancesetting"."key" = 'constance:posthog:AGGREGATE_BY_DISTINCT_IDS_TEAMS'
  ORDER BY "posthog_instancesetting"."id" ASC
  LIMIT 1
  '''
# ---
# name: TestSessionRecordings.test_listing_recordings_is_not_nplus1_for_persons.145
  '''
  SELECT "posthog_sessionrecording"."id",
         "posthog_sessionrecording"."session_id",
         "posthog_sessionrecording"."team_id",
         "posthog_sessionrecording"."created_at",
         "posthog_sessionrecording"."deleted",
         "posthog_sessionrecording"."object_storage_path",
         "posthog_sessionrecording"."distinct_id",
         "posthog_sessionrecording"."duration",
         "posthog_sessionrecording"."active_seconds",
         "posthog_sessionrecording"."inactive_seconds",
         "posthog_sessionrecording"."start_time",
         "posthog_sessionrecording"."end_time",
         "posthog_sessionrecording"."click_count",
         "posthog_sessionrecording"."keypress_count",
         "posthog_sessionrecording"."mouse_activity_count",
         "posthog_sessionrecording"."console_log_count",
         "posthog_sessionrecording"."console_warn_count",
         "posthog_sessionrecording"."console_error_count",
         "posthog_sessionrecording"."start_url",
         "posthog_sessionrecording"."storage_version"
  FROM "posthog_sessionrecording"
  WHERE ("posthog_sessionrecording"."session_id" IN ('1',
                                                     '2',
                                                     '3',
                                                     '4',
                                                     '5')
         AND "posthog_sessionrecording"."team_id" = 2)
  '''
# ---
# name: TestSessionRecordings.test_listing_recordings_is_not_nplus1_for_persons.146
  '''
  SELECT "posthog_sessionrecordingviewed"."session_id"
  FROM "posthog_sessionrecordingviewed"
  WHERE ("posthog_sessionrecordingviewed"."team_id" = 2
         AND "posthog_sessionrecordingviewed"."user_id" = 2)
  '''
# ---
# name: TestSessionRecordings.test_listing_recordings_is_not_nplus1_for_persons.147
  '''
  SELECT "posthog_persondistinctid"."id",
         "posthog_persondistinctid"."team_id",
         "posthog_persondistinctid"."person_id",
         "posthog_persondistinctid"."distinct_id",
         "posthog_persondistinctid"."version",
         "posthog_person"."id",
         "posthog_person"."created_at",
         "posthog_person"."properties_last_updated_at",
         "posthog_person"."properties_last_operation",
         "posthog_person"."team_id",
         "posthog_person"."properties",
         "posthog_person"."is_user_id",
         "posthog_person"."is_identified",
         "posthog_person"."uuid",
         "posthog_person"."version"
  FROM "posthog_persondistinctid"
  INNER JOIN "posthog_person" ON ("posthog_persondistinctid"."person_id" = "posthog_person"."id")
  WHERE ("posthog_persondistinctid"."distinct_id" IN ('user1',
                                                      'user2',
                                                      'user3',
                                                      'user4',
                                                      'user5')
         AND "posthog_persondistinctid"."team_id" = 2)
  '''
# ---
# name: TestSessionRecordings.test_listing_recordings_is_not_nplus1_for_persons.148
  '''
  SELECT "posthog_team"."id",
         "posthog_team"."uuid",
         "posthog_team"."organization_id",
         "posthog_team"."project_id",
         "posthog_team"."api_token",
         "posthog_team"."app_urls",
         "posthog_team"."name",
         "posthog_team"."slack_incoming_webhook",
         "posthog_team"."created_at",
         "posthog_team"."updated_at",
         "posthog_team"."anonymize_ips",
         "posthog_team"."completed_snippet_onboarding",
         "posthog_team"."has_completed_onboarding_for",
         "posthog_team"."ingested_event",
         "posthog_team"."autocapture_opt_out",
         "posthog_team"."autocapture_exceptions_opt_in",
         "posthog_team"."autocapture_exceptions_errors_to_ignore",
         "posthog_team"."session_recording_opt_in",
         "posthog_team"."session_recording_sample_rate",
         "posthog_team"."session_recording_minimum_duration_milliseconds",
         "posthog_team"."session_recording_linked_flag",
         "posthog_team"."session_recording_network_payload_capture_config",
         "posthog_team"."session_replay_config",
         "posthog_team"."capture_console_log_opt_in",
         "posthog_team"."capture_performance_opt_in",
         "posthog_team"."surveys_opt_in",
         "posthog_team"."session_recording_version",
         "posthog_team"."signup_token",
         "posthog_team"."is_demo",
         "posthog_team"."access_control",
         "posthog_team"."week_start_day",
         "posthog_team"."inject_web_apps",
         "posthog_team"."test_account_filters",
         "posthog_team"."test_account_filters_default_checked",
         "posthog_team"."path_cleaning_filters",
         "posthog_team"."timezone",
         "posthog_team"."data_attributes",
         "posthog_team"."person_display_name_properties",
         "posthog_team"."live_events_columns",
         "posthog_team"."recording_domains",
         "posthog_team"."primary_dashboard_id",
         "posthog_team"."extra_settings",
         "posthog_team"."correlation_config",
         "posthog_team"."session_recording_retention_period_days",
         "posthog_team"."plugins_opt_in",
         "posthog_team"."opt_out_capture",
         "posthog_team"."event_names",
         "posthog_team"."event_names_with_usage",
         "posthog_team"."event_properties",
         "posthog_team"."event_properties_with_usage",
         "posthog_team"."event_properties_numerical",
         "posthog_team"."external_data_workspace_id",
         "posthog_team"."external_data_workspace_last_synced_at"
  FROM "posthog_team"
  WHERE "posthog_team"."id" = 2
  LIMIT 21
  '''
# ---
# name: TestSessionRecordings.test_listing_recordings_is_not_nplus1_for_persons.149
  '''
  SELECT "posthog_user"."id",
         "posthog_user"."password",
         "posthog_user"."last_login",
         "posthog_user"."first_name",
         "posthog_user"."last_name",
         "posthog_user"."is_staff",
         "posthog_user"."is_active",
         "posthog_user"."date_joined",
         "posthog_user"."uuid",
         "posthog_user"."current_organization_id",
         "posthog_user"."current_team_id",
         "posthog_user"."email",
         "posthog_user"."pending_email",
         "posthog_user"."temporary_token",
         "posthog_user"."distinct_id",
         "posthog_user"."is_email_verified",
         "posthog_user"."has_seen_product_intro_for",
         "posthog_user"."strapi_id",
         "posthog_user"."email_opt_in",
         "posthog_user"."theme_mode",
         "posthog_user"."partial_notification_settings",
         "posthog_user"."anonymize_data",
         "posthog_user"."toolbar_mode",
         "posthog_user"."events_column_config"
  FROM "posthog_user"
  WHERE "posthog_user"."id" = 2
  LIMIT 21
  '''
# ---
# name: TestSessionRecordings.test_listing_recordings_is_not_nplus1_for_persons.15
  '''
  SELECT "posthog_instancesetting"."id",
         "posthog_instancesetting"."key",
         "posthog_instancesetting"."raw_value"
  FROM "posthog_instancesetting"
  WHERE "posthog_instancesetting"."key" = 'constance:posthog:RECORDINGS_TTL_WEEKS'
  ORDER BY "posthog_instancesetting"."id" ASC
  LIMIT 1 /*controller='project_session_recordings-list',route='api/projects/%28%3FP%3Cparent_lookup_team_id%3E%5B%5E/.%5D%2B%29/session_recordings/%3F%24'*/
  '''
# ---
# name: TestSessionRecordings.test_listing_recordings_is_not_nplus1_for_persons.150
  '''
  SELECT "posthog_team"."id",
         "posthog_team"."uuid",
         "posthog_team"."organization_id",
         "posthog_team"."project_id",
         "posthog_team"."api_token",
         "posthog_team"."app_urls",
         "posthog_team"."name",
         "posthog_team"."slack_incoming_webhook",
         "posthog_team"."created_at",
         "posthog_team"."updated_at",
         "posthog_team"."anonymize_ips",
         "posthog_team"."completed_snippet_onboarding",
         "posthog_team"."has_completed_onboarding_for",
         "posthog_team"."ingested_event",
         "posthog_team"."autocapture_opt_out",
         "posthog_team"."autocapture_exceptions_opt_in",
         "posthog_team"."autocapture_exceptions_errors_to_ignore",
         "posthog_team"."session_recording_opt_in",
         "posthog_team"."session_recording_sample_rate",
         "posthog_team"."session_recording_minimum_duration_milliseconds",
         "posthog_team"."session_recording_linked_flag",
         "posthog_team"."session_recording_network_payload_capture_config",
         "posthog_team"."session_replay_config",
         "posthog_team"."capture_console_log_opt_in",
         "posthog_team"."capture_performance_opt_in",
         "posthog_team"."surveys_opt_in",
         "posthog_team"."session_recording_version",
         "posthog_team"."signup_token",
         "posthog_team"."is_demo",
         "posthog_team"."access_control",
         "posthog_team"."week_start_day",
         "posthog_team"."inject_web_apps",
         "posthog_team"."test_account_filters",
         "posthog_team"."test_account_filters_default_checked",
         "posthog_team"."path_cleaning_filters",
         "posthog_team"."timezone",
         "posthog_team"."data_attributes",
         "posthog_team"."person_display_name_properties",
         "posthog_team"."live_events_columns",
         "posthog_team"."recording_domains",
         "posthog_team"."primary_dashboard_id",
         "posthog_team"."extra_settings",
         "posthog_team"."correlation_config",
         "posthog_team"."session_recording_retention_period_days",
         "posthog_team"."external_data_workspace_id",
         "posthog_team"."external_data_workspace_last_synced_at"
  FROM "posthog_team"
  WHERE "posthog_team"."id" = 2
  LIMIT 21
  '''
# ---
# name: TestSessionRecordings.test_listing_recordings_is_not_nplus1_for_persons.151
  '''
  SELECT "posthog_organizationmembership"."id",
         "posthog_organizationmembership"."organization_id",
         "posthog_organizationmembership"."user_id",
         "posthog_organizationmembership"."level",
         "posthog_organizationmembership"."joined_at",
         "posthog_organizationmembership"."updated_at",
         "posthog_organization"."id",
         "posthog_organization"."name",
         "posthog_organization"."slug",
         "posthog_organization"."created_at",
         "posthog_organization"."updated_at",
         "posthog_organization"."plugins_access_level",
         "posthog_organization"."for_internal_metrics",
         "posthog_organization"."is_member_join_email_enabled",
         "posthog_organization"."enforce_2fa",
         "posthog_organization"."is_hipaa",
         "posthog_organization"."customer_id",
         "posthog_organization"."available_product_features",
         "posthog_organization"."usage",
         "posthog_organization"."never_drop_data",
         "posthog_organization"."customer_trust_scores",
         "posthog_organization"."setup_section_2_completed",
         "posthog_organization"."personalization",
         "posthog_organization"."domain_whitelist",
         "posthog_organization"."available_features"
  FROM "posthog_organizationmembership"
  INNER JOIN "posthog_organization" ON ("posthog_organizationmembership"."organization_id" = "posthog_organization"."id")
<<<<<<< HEAD
  WHERE ("posthog_organizationmembership"."organization_id" = '00000000-0000-0000-0000-000000000000'::uuid
         AND "posthog_organizationmembership"."user_id" = 2)
  LIMIT 21 /*controller='project_session_recordings-list',route='api/projects/%28%3FP%3Cparent_lookup_team_id%3E%5B%5E/.%5D%2B%29/session_recordings/%3F%24'*/
=======
  WHERE "posthog_organizationmembership"."user_id" = 2
>>>>>>> 2530eaa7
  '''
# ---
# name: TestSessionRecordings.test_listing_recordings_is_not_nplus1_for_persons.152
  '''
<<<<<<< HEAD
  SELECT "ee_accesscontrol"."id",
         "ee_accesscontrol"."team_id",
         "ee_accesscontrol"."resource",
         "ee_accesscontrol"."access_level",
         "ee_accesscontrol"."resource_id",
         "ee_accesscontrol"."organization_member_id",
         "ee_accesscontrol"."role_id",
         "ee_accesscontrol"."created_by_id",
         "ee_accesscontrol"."created_at",
         "ee_accesscontrol"."updated_at"
  FROM "ee_accesscontrol"
  LEFT OUTER JOIN "posthog_organizationmembership" ON ("ee_accesscontrol"."organization_member_id" = "posthog_organizationmembership"."id")
  WHERE (("ee_accesscontrol"."organization_member_id" IS NULL
          AND "ee_accesscontrol"."resource" = 'project'
          AND "ee_accesscontrol"."resource_id" = '625'
          AND "ee_accesscontrol"."role_id" IS NULL
          AND "ee_accesscontrol"."team_id" = 2)
         OR ("posthog_organizationmembership"."user_id" = 2
             AND "ee_accesscontrol"."resource" = 'project'
             AND "ee_accesscontrol"."resource_id" = '625'
             AND "ee_accesscontrol"."role_id" IS NULL
             AND "ee_accesscontrol"."team_id" = 2)
         OR ("ee_accesscontrol"."organization_member_id" IS NULL
             AND "ee_accesscontrol"."resource" = 'session_recording'
             AND "ee_accesscontrol"."resource_id" IS NULL
             AND "ee_accesscontrol"."role_id" IS NULL
             AND "ee_accesscontrol"."team_id" = 2)
         OR ("posthog_organizationmembership"."user_id" = 2
             AND "ee_accesscontrol"."resource" = 'session_recording'
             AND "ee_accesscontrol"."resource_id" IS NULL
             AND "ee_accesscontrol"."role_id" IS NULL
             AND "ee_accesscontrol"."team_id" = 2)
         OR ("ee_accesscontrol"."organization_member_id" IS NULL
             AND "ee_accesscontrol"."resource" = 'session_recording'
             AND "ee_accesscontrol"."resource_id" IS NOT NULL
             AND "ee_accesscontrol"."role_id" IS NULL
             AND "ee_accesscontrol"."team_id" = 2)
         OR ("posthog_organizationmembership"."user_id" = 2
             AND "ee_accesscontrol"."resource" = 'session_recording'
             AND "ee_accesscontrol"."resource_id" IS NOT NULL
             AND "ee_accesscontrol"."role_id" IS NULL
             AND "ee_accesscontrol"."team_id" = 2)) /*controller='project_session_recordings-list',route='api/projects/%28%3FP%3Cparent_lookup_team_id%3E%5B%5E/.%5D%2B%29/session_recordings/%3F%24'*/
=======
  SELECT "posthog_instancesetting"."id",
         "posthog_instancesetting"."key",
         "posthog_instancesetting"."raw_value"
  FROM "posthog_instancesetting"
  WHERE "posthog_instancesetting"."key" = 'constance:posthog:PERSON_ON_EVENTS_V2_ENABLED'
  ORDER BY "posthog_instancesetting"."id" ASC
  LIMIT 1
>>>>>>> 2530eaa7
  '''
# ---
# name: TestSessionRecordings.test_listing_recordings_is_not_nplus1_for_persons.153
  '''
  SELECT "posthog_organizationmembership"."id",
         "posthog_organizationmembership"."organization_id",
         "posthog_organizationmembership"."user_id",
         "posthog_organizationmembership"."level",
         "posthog_organizationmembership"."joined_at",
         "posthog_organizationmembership"."updated_at",
         "posthog_organization"."id",
         "posthog_organization"."name",
         "posthog_organization"."slug",
         "posthog_organization"."created_at",
         "posthog_organization"."updated_at",
         "posthog_organization"."plugins_access_level",
         "posthog_organization"."for_internal_metrics",
         "posthog_organization"."is_member_join_email_enabled",
         "posthog_organization"."enforce_2fa",
         "posthog_organization"."is_hipaa",
         "posthog_organization"."customer_id",
         "posthog_organization"."available_product_features",
         "posthog_organization"."usage",
         "posthog_organization"."never_drop_data",
         "posthog_organization"."customer_trust_scores",
         "posthog_organization"."setup_section_2_completed",
         "posthog_organization"."personalization",
         "posthog_organization"."domain_whitelist",
         "posthog_organization"."available_features"
  FROM "posthog_organizationmembership"
  INNER JOIN "posthog_organization" ON ("posthog_organizationmembership"."organization_id" = "posthog_organization"."id")
  WHERE "posthog_organizationmembership"."user_id" = 2 /*controller='project_session_recordings-list',route='api/projects/%28%3FP%3Cparent_lookup_team_id%3E%5B%5E/.%5D%2B%29/session_recordings/%3F%24'*/
  '''
# ---
# name: TestSessionRecordings.test_listing_recordings_is_not_nplus1_for_persons.154
  '''
  SELECT "posthog_instancesetting"."id",
         "posthog_instancesetting"."key",
         "posthog_instancesetting"."raw_value"
  FROM "posthog_instancesetting"
  WHERE "posthog_instancesetting"."key" = 'constance:posthog:PERSON_ON_EVENTS_V2_ENABLED'
  ORDER BY "posthog_instancesetting"."id" ASC
  LIMIT 1
  '''
# ---
# name: TestSessionRecordings.test_listing_recordings_is_not_nplus1_for_persons.155
  '''
  SELECT "posthog_instancesetting"."id",
         "posthog_instancesetting"."key",
         "posthog_instancesetting"."raw_value"
  FROM "posthog_instancesetting"
  WHERE "posthog_instancesetting"."key" = 'constance:posthog:PERSON_ON_EVENTS_ENABLED'
  ORDER BY "posthog_instancesetting"."id" ASC
  LIMIT 1
  '''
# ---
# name: TestSessionRecordings.test_listing_recordings_is_not_nplus1_for_persons.156
  '''
  SELECT "posthog_instancesetting"."id",
         "posthog_instancesetting"."key",
         "posthog_instancesetting"."raw_value"
  FROM "posthog_instancesetting"
  WHERE "posthog_instancesetting"."key" = 'constance:posthog:PERSON_ON_EVENTS_V2_ENABLED'
  ORDER BY "posthog_instancesetting"."id" ASC
  LIMIT 1
  '''
# ---
# name: TestSessionRecordings.test_listing_recordings_is_not_nplus1_for_persons.157
  '''
  SELECT "posthog_instancesetting"."id",
         "posthog_instancesetting"."key",
         "posthog_instancesetting"."raw_value"
  FROM "posthog_instancesetting"
  WHERE "posthog_instancesetting"."key" = 'constance:posthog:PERSON_ON_EVENTS_ENABLED'
  ORDER BY "posthog_instancesetting"."id" ASC
  LIMIT 1
  '''
# ---
# name: TestSessionRecordings.test_listing_recordings_is_not_nplus1_for_persons.158
  '''
  SELECT "posthog_instancesetting"."id",
         "posthog_instancesetting"."key",
         "posthog_instancesetting"."raw_value"
  FROM "posthog_instancesetting"
  WHERE "posthog_instancesetting"."key" = 'constance:posthog:PERSON_ON_EVENTS_V2_ENABLED'
  ORDER BY "posthog_instancesetting"."id" ASC
  LIMIT 1
  '''
# ---
# name: TestSessionRecordings.test_listing_recordings_is_not_nplus1_for_persons.159
  '''
  SELECT "posthog_instancesetting"."id",
         "posthog_instancesetting"."key",
         "posthog_instancesetting"."raw_value"
  FROM "posthog_instancesetting"
  WHERE "posthog_instancesetting"."key" = 'constance:posthog:PERSON_ON_EVENTS_ENABLED'
  ORDER BY "posthog_instancesetting"."id" ASC
  LIMIT 1
  '''
# ---
# name: TestSessionRecordings.test_listing_recordings_is_not_nplus1_for_persons.16
  '''
  SELECT "posthog_instancesetting"."id",
         "posthog_instancesetting"."key",
         "posthog_instancesetting"."raw_value"
  FROM "posthog_instancesetting"
  WHERE "posthog_instancesetting"."key" = 'constance:posthog:PERSON_ON_EVENTS_V2_ENABLED'
  ORDER BY "posthog_instancesetting"."id" ASC
  LIMIT 1
  '''
# ---
# name: TestSessionRecordings.test_listing_recordings_is_not_nplus1_for_persons.160
  '''
  SELECT "posthog_instancesetting"."id",
         "posthog_instancesetting"."key",
         "posthog_instancesetting"."raw_value"
  FROM "posthog_instancesetting"
  WHERE "posthog_instancesetting"."key" = 'constance:posthog:PERSON_ON_EVENTS_V2_ENABLED'
  ORDER BY "posthog_instancesetting"."id" ASC
  LIMIT 1
  '''
# ---
# name: TestSessionRecordings.test_listing_recordings_is_not_nplus1_for_persons.161
  '''
  SELECT "posthog_instancesetting"."id",
         "posthog_instancesetting"."key",
         "posthog_instancesetting"."raw_value"
  FROM "posthog_instancesetting"
  WHERE "posthog_instancesetting"."key" = 'constance:posthog:PERSON_ON_EVENTS_ENABLED'
  ORDER BY "posthog_instancesetting"."id" ASC
  LIMIT 1
  '''
# ---
# name: TestSessionRecordings.test_listing_recordings_is_not_nplus1_for_persons.162
  '''
  SELECT "posthog_instancesetting"."id",
         "posthog_instancesetting"."key",
         "posthog_instancesetting"."raw_value"
  FROM "posthog_instancesetting"
  WHERE "posthog_instancesetting"."key" = 'constance:posthog:AGGREGATE_BY_DISTINCT_IDS_TEAMS'
  ORDER BY "posthog_instancesetting"."id" ASC
  LIMIT 1
  '''
# ---
# name: TestSessionRecordings.test_listing_recordings_is_not_nplus1_for_persons.163
  '''
  SELECT "posthog_instancesetting"."id",
         "posthog_instancesetting"."key",
         "posthog_instancesetting"."raw_value"
  FROM "posthog_instancesetting"
  WHERE "posthog_instancesetting"."key" = 'constance:posthog:RECORDINGS_TTL_WEEKS'
  ORDER BY "posthog_instancesetting"."id" ASC
  LIMIT 1
  '''
# ---
# name: TestSessionRecordings.test_listing_recordings_is_not_nplus1_for_persons.164
  '''
  SELECT "posthog_instancesetting"."id",
         "posthog_instancesetting"."key",
         "posthog_instancesetting"."raw_value"
  FROM "posthog_instancesetting"
  WHERE "posthog_instancesetting"."key" = 'constance:posthog:PERSON_ON_EVENTS_V2_ENABLED'
  ORDER BY "posthog_instancesetting"."id" ASC
  LIMIT 1
  '''
# ---
# name: TestSessionRecordings.test_listing_recordings_is_not_nplus1_for_persons.165
  '''
  SELECT "posthog_instancesetting"."id",
         "posthog_instancesetting"."key",
         "posthog_instancesetting"."raw_value"
  FROM "posthog_instancesetting"
  WHERE "posthog_instancesetting"."key" = 'constance:posthog:PERSON_ON_EVENTS_ENABLED'
  ORDER BY "posthog_instancesetting"."id" ASC
  LIMIT 1
  '''
# ---
# name: TestSessionRecordings.test_listing_recordings_is_not_nplus1_for_persons.166
  '''
  SELECT "posthog_instancesetting"."id",
         "posthog_instancesetting"."key",
         "posthog_instancesetting"."raw_value"
  FROM "posthog_instancesetting"
  WHERE "posthog_instancesetting"."key" = 'constance:posthog:AGGREGATE_BY_DISTINCT_IDS_TEAMS'
  ORDER BY "posthog_instancesetting"."id" ASC
  LIMIT 1
  '''
# ---
# name: TestSessionRecordings.test_listing_recordings_is_not_nplus1_for_persons.167
  '''
  SELECT "posthog_instancesetting"."id",
         "posthog_instancesetting"."key",
         "posthog_instancesetting"."raw_value"
  FROM "posthog_instancesetting"
  WHERE "posthog_instancesetting"."key" = 'constance:posthog:PERSON_ON_EVENTS_V2_ENABLED'
  ORDER BY "posthog_instancesetting"."id" ASC
  LIMIT 1
  '''
# ---
# name: TestSessionRecordings.test_listing_recordings_is_not_nplus1_for_persons.168
  '''
  SELECT "posthog_instancesetting"."id",
         "posthog_instancesetting"."key",
         "posthog_instancesetting"."raw_value"
  FROM "posthog_instancesetting"
  WHERE "posthog_instancesetting"."key" = 'constance:posthog:PERSON_ON_EVENTS_ENABLED'
  ORDER BY "posthog_instancesetting"."id" ASC
  LIMIT 1
  '''
# ---
# name: TestSessionRecordings.test_listing_recordings_is_not_nplus1_for_persons.169
  '''
  SELECT "posthog_instancesetting"."id",
         "posthog_instancesetting"."key",
         "posthog_instancesetting"."raw_value"
  FROM "posthog_instancesetting"
  WHERE "posthog_instancesetting"."key" = 'constance:posthog:AGGREGATE_BY_DISTINCT_IDS_TEAMS'
  ORDER BY "posthog_instancesetting"."id" ASC
  LIMIT 1
  '''
# ---
# name: TestSessionRecordings.test_listing_recordings_is_not_nplus1_for_persons.17
  '''
  SELECT "posthog_instancesetting"."id",
         "posthog_instancesetting"."key",
         "posthog_instancesetting"."raw_value"
  FROM "posthog_instancesetting"
  WHERE "posthog_instancesetting"."key" = 'constance:posthog:PERSON_ON_EVENTS_ENABLED'
  ORDER BY "posthog_instancesetting"."id" ASC
  LIMIT 1 /*controller='project_session_recordings-list',route='api/projects/%28%3FP%3Cparent_lookup_team_id%3E%5B%5E/.%5D%2B%29/session_recordings/%3F%24'*/
  '''
# ---
# name: TestSessionRecordings.test_listing_recordings_is_not_nplus1_for_persons.170
  '''
  SELECT "posthog_sessionrecording"."id",
         "posthog_sessionrecording"."session_id",
         "posthog_sessionrecording"."team_id",
         "posthog_sessionrecording"."created_at",
         "posthog_sessionrecording"."deleted",
         "posthog_sessionrecording"."object_storage_path",
         "posthog_sessionrecording"."distinct_id",
         "posthog_sessionrecording"."duration",
         "posthog_sessionrecording"."active_seconds",
         "posthog_sessionrecording"."inactive_seconds",
         "posthog_sessionrecording"."start_time",
         "posthog_sessionrecording"."end_time",
         "posthog_sessionrecording"."click_count",
         "posthog_sessionrecording"."keypress_count",
         "posthog_sessionrecording"."mouse_activity_count",
         "posthog_sessionrecording"."console_log_count",
         "posthog_sessionrecording"."console_warn_count",
         "posthog_sessionrecording"."console_error_count",
         "posthog_sessionrecording"."start_url",
         "posthog_sessionrecording"."storage_version"
  FROM "posthog_sessionrecording"
  WHERE ("posthog_sessionrecording"."session_id" IN ('1',
                                                     '2',
                                                     '3',
                                                     '4',
                                                     '5',
                                                     '6')
         AND "posthog_sessionrecording"."team_id" = 2)
  '''
# ---
# name: TestSessionRecordings.test_listing_recordings_is_not_nplus1_for_persons.171
  '''
  SELECT "posthog_sessionrecordingviewed"."session_id"
  FROM "posthog_sessionrecordingviewed"
  WHERE ("posthog_sessionrecordingviewed"."team_id" = 2
         AND "posthog_sessionrecordingviewed"."user_id" = 2)
  '''
# ---
# name: TestSessionRecordings.test_listing_recordings_is_not_nplus1_for_persons.172
  '''
  SELECT "posthog_persondistinctid"."id",
         "posthog_persondistinctid"."team_id",
         "posthog_persondistinctid"."person_id",
         "posthog_persondistinctid"."distinct_id",
         "posthog_persondistinctid"."version",
         "posthog_person"."id",
         "posthog_person"."created_at",
         "posthog_person"."properties_last_updated_at",
         "posthog_person"."properties_last_operation",
         "posthog_person"."team_id",
         "posthog_person"."properties",
         "posthog_person"."is_user_id",
         "posthog_person"."is_identified",
         "posthog_person"."uuid",
         "posthog_person"."version"
  FROM "posthog_persondistinctid"
  INNER JOIN "posthog_person" ON ("posthog_persondistinctid"."person_id" = "posthog_person"."id")
  WHERE ("posthog_persondistinctid"."distinct_id" IN ('user1',
                                                      'user2',
                                                      'user3',
                                                      'user4',
                                                      'user5',
                                                      'user6')
         AND "posthog_persondistinctid"."team_id" = 2)
  '''
# ---
# name: TestSessionRecordings.test_listing_recordings_is_not_nplus1_for_persons.173
  '''
  SELECT "posthog_team"."id",
         "posthog_team"."uuid",
         "posthog_team"."organization_id",
         "posthog_team"."project_id",
         "posthog_team"."api_token",
         "posthog_team"."app_urls",
         "posthog_team"."name",
         "posthog_team"."slack_incoming_webhook",
         "posthog_team"."created_at",
         "posthog_team"."updated_at",
         "posthog_team"."anonymize_ips",
         "posthog_team"."completed_snippet_onboarding",
         "posthog_team"."has_completed_onboarding_for",
         "posthog_team"."ingested_event",
         "posthog_team"."autocapture_opt_out",
         "posthog_team"."autocapture_exceptions_opt_in",
         "posthog_team"."autocapture_exceptions_errors_to_ignore",
         "posthog_team"."session_recording_opt_in",
         "posthog_team"."session_recording_sample_rate",
         "posthog_team"."session_recording_minimum_duration_milliseconds",
         "posthog_team"."session_recording_linked_flag",
         "posthog_team"."session_recording_network_payload_capture_config",
         "posthog_team"."session_replay_config",
         "posthog_team"."capture_console_log_opt_in",
         "posthog_team"."capture_performance_opt_in",
         "posthog_team"."surveys_opt_in",
         "posthog_team"."session_recording_version",
         "posthog_team"."signup_token",
         "posthog_team"."is_demo",
         "posthog_team"."access_control",
         "posthog_team"."week_start_day",
         "posthog_team"."inject_web_apps",
         "posthog_team"."test_account_filters",
         "posthog_team"."test_account_filters_default_checked",
         "posthog_team"."path_cleaning_filters",
         "posthog_team"."timezone",
         "posthog_team"."data_attributes",
         "posthog_team"."person_display_name_properties",
         "posthog_team"."live_events_columns",
         "posthog_team"."recording_domains",
         "posthog_team"."primary_dashboard_id",
         "posthog_team"."extra_settings",
         "posthog_team"."correlation_config",
         "posthog_team"."session_recording_retention_period_days",
         "posthog_team"."plugins_opt_in",
         "posthog_team"."opt_out_capture",
         "posthog_team"."event_names",
         "posthog_team"."event_names_with_usage",
         "posthog_team"."event_properties",
         "posthog_team"."event_properties_with_usage",
         "posthog_team"."event_properties_numerical",
         "posthog_team"."external_data_workspace_id",
         "posthog_team"."external_data_workspace_last_synced_at"
  FROM "posthog_team"
  WHERE "posthog_team"."id" = 2
  LIMIT 21
  '''
# ---
<<<<<<< HEAD
# name: TestSessionRecordings.test_listing_recordings_is_not_nplus1_for_persons.174
=======
# name: TestSessionRecordings.test_listing_recordings_is_not_nplus1_for_persons.16
  '''
  SELECT "posthog_instancesetting"."id",
         "posthog_instancesetting"."key",
         "posthog_instancesetting"."raw_value"
  FROM "posthog_instancesetting"
  WHERE "posthog_instancesetting"."key" = 'constance:posthog:AGGREGATE_BY_DISTINCT_IDS_TEAMS'
  ORDER BY "posthog_instancesetting"."id" ASC
  LIMIT 1
  '''
# ---
# name: TestSessionRecordings.test_listing_recordings_is_not_nplus1_for_persons.160
>>>>>>> 2530eaa7
  '''
  SELECT "posthog_user"."id",
         "posthog_user"."password",
         "posthog_user"."last_login",
         "posthog_user"."first_name",
         "posthog_user"."last_name",
         "posthog_user"."is_staff",
         "posthog_user"."is_active",
         "posthog_user"."date_joined",
         "posthog_user"."uuid",
         "posthog_user"."current_organization_id",
         "posthog_user"."current_team_id",
         "posthog_user"."email",
         "posthog_user"."pending_email",
         "posthog_user"."temporary_token",
         "posthog_user"."distinct_id",
         "posthog_user"."is_email_verified",
         "posthog_user"."has_seen_product_intro_for",
         "posthog_user"."strapi_id",
         "posthog_user"."email_opt_in",
         "posthog_user"."theme_mode",
         "posthog_user"."partial_notification_settings",
         "posthog_user"."anonymize_data",
         "posthog_user"."toolbar_mode",
         "posthog_user"."events_column_config"
  FROM "posthog_user"
  WHERE "posthog_user"."id" = 2
  LIMIT 21
  '''
# ---
# name: TestSessionRecordings.test_listing_recordings_is_not_nplus1_for_persons.175
  '''
  SELECT "posthog_team"."id",
         "posthog_team"."uuid",
         "posthog_team"."organization_id",
         "posthog_team"."project_id",
         "posthog_team"."api_token",
         "posthog_team"."app_urls",
         "posthog_team"."name",
         "posthog_team"."slack_incoming_webhook",
         "posthog_team"."created_at",
         "posthog_team"."updated_at",
         "posthog_team"."anonymize_ips",
         "posthog_team"."completed_snippet_onboarding",
         "posthog_team"."has_completed_onboarding_for",
         "posthog_team"."ingested_event",
         "posthog_team"."autocapture_opt_out",
         "posthog_team"."autocapture_exceptions_opt_in",
         "posthog_team"."autocapture_exceptions_errors_to_ignore",
         "posthog_team"."session_recording_opt_in",
         "posthog_team"."session_recording_sample_rate",
         "posthog_team"."session_recording_minimum_duration_milliseconds",
         "posthog_team"."session_recording_linked_flag",
         "posthog_team"."session_recording_network_payload_capture_config",
         "posthog_team"."session_replay_config",
         "posthog_team"."capture_console_log_opt_in",
         "posthog_team"."capture_performance_opt_in",
         "posthog_team"."surveys_opt_in",
         "posthog_team"."session_recording_version",
         "posthog_team"."signup_token",
         "posthog_team"."is_demo",
         "posthog_team"."access_control",
         "posthog_team"."week_start_day",
         "posthog_team"."inject_web_apps",
         "posthog_team"."test_account_filters",
         "posthog_team"."test_account_filters_default_checked",
         "posthog_team"."path_cleaning_filters",
         "posthog_team"."timezone",
         "posthog_team"."data_attributes",
         "posthog_team"."person_display_name_properties",
         "posthog_team"."live_events_columns",
         "posthog_team"."recording_domains",
         "posthog_team"."primary_dashboard_id",
         "posthog_team"."extra_settings",
         "posthog_team"."correlation_config",
         "posthog_team"."session_recording_retention_period_days",
         "posthog_team"."external_data_workspace_id",
         "posthog_team"."external_data_workspace_last_synced_at"
  FROM "posthog_team"
  WHERE "posthog_team"."id" = 2
  LIMIT 21
  '''
# ---
# name: TestSessionRecordings.test_listing_recordings_is_not_nplus1_for_persons.176
  '''
  SELECT "posthog_organizationmembership"."id",
         "posthog_organizationmembership"."organization_id",
         "posthog_organizationmembership"."user_id",
         "posthog_organizationmembership"."level",
         "posthog_organizationmembership"."joined_at",
         "posthog_organizationmembership"."updated_at",
         "posthog_organization"."id",
         "posthog_organization"."name",
         "posthog_organization"."slug",
         "posthog_organization"."created_at",
         "posthog_organization"."updated_at",
         "posthog_organization"."plugins_access_level",
         "posthog_organization"."for_internal_metrics",
         "posthog_organization"."is_member_join_email_enabled",
         "posthog_organization"."enforce_2fa",
         "posthog_organization"."is_hipaa",
         "posthog_organization"."customer_id",
         "posthog_organization"."available_product_features",
         "posthog_organization"."usage",
         "posthog_organization"."never_drop_data",
         "posthog_organization"."customer_trust_scores",
         "posthog_organization"."setup_section_2_completed",
         "posthog_organization"."personalization",
         "posthog_organization"."domain_whitelist",
         "posthog_organization"."available_features"
  FROM "posthog_organizationmembership"
  INNER JOIN "posthog_organization" ON ("posthog_organizationmembership"."organization_id" = "posthog_organization"."id")
  WHERE ("posthog_organizationmembership"."organization_id" = '00000000-0000-0000-0000-000000000000'::uuid
         AND "posthog_organizationmembership"."user_id" = 2)
  LIMIT 21 /*controller='project_session_recordings-list',route='api/projects/%28%3FP%3Cparent_lookup_team_id%3E%5B%5E/.%5D%2B%29/session_recordings/%3F%24'*/
  '''
# ---
# name: TestSessionRecordings.test_listing_recordings_is_not_nplus1_for_persons.177
  '''
  SELECT "ee_accesscontrol"."id",
         "ee_accesscontrol"."team_id",
         "ee_accesscontrol"."resource",
         "ee_accesscontrol"."access_level",
         "ee_accesscontrol"."resource_id",
         "ee_accesscontrol"."organization_member_id",
         "ee_accesscontrol"."role_id",
         "ee_accesscontrol"."created_by_id",
         "ee_accesscontrol"."created_at",
         "ee_accesscontrol"."updated_at"
  FROM "ee_accesscontrol"
  LEFT OUTER JOIN "posthog_organizationmembership" ON ("ee_accesscontrol"."organization_member_id" = "posthog_organizationmembership"."id")
  WHERE (("ee_accesscontrol"."organization_member_id" IS NULL
          AND "ee_accesscontrol"."resource" = 'project'
          AND "ee_accesscontrol"."resource_id" = '625'
          AND "ee_accesscontrol"."role_id" IS NULL
          AND "ee_accesscontrol"."team_id" = 2)
         OR ("posthog_organizationmembership"."user_id" = 2
             AND "ee_accesscontrol"."resource" = 'project'
             AND "ee_accesscontrol"."resource_id" = '625'
             AND "ee_accesscontrol"."role_id" IS NULL
             AND "ee_accesscontrol"."team_id" = 2)
         OR ("ee_accesscontrol"."organization_member_id" IS NULL
             AND "ee_accesscontrol"."resource" = 'session_recording'
             AND "ee_accesscontrol"."resource_id" IS NULL
             AND "ee_accesscontrol"."role_id" IS NULL
             AND "ee_accesscontrol"."team_id" = 2)
         OR ("posthog_organizationmembership"."user_id" = 2
             AND "ee_accesscontrol"."resource" = 'session_recording'
             AND "ee_accesscontrol"."resource_id" IS NULL
             AND "ee_accesscontrol"."role_id" IS NULL
             AND "ee_accesscontrol"."team_id" = 2)
         OR ("ee_accesscontrol"."organization_member_id" IS NULL
             AND "ee_accesscontrol"."resource" = 'session_recording'
             AND "ee_accesscontrol"."resource_id" IS NOT NULL
             AND "ee_accesscontrol"."role_id" IS NULL
             AND "ee_accesscontrol"."team_id" = 2)
         OR ("posthog_organizationmembership"."user_id" = 2
             AND "ee_accesscontrol"."resource" = 'session_recording'
             AND "ee_accesscontrol"."resource_id" IS NOT NULL
             AND "ee_accesscontrol"."role_id" IS NULL
             AND "ee_accesscontrol"."team_id" = 2)) /*controller='project_session_recordings-list',route='api/projects/%28%3FP%3Cparent_lookup_team_id%3E%5B%5E/.%5D%2B%29/session_recordings/%3F%24'*/
  '''
# ---
# name: TestSessionRecordings.test_listing_recordings_is_not_nplus1_for_persons.178
  '''
  SELECT "posthog_organizationmembership"."id",
         "posthog_organizationmembership"."organization_id",
         "posthog_organizationmembership"."user_id",
         "posthog_organizationmembership"."level",
         "posthog_organizationmembership"."joined_at",
         "posthog_organizationmembership"."updated_at",
         "posthog_organization"."id",
         "posthog_organization"."name",
         "posthog_organization"."slug",
         "posthog_organization"."created_at",
         "posthog_organization"."updated_at",
         "posthog_organization"."plugins_access_level",
         "posthog_organization"."for_internal_metrics",
         "posthog_organization"."is_member_join_email_enabled",
         "posthog_organization"."enforce_2fa",
         "posthog_organization"."is_hipaa",
         "posthog_organization"."customer_id",
         "posthog_organization"."available_product_features",
         "posthog_organization"."usage",
         "posthog_organization"."never_drop_data",
         "posthog_organization"."customer_trust_scores",
         "posthog_organization"."setup_section_2_completed",
         "posthog_organization"."personalization",
         "posthog_organization"."domain_whitelist",
         "posthog_organization"."available_features"
  FROM "posthog_organizationmembership"
  INNER JOIN "posthog_organization" ON ("posthog_organizationmembership"."organization_id" = "posthog_organization"."id")
  WHERE "posthog_organizationmembership"."user_id" = 2
  '''
# ---
# name: TestSessionRecordings.test_listing_recordings_is_not_nplus1_for_persons.179
  '''
  SELECT "posthog_instancesetting"."id",
         "posthog_instancesetting"."key",
         "posthog_instancesetting"."raw_value"
  FROM "posthog_instancesetting"
  WHERE "posthog_instancesetting"."key" = 'constance:posthog:PERSON_ON_EVENTS_V2_ENABLED'
  ORDER BY "posthog_instancesetting"."id" ASC
  LIMIT 1
  '''
# ---
# name: TestSessionRecordings.test_listing_recordings_is_not_nplus1_for_persons.18
  '''
  SELECT "posthog_instancesetting"."id",
         "posthog_instancesetting"."key",
         "posthog_instancesetting"."raw_value"
  FROM "posthog_instancesetting"
  WHERE "posthog_instancesetting"."key" = 'constance:posthog:AGGREGATE_BY_DISTINCT_IDS_TEAMS'
  ORDER BY "posthog_instancesetting"."id" ASC
  LIMIT 1 /*controller='project_session_recordings-list',route='api/projects/%28%3FP%3Cparent_lookup_team_id%3E%5B%5E/.%5D%2B%29/session_recordings/%3F%24'*/
  '''
# ---
# name: TestSessionRecordings.test_listing_recordings_is_not_nplus1_for_persons.180
  '''
  SELECT "posthog_instancesetting"."id",
         "posthog_instancesetting"."key",
         "posthog_instancesetting"."raw_value"
  FROM "posthog_instancesetting"
  WHERE "posthog_instancesetting"."key" = 'constance:posthog:PERSON_ON_EVENTS_ENABLED'
  ORDER BY "posthog_instancesetting"."id" ASC
  LIMIT 1
  '''
# ---
# name: TestSessionRecordings.test_listing_recordings_is_not_nplus1_for_persons.181
  '''
  SELECT "posthog_instancesetting"."id",
         "posthog_instancesetting"."key",
         "posthog_instancesetting"."raw_value"
  FROM "posthog_instancesetting"
  WHERE "posthog_instancesetting"."key" = 'constance:posthog:PERSON_ON_EVENTS_V2_ENABLED'
  ORDER BY "posthog_instancesetting"."id" ASC
  LIMIT 1
  '''
# ---
# name: TestSessionRecordings.test_listing_recordings_is_not_nplus1_for_persons.182
  '''
  SELECT "posthog_instancesetting"."id",
         "posthog_instancesetting"."key",
         "posthog_instancesetting"."raw_value"
  FROM "posthog_instancesetting"
  WHERE "posthog_instancesetting"."key" = 'constance:posthog:PERSON_ON_EVENTS_ENABLED'
  ORDER BY "posthog_instancesetting"."id" ASC
  LIMIT 1
  '''
# ---
# name: TestSessionRecordings.test_listing_recordings_is_not_nplus1_for_persons.183
  '''
  SELECT "posthog_instancesetting"."id",
         "posthog_instancesetting"."key",
         "posthog_instancesetting"."raw_value"
  FROM "posthog_instancesetting"
  WHERE "posthog_instancesetting"."key" = 'constance:posthog:PERSON_ON_EVENTS_V2_ENABLED'
  ORDER BY "posthog_instancesetting"."id" ASC
  LIMIT 1
  '''
# ---
# name: TestSessionRecordings.test_listing_recordings_is_not_nplus1_for_persons.184
  '''
  SELECT "posthog_instancesetting"."id",
         "posthog_instancesetting"."key",
         "posthog_instancesetting"."raw_value"
  FROM "posthog_instancesetting"
  WHERE "posthog_instancesetting"."key" = 'constance:posthog:PERSON_ON_EVENTS_ENABLED'
  ORDER BY "posthog_instancesetting"."id" ASC
  LIMIT 1
  '''
# ---
# name: TestSessionRecordings.test_listing_recordings_is_not_nplus1_for_persons.185
  '''
  SELECT "posthog_instancesetting"."id",
         "posthog_instancesetting"."key",
         "posthog_instancesetting"."raw_value"
  FROM "posthog_instancesetting"
  WHERE "posthog_instancesetting"."key" = 'constance:posthog:PERSON_ON_EVENTS_V2_ENABLED'
  ORDER BY "posthog_instancesetting"."id" ASC
  LIMIT 1
  '''
# ---
# name: TestSessionRecordings.test_listing_recordings_is_not_nplus1_for_persons.186
  '''
  SELECT "posthog_instancesetting"."id",
         "posthog_instancesetting"."key",
         "posthog_instancesetting"."raw_value"
  FROM "posthog_instancesetting"
  WHERE "posthog_instancesetting"."key" = 'constance:posthog:PERSON_ON_EVENTS_ENABLED'
  ORDER BY "posthog_instancesetting"."id" ASC
  LIMIT 1
  '''
# ---
# name: TestSessionRecordings.test_listing_recordings_is_not_nplus1_for_persons.187
  '''
  SELECT "posthog_instancesetting"."id",
         "posthog_instancesetting"."key",
         "posthog_instancesetting"."raw_value"
  FROM "posthog_instancesetting"
  WHERE "posthog_instancesetting"."key" = 'constance:posthog:AGGREGATE_BY_DISTINCT_IDS_TEAMS'
  ORDER BY "posthog_instancesetting"."id" ASC
  LIMIT 1
  '''
# ---
# name: TestSessionRecordings.test_listing_recordings_is_not_nplus1_for_persons.188
  '''
  SELECT "posthog_instancesetting"."id",
         "posthog_instancesetting"."key",
         "posthog_instancesetting"."raw_value"
  FROM "posthog_instancesetting"
  WHERE "posthog_instancesetting"."key" = 'constance:posthog:RECORDINGS_TTL_WEEKS'
  ORDER BY "posthog_instancesetting"."id" ASC
  LIMIT 1
  '''
# ---
# name: TestSessionRecordings.test_listing_recordings_is_not_nplus1_for_persons.189
  '''
  SELECT "posthog_instancesetting"."id",
         "posthog_instancesetting"."key",
         "posthog_instancesetting"."raw_value"
  FROM "posthog_instancesetting"
  WHERE "posthog_instancesetting"."key" = 'constance:posthog:PERSON_ON_EVENTS_V2_ENABLED'
  ORDER BY "posthog_instancesetting"."id" ASC
  LIMIT 1
  '''
# ---
# name: TestSessionRecordings.test_listing_recordings_is_not_nplus1_for_persons.19
  '''
  SELECT "posthog_instancesetting"."id",
         "posthog_instancesetting"."key",
         "posthog_instancesetting"."raw_value"
  FROM "posthog_instancesetting"
  WHERE "posthog_instancesetting"."key" = 'constance:posthog:PERSON_ON_EVENTS_V2_ENABLED'
  ORDER BY "posthog_instancesetting"."id" ASC
  LIMIT 1
  '''
# ---
# name: TestSessionRecordings.test_listing_recordings_is_not_nplus1_for_persons.190
  '''
  SELECT "posthog_instancesetting"."id",
         "posthog_instancesetting"."key",
         "posthog_instancesetting"."raw_value"
  FROM "posthog_instancesetting"
  WHERE "posthog_instancesetting"."key" = 'constance:posthog:PERSON_ON_EVENTS_ENABLED'
  ORDER BY "posthog_instancesetting"."id" ASC
  LIMIT 1
  '''
# ---
# name: TestSessionRecordings.test_listing_recordings_is_not_nplus1_for_persons.191
  '''
  SELECT "posthog_instancesetting"."id",
         "posthog_instancesetting"."key",
         "posthog_instancesetting"."raw_value"
  FROM "posthog_instancesetting"
  WHERE "posthog_instancesetting"."key" = 'constance:posthog:AGGREGATE_BY_DISTINCT_IDS_TEAMS'
  ORDER BY "posthog_instancesetting"."id" ASC
  LIMIT 1
  '''
# ---
# name: TestSessionRecordings.test_listing_recordings_is_not_nplus1_for_persons.192
  '''
  SELECT "posthog_instancesetting"."id",
         "posthog_instancesetting"."key",
         "posthog_instancesetting"."raw_value"
  FROM "posthog_instancesetting"
  WHERE "posthog_instancesetting"."key" = 'constance:posthog:PERSON_ON_EVENTS_V2_ENABLED'
  ORDER BY "posthog_instancesetting"."id" ASC
  LIMIT 1
  '''
# ---
# name: TestSessionRecordings.test_listing_recordings_is_not_nplus1_for_persons.193
  '''
  SELECT "posthog_instancesetting"."id",
         "posthog_instancesetting"."key",
         "posthog_instancesetting"."raw_value"
  FROM "posthog_instancesetting"
  WHERE "posthog_instancesetting"."key" = 'constance:posthog:PERSON_ON_EVENTS_ENABLED'
  ORDER BY "posthog_instancesetting"."id" ASC
  LIMIT 1
  '''
# ---
# name: TestSessionRecordings.test_listing_recordings_is_not_nplus1_for_persons.194
  '''
  SELECT "posthog_instancesetting"."id",
         "posthog_instancesetting"."key",
         "posthog_instancesetting"."raw_value"
  FROM "posthog_instancesetting"
  WHERE "posthog_instancesetting"."key" = 'constance:posthog:AGGREGATE_BY_DISTINCT_IDS_TEAMS'
  ORDER BY "posthog_instancesetting"."id" ASC
  LIMIT 1
  '''
# ---
# name: TestSessionRecordings.test_listing_recordings_is_not_nplus1_for_persons.195
  '''
  SELECT "posthog_sessionrecording"."id",
         "posthog_sessionrecording"."session_id",
         "posthog_sessionrecording"."team_id",
         "posthog_sessionrecording"."created_at",
         "posthog_sessionrecording"."deleted",
         "posthog_sessionrecording"."object_storage_path",
         "posthog_sessionrecording"."distinct_id",
         "posthog_sessionrecording"."duration",
         "posthog_sessionrecording"."active_seconds",
         "posthog_sessionrecording"."inactive_seconds",
         "posthog_sessionrecording"."start_time",
         "posthog_sessionrecording"."end_time",
         "posthog_sessionrecording"."click_count",
         "posthog_sessionrecording"."keypress_count",
         "posthog_sessionrecording"."mouse_activity_count",
         "posthog_sessionrecording"."console_log_count",
         "posthog_sessionrecording"."console_warn_count",
         "posthog_sessionrecording"."console_error_count",
         "posthog_sessionrecording"."start_url",
         "posthog_sessionrecording"."storage_version"
  FROM "posthog_sessionrecording"
  WHERE ("posthog_sessionrecording"."session_id" IN ('1',
                                                     '2',
                                                     '3',
                                                     '4',
                                                     '5',
                                                     '6',
                                                     '7')
         AND "posthog_sessionrecording"."team_id" = 2)
  '''
# ---
<<<<<<< HEAD
# name: TestSessionRecordings.test_listing_recordings_is_not_nplus1_for_persons.196
=======
# name: TestSessionRecordings.test_listing_recordings_is_not_nplus1_for_persons.18
  '''
  SELECT "posthog_instancesetting"."id",
         "posthog_instancesetting"."key",
         "posthog_instancesetting"."raw_value"
  FROM "posthog_instancesetting"
  WHERE "posthog_instancesetting"."key" = 'constance:posthog:PERSON_ON_EVENTS_ENABLED'
  ORDER BY "posthog_instancesetting"."id" ASC
  LIMIT 1
  '''
# ---
# name: TestSessionRecordings.test_listing_recordings_is_not_nplus1_for_persons.180
>>>>>>> 2530eaa7
  '''
  SELECT "posthog_sessionrecordingviewed"."session_id"
  FROM "posthog_sessionrecordingviewed"
  WHERE ("posthog_sessionrecordingviewed"."team_id" = 2
         AND "posthog_sessionrecordingviewed"."user_id" = 2)
  '''
# ---
# name: TestSessionRecordings.test_listing_recordings_is_not_nplus1_for_persons.197
  '''
  SELECT "posthog_persondistinctid"."id",
         "posthog_persondistinctid"."team_id",
         "posthog_persondistinctid"."person_id",
         "posthog_persondistinctid"."distinct_id",
         "posthog_persondistinctid"."version",
         "posthog_person"."id",
         "posthog_person"."created_at",
         "posthog_person"."properties_last_updated_at",
         "posthog_person"."properties_last_operation",
         "posthog_person"."team_id",
         "posthog_person"."properties",
         "posthog_person"."is_user_id",
         "posthog_person"."is_identified",
         "posthog_person"."uuid",
         "posthog_person"."version"
  FROM "posthog_persondistinctid"
  INNER JOIN "posthog_person" ON ("posthog_persondistinctid"."person_id" = "posthog_person"."id")
  WHERE ("posthog_persondistinctid"."distinct_id" IN ('user1',
                                                      'user2',
                                                      'user3',
                                                      'user4',
                                                      'user5',
                                                      'user6',
                                                      'user7')
         AND "posthog_persondistinctid"."team_id" = 2)
  '''
# ---
# name: TestSessionRecordings.test_listing_recordings_is_not_nplus1_for_persons.198
  '''
  SELECT "posthog_team"."id",
         "posthog_team"."uuid",
         "posthog_team"."organization_id",
         "posthog_team"."project_id",
         "posthog_team"."api_token",
         "posthog_team"."app_urls",
         "posthog_team"."name",
         "posthog_team"."slack_incoming_webhook",
         "posthog_team"."created_at",
         "posthog_team"."updated_at",
         "posthog_team"."anonymize_ips",
         "posthog_team"."completed_snippet_onboarding",
         "posthog_team"."has_completed_onboarding_for",
         "posthog_team"."ingested_event",
         "posthog_team"."autocapture_opt_out",
         "posthog_team"."autocapture_exceptions_opt_in",
         "posthog_team"."autocapture_exceptions_errors_to_ignore",
         "posthog_team"."session_recording_opt_in",
         "posthog_team"."session_recording_sample_rate",
         "posthog_team"."session_recording_minimum_duration_milliseconds",
         "posthog_team"."session_recording_linked_flag",
         "posthog_team"."session_recording_network_payload_capture_config",
         "posthog_team"."session_replay_config",
         "posthog_team"."capture_console_log_opt_in",
         "posthog_team"."capture_performance_opt_in",
         "posthog_team"."surveys_opt_in",
         "posthog_team"."session_recording_version",
         "posthog_team"."signup_token",
         "posthog_team"."is_demo",
         "posthog_team"."access_control",
         "posthog_team"."week_start_day",
         "posthog_team"."inject_web_apps",
         "posthog_team"."test_account_filters",
         "posthog_team"."test_account_filters_default_checked",
         "posthog_team"."path_cleaning_filters",
         "posthog_team"."timezone",
         "posthog_team"."data_attributes",
         "posthog_team"."person_display_name_properties",
         "posthog_team"."live_events_columns",
         "posthog_team"."recording_domains",
         "posthog_team"."primary_dashboard_id",
         "posthog_team"."extra_settings",
         "posthog_team"."correlation_config",
         "posthog_team"."session_recording_retention_period_days",
         "posthog_team"."plugins_opt_in",
         "posthog_team"."opt_out_capture",
         "posthog_team"."event_names",
         "posthog_team"."event_names_with_usage",
         "posthog_team"."event_properties",
         "posthog_team"."event_properties_with_usage",
         "posthog_team"."event_properties_numerical",
         "posthog_team"."external_data_workspace_id",
         "posthog_team"."external_data_workspace_last_synced_at"
  FROM "posthog_team"
  WHERE "posthog_team"."id" = 2
  LIMIT 21
  '''
# ---
# name: TestSessionRecordings.test_listing_recordings_is_not_nplus1_for_persons.199
  '''
  SELECT "posthog_user"."id",
         "posthog_user"."password",
         "posthog_user"."last_login",
         "posthog_user"."first_name",
         "posthog_user"."last_name",
         "posthog_user"."is_staff",
         "posthog_user"."is_active",
         "posthog_user"."date_joined",
         "posthog_user"."uuid",
         "posthog_user"."current_organization_id",
         "posthog_user"."current_team_id",
         "posthog_user"."email",
         "posthog_user"."pending_email",
         "posthog_user"."temporary_token",
         "posthog_user"."distinct_id",
         "posthog_user"."is_email_verified",
         "posthog_user"."has_seen_product_intro_for",
         "posthog_user"."strapi_id",
         "posthog_user"."email_opt_in",
         "posthog_user"."theme_mode",
         "posthog_user"."partial_notification_settings",
         "posthog_user"."anonymize_data",
         "posthog_user"."toolbar_mode",
         "posthog_user"."events_column_config"
  FROM "posthog_user"
  WHERE "posthog_user"."id" = 2
  LIMIT 21
  '''
# ---
# name: TestSessionRecordings.test_listing_recordings_is_not_nplus1_for_persons.2
  '''
  SELECT "posthog_organizationmembership"."id",
         "posthog_organizationmembership"."organization_id",
         "posthog_organizationmembership"."user_id",
         "posthog_organizationmembership"."level",
         "posthog_organizationmembership"."joined_at",
         "posthog_organizationmembership"."updated_at",
         "posthog_organization"."id",
         "posthog_organization"."name",
         "posthog_organization"."slug",
         "posthog_organization"."created_at",
         "posthog_organization"."updated_at",
         "posthog_organization"."plugins_access_level",
         "posthog_organization"."for_internal_metrics",
         "posthog_organization"."is_member_join_email_enabled",
         "posthog_organization"."enforce_2fa",
         "posthog_organization"."is_hipaa",
         "posthog_organization"."customer_id",
         "posthog_organization"."available_product_features",
         "posthog_organization"."usage",
         "posthog_organization"."never_drop_data",
         "posthog_organization"."customer_trust_scores",
         "posthog_organization"."setup_section_2_completed",
         "posthog_organization"."personalization",
         "posthog_organization"."domain_whitelist",
         "posthog_organization"."available_features"
  FROM "posthog_organizationmembership"
  INNER JOIN "posthog_organization" ON ("posthog_organizationmembership"."organization_id" = "posthog_organization"."id")
  WHERE ("posthog_organizationmembership"."organization_id" = '00000000-0000-0000-0000-000000000000'::uuid
         AND "posthog_organizationmembership"."user_id" = 2)
  LIMIT 21 /*controller='project_session_recordings-list',route='api/projects/%28%3FP%3Cparent_lookup_team_id%3E%5B%5E/.%5D%2B%29/session_recordings/%3F%24'*/
  '''
# ---
# name: TestSessionRecordings.test_listing_recordings_is_not_nplus1_for_persons.20
  '''
  SELECT "posthog_instancesetting"."id",
         "posthog_instancesetting"."key",
         "posthog_instancesetting"."raw_value"
  FROM "posthog_instancesetting"
  WHERE "posthog_instancesetting"."key" = 'constance:posthog:PERSON_ON_EVENTS_ENABLED'
  ORDER BY "posthog_instancesetting"."id" ASC
  LIMIT 1 /*controller='project_session_recordings-list',route='api/projects/%28%3FP%3Cparent_lookup_team_id%3E%5B%5E/.%5D%2B%29/session_recordings/%3F%24'*/
  '''
# ---
# name: TestSessionRecordings.test_listing_recordings_is_not_nplus1_for_persons.200
  '''
  SELECT "posthog_team"."id",
         "posthog_team"."uuid",
         "posthog_team"."organization_id",
         "posthog_team"."project_id",
         "posthog_team"."api_token",
         "posthog_team"."app_urls",
         "posthog_team"."name",
         "posthog_team"."slack_incoming_webhook",
         "posthog_team"."created_at",
         "posthog_team"."updated_at",
         "posthog_team"."anonymize_ips",
         "posthog_team"."completed_snippet_onboarding",
         "posthog_team"."has_completed_onboarding_for",
         "posthog_team"."ingested_event",
         "posthog_team"."autocapture_opt_out",
         "posthog_team"."autocapture_exceptions_opt_in",
         "posthog_team"."autocapture_exceptions_errors_to_ignore",
         "posthog_team"."session_recording_opt_in",
         "posthog_team"."session_recording_sample_rate",
         "posthog_team"."session_recording_minimum_duration_milliseconds",
         "posthog_team"."session_recording_linked_flag",
         "posthog_team"."session_recording_network_payload_capture_config",
         "posthog_team"."session_replay_config",
         "posthog_team"."capture_console_log_opt_in",
         "posthog_team"."capture_performance_opt_in",
         "posthog_team"."surveys_opt_in",
         "posthog_team"."session_recording_version",
         "posthog_team"."signup_token",
         "posthog_team"."is_demo",
         "posthog_team"."access_control",
         "posthog_team"."week_start_day",
         "posthog_team"."inject_web_apps",
         "posthog_team"."test_account_filters",
         "posthog_team"."test_account_filters_default_checked",
         "posthog_team"."path_cleaning_filters",
         "posthog_team"."timezone",
         "posthog_team"."data_attributes",
         "posthog_team"."person_display_name_properties",
         "posthog_team"."live_events_columns",
         "posthog_team"."recording_domains",
         "posthog_team"."primary_dashboard_id",
         "posthog_team"."extra_settings",
         "posthog_team"."correlation_config",
         "posthog_team"."session_recording_retention_period_days",
         "posthog_team"."external_data_workspace_id",
         "posthog_team"."external_data_workspace_last_synced_at"
  FROM "posthog_team"
  WHERE "posthog_team"."id" = 2
  LIMIT 21
  '''
# ---
# name: TestSessionRecordings.test_listing_recordings_is_not_nplus1_for_persons.201
  '''
  SELECT "posthog_organizationmembership"."id",
         "posthog_organizationmembership"."organization_id",
         "posthog_organizationmembership"."user_id",
         "posthog_organizationmembership"."level",
         "posthog_organizationmembership"."joined_at",
         "posthog_organizationmembership"."updated_at",
         "posthog_organization"."id",
         "posthog_organization"."name",
         "posthog_organization"."slug",
         "posthog_organization"."created_at",
         "posthog_organization"."updated_at",
         "posthog_organization"."plugins_access_level",
         "posthog_organization"."for_internal_metrics",
         "posthog_organization"."is_member_join_email_enabled",
         "posthog_organization"."enforce_2fa",
         "posthog_organization"."is_hipaa",
         "posthog_organization"."customer_id",
         "posthog_organization"."available_product_features",
         "posthog_organization"."usage",
         "posthog_organization"."never_drop_data",
         "posthog_organization"."customer_trust_scores",
         "posthog_organization"."setup_section_2_completed",
         "posthog_organization"."personalization",
         "posthog_organization"."domain_whitelist",
         "posthog_organization"."available_features"
  FROM "posthog_organizationmembership"
  INNER JOIN "posthog_organization" ON ("posthog_organizationmembership"."organization_id" = "posthog_organization"."id")
<<<<<<< HEAD
  WHERE ("posthog_organizationmembership"."organization_id" = '00000000-0000-0000-0000-000000000000'::uuid
         AND "posthog_organizationmembership"."user_id" = 2)
  LIMIT 21 /*controller='project_session_recordings-list',route='api/projects/%28%3FP%3Cparent_lookup_team_id%3E%5B%5E/.%5D%2B%29/session_recordings/%3F%24'*/
=======
  WHERE "posthog_organizationmembership"."user_id" = 2
  '''
# ---
# name: TestSessionRecordings.test_listing_recordings_is_not_nplus1_for_persons.186
  '''
  SELECT "posthog_instancesetting"."id",
         "posthog_instancesetting"."key",
         "posthog_instancesetting"."raw_value"
  FROM "posthog_instancesetting"
  WHERE "posthog_instancesetting"."key" = 'constance:posthog:PERSON_ON_EVENTS_V2_ENABLED'
  ORDER BY "posthog_instancesetting"."id" ASC
  LIMIT 1
>>>>>>> 2530eaa7
  '''
# ---
# name: TestSessionRecordings.test_listing_recordings_is_not_nplus1_for_persons.202
  '''
<<<<<<< HEAD
  SELECT "ee_accesscontrol"."id",
         "ee_accesscontrol"."team_id",
         "ee_accesscontrol"."resource",
         "ee_accesscontrol"."access_level",
         "ee_accesscontrol"."resource_id",
         "ee_accesscontrol"."organization_member_id",
         "ee_accesscontrol"."role_id",
         "ee_accesscontrol"."created_by_id",
         "ee_accesscontrol"."created_at",
         "ee_accesscontrol"."updated_at"
  FROM "ee_accesscontrol"
  LEFT OUTER JOIN "posthog_organizationmembership" ON ("ee_accesscontrol"."organization_member_id" = "posthog_organizationmembership"."id")
  WHERE (("ee_accesscontrol"."organization_member_id" IS NULL
          AND "ee_accesscontrol"."resource" = 'project'
          AND "ee_accesscontrol"."resource_id" = '625'
          AND "ee_accesscontrol"."role_id" IS NULL
          AND "ee_accesscontrol"."team_id" = 2)
         OR ("posthog_organizationmembership"."user_id" = 2
             AND "ee_accesscontrol"."resource" = 'project'
             AND "ee_accesscontrol"."resource_id" = '625'
             AND "ee_accesscontrol"."role_id" IS NULL
             AND "ee_accesscontrol"."team_id" = 2)
         OR ("ee_accesscontrol"."organization_member_id" IS NULL
             AND "ee_accesscontrol"."resource" = 'session_recording'
             AND "ee_accesscontrol"."resource_id" IS NULL
             AND "ee_accesscontrol"."role_id" IS NULL
             AND "ee_accesscontrol"."team_id" = 2)
         OR ("posthog_organizationmembership"."user_id" = 2
             AND "ee_accesscontrol"."resource" = 'session_recording'
             AND "ee_accesscontrol"."resource_id" IS NULL
             AND "ee_accesscontrol"."role_id" IS NULL
             AND "ee_accesscontrol"."team_id" = 2)
         OR ("ee_accesscontrol"."organization_member_id" IS NULL
             AND "ee_accesscontrol"."resource" = 'session_recording'
             AND "ee_accesscontrol"."resource_id" IS NOT NULL
             AND "ee_accesscontrol"."role_id" IS NULL
             AND "ee_accesscontrol"."team_id" = 2)
         OR ("posthog_organizationmembership"."user_id" = 2
             AND "ee_accesscontrol"."resource" = 'session_recording'
             AND "ee_accesscontrol"."resource_id" IS NOT NULL
             AND "ee_accesscontrol"."role_id" IS NULL
             AND "ee_accesscontrol"."team_id" = 2)) /*controller='project_session_recordings-list',route='api/projects/%28%3FP%3Cparent_lookup_team_id%3E%5B%5E/.%5D%2B%29/session_recordings/%3F%24'*/
  '''
# ---
# name: TestSessionRecordings.test_listing_recordings_is_not_nplus1_for_persons.203
=======
  SELECT "posthog_instancesetting"."id",
         "posthog_instancesetting"."key",
         "posthog_instancesetting"."raw_value"
  FROM "posthog_instancesetting"
  WHERE "posthog_instancesetting"."key" = 'constance:posthog:PERSON_ON_EVENTS_ENABLED'
  ORDER BY "posthog_instancesetting"."id" ASC
  LIMIT 1
  '''
# ---
# name: TestSessionRecordings.test_listing_recordings_is_not_nplus1_for_persons.188
  '''
  SELECT "posthog_instancesetting"."id",
         "posthog_instancesetting"."key",
         "posthog_instancesetting"."raw_value"
  FROM "posthog_instancesetting"
  WHERE "posthog_instancesetting"."key" = 'constance:posthog:PERSON_ON_EVENTS_V2_ENABLED'
  ORDER BY "posthog_instancesetting"."id" ASC
  LIMIT 1
>>>>>>> 2530eaa7
  '''
  SELECT "posthog_organizationmembership"."id",
         "posthog_organizationmembership"."organization_id",
         "posthog_organizationmembership"."user_id",
         "posthog_organizationmembership"."level",
         "posthog_organizationmembership"."joined_at",
         "posthog_organizationmembership"."updated_at",
         "posthog_organization"."id",
         "posthog_organization"."name",
         "posthog_organization"."slug",
         "posthog_organization"."created_at",
         "posthog_organization"."updated_at",
         "posthog_organization"."plugins_access_level",
         "posthog_organization"."for_internal_metrics",
         "posthog_organization"."is_member_join_email_enabled",
         "posthog_organization"."enforce_2fa",
         "posthog_organization"."is_hipaa",
         "posthog_organization"."customer_id",
         "posthog_organization"."available_product_features",
         "posthog_organization"."usage",
         "posthog_organization"."never_drop_data",
         "posthog_organization"."customer_trust_scores",
         "posthog_organization"."setup_section_2_completed",
         "posthog_organization"."personalization",
         "posthog_organization"."domain_whitelist",
         "posthog_organization"."available_features"
  FROM "posthog_organizationmembership"
  INNER JOIN "posthog_organization" ON ("posthog_organizationmembership"."organization_id" = "posthog_organization"."id")
  WHERE "posthog_organizationmembership"."user_id" = 2 /*controller='project_session_recordings-list',route='api/projects/%28%3FP%3Cparent_lookup_team_id%3E%5B%5E/.%5D%2B%29/session_recordings/%3F%24'*/
  '''
# ---
# name: TestSessionRecordings.test_listing_recordings_is_not_nplus1_for_persons.204
  '''
  SELECT "posthog_instancesetting"."id",
         "posthog_instancesetting"."key",
         "posthog_instancesetting"."raw_value"
  FROM "posthog_instancesetting"
  WHERE "posthog_instancesetting"."key" = 'constance:posthog:PERSON_ON_EVENTS_V2_ENABLED'
  ORDER BY "posthog_instancesetting"."id" ASC
  LIMIT 1
  '''
# ---
# name: TestSessionRecordings.test_listing_recordings_is_not_nplus1_for_persons.205
  '''
  SELECT "posthog_instancesetting"."id",
         "posthog_instancesetting"."key",
         "posthog_instancesetting"."raw_value"
  FROM "posthog_instancesetting"
  WHERE "posthog_instancesetting"."key" = 'constance:posthog:PERSON_ON_EVENTS_ENABLED'
  ORDER BY "posthog_instancesetting"."id" ASC
  LIMIT 1
  '''
# ---
# name: TestSessionRecordings.test_listing_recordings_is_not_nplus1_for_persons.206
  '''
  SELECT "posthog_instancesetting"."id",
         "posthog_instancesetting"."key",
         "posthog_instancesetting"."raw_value"
  FROM "posthog_instancesetting"
  WHERE "posthog_instancesetting"."key" = 'constance:posthog:PERSON_ON_EVENTS_V2_ENABLED'
  ORDER BY "posthog_instancesetting"."id" ASC
  LIMIT 1
  '''
# ---
# name: TestSessionRecordings.test_listing_recordings_is_not_nplus1_for_persons.207
  '''
  SELECT "posthog_instancesetting"."id",
         "posthog_instancesetting"."key",
         "posthog_instancesetting"."raw_value"
  FROM "posthog_instancesetting"
  WHERE "posthog_instancesetting"."key" = 'constance:posthog:PERSON_ON_EVENTS_ENABLED'
  ORDER BY "posthog_instancesetting"."id" ASC
  LIMIT 1
  '''
# ---
# name: TestSessionRecordings.test_listing_recordings_is_not_nplus1_for_persons.208
  '''
  SELECT "posthog_instancesetting"."id",
         "posthog_instancesetting"."key",
         "posthog_instancesetting"."raw_value"
  FROM "posthog_instancesetting"
  WHERE "posthog_instancesetting"."key" = 'constance:posthog:PERSON_ON_EVENTS_V2_ENABLED'
  ORDER BY "posthog_instancesetting"."id" ASC
  LIMIT 1
  '''
# ---
# name: TestSessionRecordings.test_listing_recordings_is_not_nplus1_for_persons.209
  '''
  SELECT "posthog_instancesetting"."id",
         "posthog_instancesetting"."key",
         "posthog_instancesetting"."raw_value"
  FROM "posthog_instancesetting"
  WHERE "posthog_instancesetting"."key" = 'constance:posthog:PERSON_ON_EVENTS_ENABLED'
  ORDER BY "posthog_instancesetting"."id" ASC
  LIMIT 1
  '''
# ---
# name: TestSessionRecordings.test_listing_recordings_is_not_nplus1_for_persons.21
  '''
  SELECT "posthog_instancesetting"."id",
         "posthog_instancesetting"."key",
         "posthog_instancesetting"."raw_value"
  FROM "posthog_instancesetting"
  WHERE "posthog_instancesetting"."key" = 'constance:posthog:AGGREGATE_BY_DISTINCT_IDS_TEAMS'
  ORDER BY "posthog_instancesetting"."id" ASC
  LIMIT 1
  '''
# ---
# name: TestSessionRecordings.test_listing_recordings_is_not_nplus1_for_persons.210
  '''
  SELECT "posthog_instancesetting"."id",
         "posthog_instancesetting"."key",
         "posthog_instancesetting"."raw_value"
  FROM "posthog_instancesetting"
  WHERE "posthog_instancesetting"."key" = 'constance:posthog:PERSON_ON_EVENTS_V2_ENABLED'
  ORDER BY "posthog_instancesetting"."id" ASC
  LIMIT 1
  '''
# ---
# name: TestSessionRecordings.test_listing_recordings_is_not_nplus1_for_persons.211
  '''
  SELECT "posthog_instancesetting"."id",
         "posthog_instancesetting"."key",
         "posthog_instancesetting"."raw_value"
  FROM "posthog_instancesetting"
  WHERE "posthog_instancesetting"."key" = 'constance:posthog:PERSON_ON_EVENTS_ENABLED'
  ORDER BY "posthog_instancesetting"."id" ASC
  LIMIT 1
  '''
# ---
# name: TestSessionRecordings.test_listing_recordings_is_not_nplus1_for_persons.212
  '''
  SELECT "posthog_instancesetting"."id",
         "posthog_instancesetting"."key",
         "posthog_instancesetting"."raw_value"
  FROM "posthog_instancesetting"
  WHERE "posthog_instancesetting"."key" = 'constance:posthog:AGGREGATE_BY_DISTINCT_IDS_TEAMS'
  ORDER BY "posthog_instancesetting"."id" ASC
  LIMIT 1
  '''
# ---
# name: TestSessionRecordings.test_listing_recordings_is_not_nplus1_for_persons.213
  '''
  SELECT "posthog_instancesetting"."id",
         "posthog_instancesetting"."key",
         "posthog_instancesetting"."raw_value"
  FROM "posthog_instancesetting"
  WHERE "posthog_instancesetting"."key" = 'constance:posthog:RECORDINGS_TTL_WEEKS'
  ORDER BY "posthog_instancesetting"."id" ASC
  LIMIT 1
  '''
# ---
# name: TestSessionRecordings.test_listing_recordings_is_not_nplus1_for_persons.214
  '''
  SELECT "posthog_instancesetting"."id",
         "posthog_instancesetting"."key",
         "posthog_instancesetting"."raw_value"
  FROM "posthog_instancesetting"
  WHERE "posthog_instancesetting"."key" = 'constance:posthog:PERSON_ON_EVENTS_V2_ENABLED'
  ORDER BY "posthog_instancesetting"."id" ASC
  LIMIT 1
  '''
# ---
# name: TestSessionRecordings.test_listing_recordings_is_not_nplus1_for_persons.215
  '''
<<<<<<< HEAD
  SELECT "posthog_instancesetting"."id",
         "posthog_instancesetting"."key",
         "posthog_instancesetting"."raw_value"
  FROM "posthog_instancesetting"
  WHERE "posthog_instancesetting"."key" = 'constance:posthog:PERSON_ON_EVENTS_ENABLED'
  ORDER BY "posthog_instancesetting"."id" ASC
  LIMIT 1 /*controller='project_session_recordings-list',route='api/projects/%28%3FP%3Cparent_lookup_team_id%3E%5B%5E/.%5D%2B%29/session_recordings/%3F%24'*/
=======
  SELECT "posthog_organizationmembership"."id",
         "posthog_organizationmembership"."organization_id",
         "posthog_organizationmembership"."user_id",
         "posthog_organizationmembership"."level",
         "posthog_organizationmembership"."joined_at",
         "posthog_organizationmembership"."updated_at",
         "posthog_organization"."id",
         "posthog_organization"."name",
         "posthog_organization"."slug",
         "posthog_organization"."created_at",
         "posthog_organization"."updated_at",
         "posthog_organization"."plugins_access_level",
         "posthog_organization"."for_internal_metrics",
         "posthog_organization"."is_member_join_email_enabled",
         "posthog_organization"."enforce_2fa",
         "posthog_organization"."is_hipaa",
         "posthog_organization"."customer_id",
         "posthog_organization"."available_product_features",
         "posthog_organization"."usage",
         "posthog_organization"."never_drop_data",
         "posthog_organization"."customer_trust_scores",
         "posthog_organization"."setup_section_2_completed",
         "posthog_organization"."personalization",
         "posthog_organization"."domain_whitelist",
         "posthog_organization"."available_features"
  FROM "posthog_organizationmembership"
  INNER JOIN "posthog_organization" ON ("posthog_organizationmembership"."organization_id" = "posthog_organization"."id")
  WHERE "posthog_organizationmembership"."user_id" = 2
>>>>>>> 2530eaa7
  '''
# ---
# name: TestSessionRecordings.test_listing_recordings_is_not_nplus1_for_persons.216
  '''
<<<<<<< HEAD
  SELECT "posthog_instancesetting"."id",
         "posthog_instancesetting"."key",
         "posthog_instancesetting"."raw_value"
  FROM "posthog_instancesetting"
  WHERE "posthog_instancesetting"."key" = 'constance:posthog:AGGREGATE_BY_DISTINCT_IDS_TEAMS'
  ORDER BY "posthog_instancesetting"."id" ASC
  LIMIT 1 /*controller='project_session_recordings-list',route='api/projects/%28%3FP%3Cparent_lookup_team_id%3E%5B%5E/.%5D%2B%29/session_recordings/%3F%24'*/
=======
  SELECT "posthog_sessionrecordingviewed"."session_id"
  FROM "posthog_sessionrecordingviewed"
  WHERE ("posthog_sessionrecordingviewed"."team_id" = 2
         AND "posthog_sessionrecordingviewed"."user_id" = 2)
>>>>>>> 2530eaa7
  '''
# ---
# name: TestSessionRecordings.test_listing_recordings_is_not_nplus1_for_persons.217
  '''
  SELECT "posthog_instancesetting"."id",
         "posthog_instancesetting"."key",
         "posthog_instancesetting"."raw_value"
  FROM "posthog_instancesetting"
  WHERE "posthog_instancesetting"."key" = 'constance:posthog:PERSON_ON_EVENTS_V2_ENABLED'
  ORDER BY "posthog_instancesetting"."id" ASC
  LIMIT 1 /*controller='project_session_recordings-list',route='api/projects/%28%3FP%3Cparent_lookup_team_id%3E%5B%5E/.%5D%2B%29/session_recordings/%3F%24'*/
  '''
# ---
# name: TestSessionRecordings.test_listing_recordings_is_not_nplus1_for_persons.218
  '''
  SELECT "posthog_instancesetting"."id",
         "posthog_instancesetting"."key",
         "posthog_instancesetting"."raw_value"
  FROM "posthog_instancesetting"
  WHERE "posthog_instancesetting"."key" = 'constance:posthog:PERSON_ON_EVENTS_ENABLED'
  ORDER BY "posthog_instancesetting"."id" ASC
  LIMIT 1
  '''
# ---
# name: TestSessionRecordings.test_listing_recordings_is_not_nplus1_for_persons.219
  '''
  SELECT "posthog_instancesetting"."id",
         "posthog_instancesetting"."key",
         "posthog_instancesetting"."raw_value"
  FROM "posthog_instancesetting"
  WHERE "posthog_instancesetting"."key" = 'constance:posthog:AGGREGATE_BY_DISTINCT_IDS_TEAMS'
  ORDER BY "posthog_instancesetting"."id" ASC
  LIMIT 1
  '''
# ---
# name: TestSessionRecordings.test_listing_recordings_is_not_nplus1_for_persons.22
  '''
  SELECT "posthog_sessionrecordingviewed"."session_id"
  FROM "posthog_sessionrecordingviewed"
  WHERE ("posthog_sessionrecordingviewed"."team_id" = 2
         AND "posthog_sessionrecordingviewed"."user_id" = 2) /*controller='project_session_recordings-list',route='api/projects/%28%3FP%3Cparent_lookup_team_id%3E%5B%5E/.%5D%2B%29/session_recordings/%3F%24'*/
  '''
# ---
# name: TestSessionRecordings.test_listing_recordings_is_not_nplus1_for_persons.220
  '''
  SELECT "posthog_sessionrecording"."id",
         "posthog_sessionrecording"."session_id",
         "posthog_sessionrecording"."team_id",
         "posthog_sessionrecording"."created_at",
         "posthog_sessionrecording"."deleted",
         "posthog_sessionrecording"."object_storage_path",
         "posthog_sessionrecording"."distinct_id",
         "posthog_sessionrecording"."duration",
         "posthog_sessionrecording"."active_seconds",
         "posthog_sessionrecording"."inactive_seconds",
         "posthog_sessionrecording"."start_time",
         "posthog_sessionrecording"."end_time",
         "posthog_sessionrecording"."click_count",
         "posthog_sessionrecording"."keypress_count",
         "posthog_sessionrecording"."mouse_activity_count",
         "posthog_sessionrecording"."console_log_count",
         "posthog_sessionrecording"."console_warn_count",
         "posthog_sessionrecording"."console_error_count",
         "posthog_sessionrecording"."start_url",
         "posthog_sessionrecording"."storage_version"
  FROM "posthog_sessionrecording"
  WHERE ("posthog_sessionrecording"."session_id" IN ('1',
                                                     '2',
                                                     '3',
                                                     '4',
                                                     '5',
                                                     '6',
                                                     '7',
                                                     '8')
         AND "posthog_sessionrecording"."team_id" = 2)
  '''
# ---
# name: TestSessionRecordings.test_listing_recordings_is_not_nplus1_for_persons.221
  '''
  SELECT "posthog_sessionrecordingviewed"."session_id"
  FROM "posthog_sessionrecordingviewed"
  WHERE ("posthog_sessionrecordingviewed"."team_id" = 2
         AND "posthog_sessionrecordingviewed"."user_id" = 2)
  '''
# ---
# name: TestSessionRecordings.test_listing_recordings_is_not_nplus1_for_persons.222
  '''
  SELECT "posthog_persondistinctid"."id",
         "posthog_persondistinctid"."team_id",
         "posthog_persondistinctid"."person_id",
         "posthog_persondistinctid"."distinct_id",
         "posthog_persondistinctid"."version",
         "posthog_person"."id",
         "posthog_person"."created_at",
         "posthog_person"."properties_last_updated_at",
         "posthog_person"."properties_last_operation",
         "posthog_person"."team_id",
         "posthog_person"."properties",
         "posthog_person"."is_user_id",
         "posthog_person"."is_identified",
         "posthog_person"."uuid",
         "posthog_person"."version"
  FROM "posthog_persondistinctid"
  INNER JOIN "posthog_person" ON ("posthog_persondistinctid"."person_id" = "posthog_person"."id")
  WHERE ("posthog_persondistinctid"."distinct_id" IN ('user1',
                                                      'user2',
                                                      'user3',
                                                      'user4',
                                                      'user5',
                                                      'user6',
                                                      'user7',
                                                      'user8')
         AND "posthog_persondistinctid"."team_id" = 2)
  '''
# ---
# name: TestSessionRecordings.test_listing_recordings_is_not_nplus1_for_persons.223
  '''
  SELECT "posthog_team"."id",
         "posthog_team"."uuid",
         "posthog_team"."organization_id",
         "posthog_team"."project_id",
         "posthog_team"."api_token",
         "posthog_team"."app_urls",
         "posthog_team"."name",
         "posthog_team"."slack_incoming_webhook",
         "posthog_team"."created_at",
         "posthog_team"."updated_at",
         "posthog_team"."anonymize_ips",
         "posthog_team"."completed_snippet_onboarding",
         "posthog_team"."has_completed_onboarding_for",
         "posthog_team"."ingested_event",
         "posthog_team"."autocapture_opt_out",
         "posthog_team"."autocapture_exceptions_opt_in",
         "posthog_team"."autocapture_exceptions_errors_to_ignore",
         "posthog_team"."session_recording_opt_in",
         "posthog_team"."session_recording_sample_rate",
         "posthog_team"."session_recording_minimum_duration_milliseconds",
         "posthog_team"."session_recording_linked_flag",
         "posthog_team"."session_recording_network_payload_capture_config",
         "posthog_team"."session_replay_config",
         "posthog_team"."capture_console_log_opt_in",
         "posthog_team"."capture_performance_opt_in",
         "posthog_team"."surveys_opt_in",
         "posthog_team"."session_recording_version",
         "posthog_team"."signup_token",
         "posthog_team"."is_demo",
         "posthog_team"."access_control",
         "posthog_team"."week_start_day",
         "posthog_team"."inject_web_apps",
         "posthog_team"."test_account_filters",
         "posthog_team"."test_account_filters_default_checked",
         "posthog_team"."path_cleaning_filters",
         "posthog_team"."timezone",
         "posthog_team"."data_attributes",
         "posthog_team"."person_display_name_properties",
         "posthog_team"."live_events_columns",
         "posthog_team"."recording_domains",
         "posthog_team"."primary_dashboard_id",
         "posthog_team"."extra_settings",
         "posthog_team"."correlation_config",
         "posthog_team"."session_recording_retention_period_days",
         "posthog_team"."plugins_opt_in",
         "posthog_team"."opt_out_capture",
         "posthog_team"."event_names",
         "posthog_team"."event_names_with_usage",
         "posthog_team"."event_properties",
         "posthog_team"."event_properties_with_usage",
         "posthog_team"."event_properties_numerical",
         "posthog_team"."external_data_workspace_id",
         "posthog_team"."external_data_workspace_last_synced_at"
  FROM "posthog_team"
  WHERE "posthog_team"."id" = 2
  LIMIT 21
  '''
# ---
# name: TestSessionRecordings.test_listing_recordings_is_not_nplus1_for_persons.224
  '''
  SELECT "posthog_user"."id",
         "posthog_user"."password",
         "posthog_user"."last_login",
         "posthog_user"."first_name",
         "posthog_user"."last_name",
         "posthog_user"."is_staff",
         "posthog_user"."is_active",
         "posthog_user"."date_joined",
         "posthog_user"."uuid",
         "posthog_user"."current_organization_id",
         "posthog_user"."current_team_id",
         "posthog_user"."email",
         "posthog_user"."pending_email",
         "posthog_user"."temporary_token",
         "posthog_user"."distinct_id",
         "posthog_user"."is_email_verified",
         "posthog_user"."has_seen_product_intro_for",
         "posthog_user"."strapi_id",
         "posthog_user"."email_opt_in",
         "posthog_user"."theme_mode",
         "posthog_user"."partial_notification_settings",
         "posthog_user"."anonymize_data",
         "posthog_user"."toolbar_mode",
         "posthog_user"."events_column_config"
  FROM "posthog_user"
  WHERE "posthog_user"."id" = 2
  LIMIT 21
  '''
# ---
# name: TestSessionRecordings.test_listing_recordings_is_not_nplus1_for_persons.225
  '''
  SELECT "posthog_team"."id",
         "posthog_team"."uuid",
         "posthog_team"."organization_id",
         "posthog_team"."project_id",
         "posthog_team"."api_token",
         "posthog_team"."app_urls",
         "posthog_team"."name",
         "posthog_team"."slack_incoming_webhook",
         "posthog_team"."created_at",
         "posthog_team"."updated_at",
         "posthog_team"."anonymize_ips",
         "posthog_team"."completed_snippet_onboarding",
         "posthog_team"."has_completed_onboarding_for",
         "posthog_team"."ingested_event",
         "posthog_team"."autocapture_opt_out",
         "posthog_team"."autocapture_exceptions_opt_in",
         "posthog_team"."autocapture_exceptions_errors_to_ignore",
         "posthog_team"."session_recording_opt_in",
         "posthog_team"."session_recording_sample_rate",
         "posthog_team"."session_recording_minimum_duration_milliseconds",
         "posthog_team"."session_recording_linked_flag",
         "posthog_team"."session_recording_network_payload_capture_config",
         "posthog_team"."session_replay_config",
         "posthog_team"."capture_console_log_opt_in",
         "posthog_team"."capture_performance_opt_in",
         "posthog_team"."surveys_opt_in",
         "posthog_team"."session_recording_version",
         "posthog_team"."signup_token",
         "posthog_team"."is_demo",
         "posthog_team"."access_control",
         "posthog_team"."week_start_day",
         "posthog_team"."inject_web_apps",
         "posthog_team"."test_account_filters",
         "posthog_team"."test_account_filters_default_checked",
         "posthog_team"."path_cleaning_filters",
         "posthog_team"."timezone",
         "posthog_team"."data_attributes",
         "posthog_team"."person_display_name_properties",
         "posthog_team"."live_events_columns",
         "posthog_team"."recording_domains",
         "posthog_team"."primary_dashboard_id",
         "posthog_team"."extra_settings",
         "posthog_team"."correlation_config",
         "posthog_team"."session_recording_retention_period_days",
         "posthog_team"."external_data_workspace_id",
         "posthog_team"."external_data_workspace_last_synced_at"
  FROM "posthog_team"
  WHERE "posthog_team"."id" = 2
  LIMIT 21
  '''
# ---
# name: TestSessionRecordings.test_listing_recordings_is_not_nplus1_for_persons.226
  '''
  SELECT "posthog_organizationmembership"."id",
         "posthog_organizationmembership"."organization_id",
         "posthog_organizationmembership"."user_id",
         "posthog_organizationmembership"."level",
         "posthog_organizationmembership"."joined_at",
         "posthog_organizationmembership"."updated_at",
         "posthog_organization"."id",
         "posthog_organization"."name",
         "posthog_organization"."slug",
         "posthog_organization"."created_at",
         "posthog_organization"."updated_at",
         "posthog_organization"."plugins_access_level",
         "posthog_organization"."for_internal_metrics",
         "posthog_organization"."is_member_join_email_enabled",
         "posthog_organization"."enforce_2fa",
         "posthog_organization"."is_hipaa",
         "posthog_organization"."customer_id",
         "posthog_organization"."available_product_features",
         "posthog_organization"."usage",
         "posthog_organization"."never_drop_data",
         "posthog_organization"."customer_trust_scores",
         "posthog_organization"."setup_section_2_completed",
         "posthog_organization"."personalization",
         "posthog_organization"."domain_whitelist",
         "posthog_organization"."available_features"
  FROM "posthog_organizationmembership"
  INNER JOIN "posthog_organization" ON ("posthog_organizationmembership"."organization_id" = "posthog_organization"."id")
  WHERE ("posthog_organizationmembership"."organization_id" = '00000000-0000-0000-0000-000000000000'::uuid
         AND "posthog_organizationmembership"."user_id" = 2)
  LIMIT 21 /*controller='project_session_recordings-list',route='api/projects/%28%3FP%3Cparent_lookup_team_id%3E%5B%5E/.%5D%2B%29/session_recordings/%3F%24'*/
  '''
# ---
# name: TestSessionRecordings.test_listing_recordings_is_not_nplus1_for_persons.227
  '''
  SELECT "ee_accesscontrol"."id",
         "ee_accesscontrol"."team_id",
         "ee_accesscontrol"."resource",
         "ee_accesscontrol"."access_level",
         "ee_accesscontrol"."resource_id",
         "ee_accesscontrol"."organization_member_id",
         "ee_accesscontrol"."role_id",
         "ee_accesscontrol"."created_by_id",
         "ee_accesscontrol"."created_at",
         "ee_accesscontrol"."updated_at"
  FROM "ee_accesscontrol"
  LEFT OUTER JOIN "posthog_organizationmembership" ON ("ee_accesscontrol"."organization_member_id" = "posthog_organizationmembership"."id")
  WHERE (("ee_accesscontrol"."organization_member_id" IS NULL
          AND "ee_accesscontrol"."resource" = 'project'
          AND "ee_accesscontrol"."resource_id" = '625'
          AND "ee_accesscontrol"."role_id" IS NULL
          AND "ee_accesscontrol"."team_id" = 2)
         OR ("posthog_organizationmembership"."user_id" = 2
             AND "ee_accesscontrol"."resource" = 'project'
             AND "ee_accesscontrol"."resource_id" = '625'
             AND "ee_accesscontrol"."role_id" IS NULL
             AND "ee_accesscontrol"."team_id" = 2)
         OR ("ee_accesscontrol"."organization_member_id" IS NULL
             AND "ee_accesscontrol"."resource" = 'session_recording'
             AND "ee_accesscontrol"."resource_id" IS NULL
             AND "ee_accesscontrol"."role_id" IS NULL
             AND "ee_accesscontrol"."team_id" = 2)
         OR ("posthog_organizationmembership"."user_id" = 2
             AND "ee_accesscontrol"."resource" = 'session_recording'
             AND "ee_accesscontrol"."resource_id" IS NULL
             AND "ee_accesscontrol"."role_id" IS NULL
             AND "ee_accesscontrol"."team_id" = 2)
         OR ("ee_accesscontrol"."organization_member_id" IS NULL
             AND "ee_accesscontrol"."resource" = 'session_recording'
             AND "ee_accesscontrol"."resource_id" IS NOT NULL
             AND "ee_accesscontrol"."role_id" IS NULL
             AND "ee_accesscontrol"."team_id" = 2)
         OR ("posthog_organizationmembership"."user_id" = 2
             AND "ee_accesscontrol"."resource" = 'session_recording'
             AND "ee_accesscontrol"."resource_id" IS NOT NULL
             AND "ee_accesscontrol"."role_id" IS NULL
             AND "ee_accesscontrol"."team_id" = 2)) /*controller='project_session_recordings-list',route='api/projects/%28%3FP%3Cparent_lookup_team_id%3E%5B%5E/.%5D%2B%29/session_recordings/%3F%24'*/
  '''
# ---
# name: TestSessionRecordings.test_listing_recordings_is_not_nplus1_for_persons.228
  '''
  SELECT "posthog_organizationmembership"."id",
         "posthog_organizationmembership"."organization_id",
         "posthog_organizationmembership"."user_id",
         "posthog_organizationmembership"."level",
         "posthog_organizationmembership"."joined_at",
         "posthog_organizationmembership"."updated_at",
         "posthog_organization"."id",
         "posthog_organization"."name",
         "posthog_organization"."slug",
         "posthog_organization"."created_at",
         "posthog_organization"."updated_at",
         "posthog_organization"."plugins_access_level",
         "posthog_organization"."for_internal_metrics",
         "posthog_organization"."is_member_join_email_enabled",
         "posthog_organization"."enforce_2fa",
         "posthog_organization"."is_hipaa",
         "posthog_organization"."customer_id",
         "posthog_organization"."available_product_features",
         "posthog_organization"."usage",
         "posthog_organization"."never_drop_data",
         "posthog_organization"."customer_trust_scores",
         "posthog_organization"."setup_section_2_completed",
         "posthog_organization"."personalization",
         "posthog_organization"."domain_whitelist",
         "posthog_organization"."available_features"
  FROM "posthog_organizationmembership"
  INNER JOIN "posthog_organization" ON ("posthog_organizationmembership"."organization_id" = "posthog_organization"."id")
  WHERE "posthog_organizationmembership"."user_id" = 2
  '''
# ---
# name: TestSessionRecordings.test_listing_recordings_is_not_nplus1_for_persons.229
  '''
  SELECT "posthog_instancesetting"."id",
         "posthog_instancesetting"."key",
         "posthog_instancesetting"."raw_value"
  FROM "posthog_instancesetting"
  WHERE "posthog_instancesetting"."key" = 'constance:posthog:PERSON_ON_EVENTS_V2_ENABLED'
  ORDER BY "posthog_instancesetting"."id" ASC
  LIMIT 1
  '''
# ---
# name: TestSessionRecordings.test_listing_recordings_is_not_nplus1_for_persons.23
  '''
  SELECT "posthog_team"."id",
         "posthog_team"."uuid",
         "posthog_team"."organization_id",
         "posthog_team"."project_id",
         "posthog_team"."api_token",
         "posthog_team"."app_urls",
         "posthog_team"."name",
         "posthog_team"."slack_incoming_webhook",
         "posthog_team"."created_at",
         "posthog_team"."updated_at",
         "posthog_team"."anonymize_ips",
         "posthog_team"."completed_snippet_onboarding",
         "posthog_team"."has_completed_onboarding_for",
         "posthog_team"."ingested_event",
         "posthog_team"."autocapture_opt_out",
         "posthog_team"."autocapture_exceptions_opt_in",
         "posthog_team"."autocapture_exceptions_errors_to_ignore",
         "posthog_team"."session_recording_opt_in",
         "posthog_team"."session_recording_sample_rate",
         "posthog_team"."session_recording_minimum_duration_milliseconds",
         "posthog_team"."session_recording_linked_flag",
         "posthog_team"."session_recording_network_payload_capture_config",
         "posthog_team"."session_replay_config",
         "posthog_team"."capture_console_log_opt_in",
         "posthog_team"."capture_performance_opt_in",
         "posthog_team"."surveys_opt_in",
         "posthog_team"."session_recording_version",
         "posthog_team"."signup_token",
         "posthog_team"."is_demo",
         "posthog_team"."access_control",
         "posthog_team"."week_start_day",
         "posthog_team"."inject_web_apps",
         "posthog_team"."test_account_filters",
         "posthog_team"."test_account_filters_default_checked",
         "posthog_team"."path_cleaning_filters",
         "posthog_team"."timezone",
         "posthog_team"."data_attributes",
         "posthog_team"."person_display_name_properties",
         "posthog_team"."live_events_columns",
         "posthog_team"."recording_domains",
         "posthog_team"."primary_dashboard_id",
         "posthog_team"."extra_settings",
         "posthog_team"."correlation_config",
         "posthog_team"."session_recording_retention_period_days",
         "posthog_team"."plugins_opt_in",
         "posthog_team"."opt_out_capture",
         "posthog_team"."event_names",
         "posthog_team"."event_names_with_usage",
         "posthog_team"."event_properties",
         "posthog_team"."event_properties_with_usage",
         "posthog_team"."event_properties_numerical",
         "posthog_team"."external_data_workspace_id",
         "posthog_team"."external_data_workspace_last_synced_at"
  FROM "posthog_team"
  WHERE "posthog_team"."id" = 2
  LIMIT 21
  '''
# ---
# name: TestSessionRecordings.test_listing_recordings_is_not_nplus1_for_persons.230
  '''
  SELECT "posthog_instancesetting"."id",
         "posthog_instancesetting"."key",
         "posthog_instancesetting"."raw_value"
  FROM "posthog_instancesetting"
  WHERE "posthog_instancesetting"."key" = 'constance:posthog:PERSON_ON_EVENTS_ENABLED'
  ORDER BY "posthog_instancesetting"."id" ASC
  LIMIT 1
  '''
# ---
# name: TestSessionRecordings.test_listing_recordings_is_not_nplus1_for_persons.231
  '''
  SELECT "posthog_instancesetting"."id",
         "posthog_instancesetting"."key",
         "posthog_instancesetting"."raw_value"
  FROM "posthog_instancesetting"
  WHERE "posthog_instancesetting"."key" = 'constance:posthog:PERSON_ON_EVENTS_V2_ENABLED'
  ORDER BY "posthog_instancesetting"."id" ASC
  LIMIT 1
  '''
# ---
# name: TestSessionRecordings.test_listing_recordings_is_not_nplus1_for_persons.232
  '''
  SELECT "posthog_instancesetting"."id",
         "posthog_instancesetting"."key",
         "posthog_instancesetting"."raw_value"
  FROM "posthog_instancesetting"
  WHERE "posthog_instancesetting"."key" = 'constance:posthog:PERSON_ON_EVENTS_ENABLED'
  ORDER BY "posthog_instancesetting"."id" ASC
  LIMIT 1
  '''
# ---
# name: TestSessionRecordings.test_listing_recordings_is_not_nplus1_for_persons.233
  '''
  SELECT "posthog_instancesetting"."id",
         "posthog_instancesetting"."key",
         "posthog_instancesetting"."raw_value"
  FROM "posthog_instancesetting"
  WHERE "posthog_instancesetting"."key" = 'constance:posthog:PERSON_ON_EVENTS_V2_ENABLED'
  ORDER BY "posthog_instancesetting"."id" ASC
  LIMIT 1
  '''
# ---
# name: TestSessionRecordings.test_listing_recordings_is_not_nplus1_for_persons.234
  '''
  SELECT "posthog_instancesetting"."id",
         "posthog_instancesetting"."key",
         "posthog_instancesetting"."raw_value"
  FROM "posthog_instancesetting"
  WHERE "posthog_instancesetting"."key" = 'constance:posthog:PERSON_ON_EVENTS_ENABLED'
  ORDER BY "posthog_instancesetting"."id" ASC
  LIMIT 1
  '''
# ---
# name: TestSessionRecordings.test_listing_recordings_is_not_nplus1_for_persons.235
  '''
  SELECT "posthog_instancesetting"."id",
         "posthog_instancesetting"."key",
         "posthog_instancesetting"."raw_value"
  FROM "posthog_instancesetting"
  WHERE "posthog_instancesetting"."key" = 'constance:posthog:PERSON_ON_EVENTS_V2_ENABLED'
  ORDER BY "posthog_instancesetting"."id" ASC
  LIMIT 1
  '''
# ---
# name: TestSessionRecordings.test_listing_recordings_is_not_nplus1_for_persons.236
  '''
  SELECT "posthog_instancesetting"."id",
         "posthog_instancesetting"."key",
         "posthog_instancesetting"."raw_value"
  FROM "posthog_instancesetting"
  WHERE "posthog_instancesetting"."key" = 'constance:posthog:PERSON_ON_EVENTS_ENABLED'
  ORDER BY "posthog_instancesetting"."id" ASC
  LIMIT 1
  '''
# ---
# name: TestSessionRecordings.test_listing_recordings_is_not_nplus1_for_persons.237
  '''
  SELECT "posthog_instancesetting"."id",
         "posthog_instancesetting"."key",
         "posthog_instancesetting"."raw_value"
  FROM "posthog_instancesetting"
  WHERE "posthog_instancesetting"."key" = 'constance:posthog:AGGREGATE_BY_DISTINCT_IDS_TEAMS'
  ORDER BY "posthog_instancesetting"."id" ASC
  LIMIT 1
  '''
# ---
# name: TestSessionRecordings.test_listing_recordings_is_not_nplus1_for_persons.238
  '''
  SELECT "posthog_instancesetting"."id",
         "posthog_instancesetting"."key",
         "posthog_instancesetting"."raw_value"
  FROM "posthog_instancesetting"
  WHERE "posthog_instancesetting"."key" = 'constance:posthog:RECORDINGS_TTL_WEEKS'
  ORDER BY "posthog_instancesetting"."id" ASC
  LIMIT 1
  '''
# ---
# name: TestSessionRecordings.test_listing_recordings_is_not_nplus1_for_persons.239
  '''
  SELECT "posthog_instancesetting"."id",
         "posthog_instancesetting"."key",
         "posthog_instancesetting"."raw_value"
  FROM "posthog_instancesetting"
  WHERE "posthog_instancesetting"."key" = 'constance:posthog:PERSON_ON_EVENTS_V2_ENABLED'
  ORDER BY "posthog_instancesetting"."id" ASC
  LIMIT 1
  '''
# ---
# name: TestSessionRecordings.test_listing_recordings_is_not_nplus1_for_persons.24
  '''
  SELECT "posthog_user"."id",
         "posthog_user"."password",
         "posthog_user"."last_login",
         "posthog_user"."first_name",
         "posthog_user"."last_name",
         "posthog_user"."is_staff",
         "posthog_user"."is_active",
         "posthog_user"."date_joined",
         "posthog_user"."uuid",
         "posthog_user"."current_organization_id",
         "posthog_user"."current_team_id",
         "posthog_user"."email",
         "posthog_user"."pending_email",
         "posthog_user"."temporary_token",
         "posthog_user"."distinct_id",
         "posthog_user"."is_email_verified",
         "posthog_user"."has_seen_product_intro_for",
         "posthog_user"."strapi_id",
         "posthog_user"."email_opt_in",
         "posthog_user"."theme_mode",
         "posthog_user"."partial_notification_settings",
         "posthog_user"."anonymize_data",
         "posthog_user"."toolbar_mode",
         "posthog_user"."events_column_config"
  FROM "posthog_user"
  WHERE "posthog_user"."id" = 2
  LIMIT 21
  '''
# ---
# name: TestSessionRecordings.test_listing_recordings_is_not_nplus1_for_persons.240
  '''
  SELECT "posthog_instancesetting"."id",
         "posthog_instancesetting"."key",
         "posthog_instancesetting"."raw_value"
  FROM "posthog_instancesetting"
  WHERE "posthog_instancesetting"."key" = 'constance:posthog:PERSON_ON_EVENTS_ENABLED'
  ORDER BY "posthog_instancesetting"."id" ASC
  LIMIT 1
  '''
# ---
# name: TestSessionRecordings.test_listing_recordings_is_not_nplus1_for_persons.241
  '''
  SELECT "posthog_instancesetting"."id",
         "posthog_instancesetting"."key",
         "posthog_instancesetting"."raw_value"
  FROM "posthog_instancesetting"
  WHERE "posthog_instancesetting"."key" = 'constance:posthog:AGGREGATE_BY_DISTINCT_IDS_TEAMS'
  ORDER BY "posthog_instancesetting"."id" ASC
  LIMIT 1
  '''
# ---
# name: TestSessionRecordings.test_listing_recordings_is_not_nplus1_for_persons.242
  '''
  SELECT "posthog_instancesetting"."id",
         "posthog_instancesetting"."key",
         "posthog_instancesetting"."raw_value"
  FROM "posthog_instancesetting"
  WHERE "posthog_instancesetting"."key" = 'constance:posthog:PERSON_ON_EVENTS_V2_ENABLED'
  ORDER BY "posthog_instancesetting"."id" ASC
  LIMIT 1
  '''
# ---
# name: TestSessionRecordings.test_listing_recordings_is_not_nplus1_for_persons.243
  '''
  SELECT "posthog_instancesetting"."id",
         "posthog_instancesetting"."key",
         "posthog_instancesetting"."raw_value"
  FROM "posthog_instancesetting"
  WHERE "posthog_instancesetting"."key" = 'constance:posthog:PERSON_ON_EVENTS_ENABLED'
  ORDER BY "posthog_instancesetting"."id" ASC
  LIMIT 1
  '''
# ---
# name: TestSessionRecordings.test_listing_recordings_is_not_nplus1_for_persons.244
  '''
  SELECT "posthog_instancesetting"."id",
         "posthog_instancesetting"."key",
         "posthog_instancesetting"."raw_value"
  FROM "posthog_instancesetting"
  WHERE "posthog_instancesetting"."key" = 'constance:posthog:AGGREGATE_BY_DISTINCT_IDS_TEAMS'
  ORDER BY "posthog_instancesetting"."id" ASC
  LIMIT 1
  '''
# ---
# name: TestSessionRecordings.test_listing_recordings_is_not_nplus1_for_persons.245
  '''
  SELECT "posthog_sessionrecording"."id",
         "posthog_sessionrecording"."session_id",
         "posthog_sessionrecording"."team_id",
         "posthog_sessionrecording"."created_at",
         "posthog_sessionrecording"."deleted",
         "posthog_sessionrecording"."object_storage_path",
         "posthog_sessionrecording"."distinct_id",
         "posthog_sessionrecording"."duration",
         "posthog_sessionrecording"."active_seconds",
         "posthog_sessionrecording"."inactive_seconds",
         "posthog_sessionrecording"."start_time",
         "posthog_sessionrecording"."end_time",
         "posthog_sessionrecording"."click_count",
         "posthog_sessionrecording"."keypress_count",
         "posthog_sessionrecording"."mouse_activity_count",
         "posthog_sessionrecording"."console_log_count",
         "posthog_sessionrecording"."console_warn_count",
         "posthog_sessionrecording"."console_error_count",
         "posthog_sessionrecording"."start_url",
         "posthog_sessionrecording"."storage_version"
  FROM "posthog_sessionrecording"
  WHERE ("posthog_sessionrecording"."session_id" IN ('1',
                                                     '2',
                                                     '3',
                                                     '4',
                                                     '5',
                                                     '6',
                                                     '7',
                                                     '8',
                                                     '9')
         AND "posthog_sessionrecording"."team_id" = 2)
  '''
# ---
# name: TestSessionRecordings.test_listing_recordings_is_not_nplus1_for_persons.246
  '''
  SELECT "posthog_sessionrecordingviewed"."session_id"
  FROM "posthog_sessionrecordingviewed"
  WHERE ("posthog_sessionrecordingviewed"."team_id" = 2
         AND "posthog_sessionrecordingviewed"."user_id" = 2)
  '''
# ---
# name: TestSessionRecordings.test_listing_recordings_is_not_nplus1_for_persons.247
  '''
  SELECT "posthog_persondistinctid"."id",
         "posthog_persondistinctid"."team_id",
         "posthog_persondistinctid"."person_id",
         "posthog_persondistinctid"."distinct_id",
         "posthog_persondistinctid"."version",
         "posthog_person"."id",
         "posthog_person"."created_at",
         "posthog_person"."properties_last_updated_at",
         "posthog_person"."properties_last_operation",
         "posthog_person"."team_id",
         "posthog_person"."properties",
         "posthog_person"."is_user_id",
         "posthog_person"."is_identified",
         "posthog_person"."uuid",
         "posthog_person"."version"
  FROM "posthog_persondistinctid"
  INNER JOIN "posthog_person" ON ("posthog_persondistinctid"."person_id" = "posthog_person"."id")
  WHERE ("posthog_persondistinctid"."distinct_id" IN ('user1',
                                                      'user2',
                                                      'user3',
                                                      'user4',
                                                      'user5',
                                                      'user6',
                                                      'user7',
                                                      'user8',
                                                      'user9')
         AND "posthog_persondistinctid"."team_id" = 2)
  '''
# ---
# name: TestSessionRecordings.test_listing_recordings_is_not_nplus1_for_persons.248
  '''
  SELECT "posthog_team"."id",
         "posthog_team"."uuid",
         "posthog_team"."organization_id",
         "posthog_team"."project_id",
         "posthog_team"."api_token",
         "posthog_team"."app_urls",
         "posthog_team"."name",
         "posthog_team"."slack_incoming_webhook",
         "posthog_team"."created_at",
         "posthog_team"."updated_at",
         "posthog_team"."anonymize_ips",
         "posthog_team"."completed_snippet_onboarding",
         "posthog_team"."has_completed_onboarding_for",
         "posthog_team"."ingested_event",
         "posthog_team"."autocapture_opt_out",
         "posthog_team"."autocapture_exceptions_opt_in",
         "posthog_team"."autocapture_exceptions_errors_to_ignore",
         "posthog_team"."session_recording_opt_in",
         "posthog_team"."session_recording_sample_rate",
         "posthog_team"."session_recording_minimum_duration_milliseconds",
         "posthog_team"."session_recording_linked_flag",
         "posthog_team"."session_recording_network_payload_capture_config",
         "posthog_team"."session_replay_config",
         "posthog_team"."capture_console_log_opt_in",
         "posthog_team"."capture_performance_opt_in",
         "posthog_team"."surveys_opt_in",
         "posthog_team"."session_recording_version",
         "posthog_team"."signup_token",
         "posthog_team"."is_demo",
         "posthog_team"."access_control",
         "posthog_team"."week_start_day",
         "posthog_team"."inject_web_apps",
         "posthog_team"."test_account_filters",
         "posthog_team"."test_account_filters_default_checked",
         "posthog_team"."path_cleaning_filters",
         "posthog_team"."timezone",
         "posthog_team"."data_attributes",
         "posthog_team"."person_display_name_properties",
         "posthog_team"."live_events_columns",
         "posthog_team"."recording_domains",
         "posthog_team"."primary_dashboard_id",
         "posthog_team"."extra_settings",
         "posthog_team"."correlation_config",
         "posthog_team"."session_recording_retention_period_days",
         "posthog_team"."plugins_opt_in",
         "posthog_team"."opt_out_capture",
         "posthog_team"."event_names",
         "posthog_team"."event_names_with_usage",
         "posthog_team"."event_properties",
         "posthog_team"."event_properties_with_usage",
         "posthog_team"."event_properties_numerical",
         "posthog_team"."external_data_workspace_id",
         "posthog_team"."external_data_workspace_last_synced_at"
  FROM "posthog_team"
  WHERE "posthog_team"."id" = 2
  LIMIT 21
  '''
# ---
# name: TestSessionRecordings.test_listing_recordings_is_not_nplus1_for_persons.249
  '''
  SELECT "posthog_user"."id",
         "posthog_user"."password",
         "posthog_user"."last_login",
         "posthog_user"."first_name",
         "posthog_user"."last_name",
         "posthog_user"."is_staff",
         "posthog_user"."is_active",
         "posthog_user"."date_joined",
         "posthog_user"."uuid",
         "posthog_user"."current_organization_id",
         "posthog_user"."current_team_id",
         "posthog_user"."email",
         "posthog_user"."pending_email",
         "posthog_user"."temporary_token",
         "posthog_user"."distinct_id",
         "posthog_user"."is_email_verified",
         "posthog_user"."has_seen_product_intro_for",
         "posthog_user"."strapi_id",
         "posthog_user"."email_opt_in",
         "posthog_user"."theme_mode",
         "posthog_user"."partial_notification_settings",
         "posthog_user"."anonymize_data",
         "posthog_user"."toolbar_mode",
         "posthog_user"."events_column_config"
  FROM "posthog_user"
  WHERE "posthog_user"."id" = 2
  LIMIT 21
  '''
# ---
# name: TestSessionRecordings.test_listing_recordings_is_not_nplus1_for_persons.25
  '''
  SELECT "posthog_team"."id",
         "posthog_team"."uuid",
         "posthog_team"."organization_id",
         "posthog_team"."project_id",
         "posthog_team"."api_token",
         "posthog_team"."app_urls",
         "posthog_team"."name",
         "posthog_team"."slack_incoming_webhook",
         "posthog_team"."created_at",
         "posthog_team"."updated_at",
         "posthog_team"."anonymize_ips",
         "posthog_team"."completed_snippet_onboarding",
         "posthog_team"."has_completed_onboarding_for",
         "posthog_team"."ingested_event",
         "posthog_team"."autocapture_opt_out",
         "posthog_team"."autocapture_exceptions_opt_in",
         "posthog_team"."autocapture_exceptions_errors_to_ignore",
         "posthog_team"."session_recording_opt_in",
         "posthog_team"."session_recording_sample_rate",
         "posthog_team"."session_recording_minimum_duration_milliseconds",
         "posthog_team"."session_recording_linked_flag",
         "posthog_team"."session_recording_network_payload_capture_config",
         "posthog_team"."session_replay_config",
         "posthog_team"."capture_console_log_opt_in",
         "posthog_team"."capture_performance_opt_in",
         "posthog_team"."surveys_opt_in",
         "posthog_team"."session_recording_version",
         "posthog_team"."signup_token",
         "posthog_team"."is_demo",
         "posthog_team"."access_control",
         "posthog_team"."week_start_day",
         "posthog_team"."inject_web_apps",
         "posthog_team"."test_account_filters",
         "posthog_team"."test_account_filters_default_checked",
         "posthog_team"."path_cleaning_filters",
         "posthog_team"."timezone",
         "posthog_team"."data_attributes",
         "posthog_team"."person_display_name_properties",
         "posthog_team"."live_events_columns",
         "posthog_team"."recording_domains",
         "posthog_team"."primary_dashboard_id",
         "posthog_team"."extra_settings",
         "posthog_team"."correlation_config",
         "posthog_team"."session_recording_retention_period_days",
         "posthog_team"."external_data_workspace_id",
         "posthog_team"."external_data_workspace_last_synced_at"
  FROM "posthog_team"
  WHERE "posthog_team"."id" = 2
  LIMIT 21
  '''
# ---
# name: TestSessionRecordings.test_listing_recordings_is_not_nplus1_for_persons.250
  '''
  SELECT "posthog_team"."id",
         "posthog_team"."uuid",
         "posthog_team"."organization_id",
         "posthog_team"."project_id",
         "posthog_team"."api_token",
         "posthog_team"."app_urls",
         "posthog_team"."name",
         "posthog_team"."slack_incoming_webhook",
         "posthog_team"."created_at",
         "posthog_team"."updated_at",
         "posthog_team"."anonymize_ips",
         "posthog_team"."completed_snippet_onboarding",
         "posthog_team"."has_completed_onboarding_for",
         "posthog_team"."ingested_event",
         "posthog_team"."autocapture_opt_out",
         "posthog_team"."autocapture_exceptions_opt_in",
         "posthog_team"."autocapture_exceptions_errors_to_ignore",
         "posthog_team"."session_recording_opt_in",
         "posthog_team"."session_recording_sample_rate",
         "posthog_team"."session_recording_minimum_duration_milliseconds",
         "posthog_team"."session_recording_linked_flag",
         "posthog_team"."session_recording_network_payload_capture_config",
         "posthog_team"."session_replay_config",
         "posthog_team"."capture_console_log_opt_in",
         "posthog_team"."capture_performance_opt_in",
         "posthog_team"."surveys_opt_in",
         "posthog_team"."session_recording_version",
         "posthog_team"."signup_token",
         "posthog_team"."is_demo",
         "posthog_team"."access_control",
         "posthog_team"."week_start_day",
         "posthog_team"."inject_web_apps",
         "posthog_team"."test_account_filters",
         "posthog_team"."test_account_filters_default_checked",
         "posthog_team"."path_cleaning_filters",
         "posthog_team"."timezone",
         "posthog_team"."data_attributes",
         "posthog_team"."person_display_name_properties",
         "posthog_team"."live_events_columns",
         "posthog_team"."recording_domains",
         "posthog_team"."primary_dashboard_id",
         "posthog_team"."extra_settings",
         "posthog_team"."correlation_config",
         "posthog_team"."session_recording_retention_period_days",
         "posthog_team"."external_data_workspace_id",
         "posthog_team"."external_data_workspace_last_synced_at"
  FROM "posthog_team"
  WHERE "posthog_team"."id" = 2
  LIMIT 21
  '''
# ---
# name: TestSessionRecordings.test_listing_recordings_is_not_nplus1_for_persons.251
  '''
  SELECT "posthog_organizationmembership"."id",
         "posthog_organizationmembership"."organization_id",
         "posthog_organizationmembership"."user_id",
         "posthog_organizationmembership"."level",
         "posthog_organizationmembership"."joined_at",
         "posthog_organizationmembership"."updated_at",
         "posthog_organization"."id",
         "posthog_organization"."name",
         "posthog_organization"."slug",
         "posthog_organization"."created_at",
         "posthog_organization"."updated_at",
         "posthog_organization"."plugins_access_level",
         "posthog_organization"."for_internal_metrics",
         "posthog_organization"."is_member_join_email_enabled",
         "posthog_organization"."enforce_2fa",
         "posthog_organization"."is_hipaa",
         "posthog_organization"."customer_id",
         "posthog_organization"."available_product_features",
         "posthog_organization"."usage",
         "posthog_organization"."never_drop_data",
         "posthog_organization"."customer_trust_scores",
         "posthog_organization"."setup_section_2_completed",
         "posthog_organization"."personalization",
         "posthog_organization"."domain_whitelist",
         "posthog_organization"."available_features"
  FROM "posthog_organizationmembership"
  INNER JOIN "posthog_organization" ON ("posthog_organizationmembership"."organization_id" = "posthog_organization"."id")
<<<<<<< HEAD
  WHERE ("posthog_organizationmembership"."organization_id" = '00000000-0000-0000-0000-000000000000'::uuid
         AND "posthog_organizationmembership"."user_id" = 2)
  LIMIT 21 /*controller='project_session_recordings-list',route='api/projects/%28%3FP%3Cparent_lookup_team_id%3E%5B%5E/.%5D%2B%29/session_recordings/%3F%24'*/
=======
  WHERE "posthog_organizationmembership"."user_id" = 2
>>>>>>> 2530eaa7
  '''
# ---
# name: TestSessionRecordings.test_listing_recordings_is_not_nplus1_for_persons.252
  '''
<<<<<<< HEAD
  SELECT "ee_accesscontrol"."id",
         "ee_accesscontrol"."team_id",
         "ee_accesscontrol"."resource",
         "ee_accesscontrol"."access_level",
         "ee_accesscontrol"."resource_id",
         "ee_accesscontrol"."organization_member_id",
         "ee_accesscontrol"."role_id",
         "ee_accesscontrol"."created_by_id",
         "ee_accesscontrol"."created_at",
         "ee_accesscontrol"."updated_at"
  FROM "ee_accesscontrol"
  LEFT OUTER JOIN "posthog_organizationmembership" ON ("ee_accesscontrol"."organization_member_id" = "posthog_organizationmembership"."id")
  WHERE (("ee_accesscontrol"."organization_member_id" IS NULL
          AND "ee_accesscontrol"."resource" = 'project'
          AND "ee_accesscontrol"."resource_id" = '625'
          AND "ee_accesscontrol"."role_id" IS NULL
          AND "ee_accesscontrol"."team_id" = 2)
         OR ("posthog_organizationmembership"."user_id" = 2
             AND "ee_accesscontrol"."resource" = 'project'
             AND "ee_accesscontrol"."resource_id" = '625'
             AND "ee_accesscontrol"."role_id" IS NULL
             AND "ee_accesscontrol"."team_id" = 2)
         OR ("ee_accesscontrol"."organization_member_id" IS NULL
             AND "ee_accesscontrol"."resource" = 'session_recording'
             AND "ee_accesscontrol"."resource_id" IS NULL
             AND "ee_accesscontrol"."role_id" IS NULL
             AND "ee_accesscontrol"."team_id" = 2)
         OR ("posthog_organizationmembership"."user_id" = 2
             AND "ee_accesscontrol"."resource" = 'session_recording'
             AND "ee_accesscontrol"."resource_id" IS NULL
             AND "ee_accesscontrol"."role_id" IS NULL
             AND "ee_accesscontrol"."team_id" = 2)
         OR ("ee_accesscontrol"."organization_member_id" IS NULL
             AND "ee_accesscontrol"."resource" = 'session_recording'
             AND "ee_accesscontrol"."resource_id" IS NOT NULL
             AND "ee_accesscontrol"."role_id" IS NULL
             AND "ee_accesscontrol"."team_id" = 2)
         OR ("posthog_organizationmembership"."user_id" = 2
             AND "ee_accesscontrol"."resource" = 'session_recording'
             AND "ee_accesscontrol"."resource_id" IS NOT NULL
             AND "ee_accesscontrol"."role_id" IS NULL
             AND "ee_accesscontrol"."team_id" = 2)) /*controller='project_session_recordings-list',route='api/projects/%28%3FP%3Cparent_lookup_team_id%3E%5B%5E/.%5D%2B%29/session_recordings/%3F%24'*/
=======
  SELECT "posthog_instancesetting"."id",
         "posthog_instancesetting"."key",
         "posthog_instancesetting"."raw_value"
  FROM "posthog_instancesetting"
  WHERE "posthog_instancesetting"."key" = 'constance:posthog:PERSON_ON_EVENTS_V2_ENABLED'
  ORDER BY "posthog_instancesetting"."id" ASC
  LIMIT 1
>>>>>>> 2530eaa7
  '''
# ---
# name: TestSessionRecordings.test_listing_recordings_is_not_nplus1_for_persons.253
  '''
<<<<<<< HEAD
  SELECT "posthog_organizationmembership"."id",
         "posthog_organizationmembership"."organization_id",
         "posthog_organizationmembership"."user_id",
         "posthog_organizationmembership"."level",
         "posthog_organizationmembership"."joined_at",
         "posthog_organizationmembership"."updated_at",
         "posthog_organization"."id",
         "posthog_organization"."name",
         "posthog_organization"."slug",
         "posthog_organization"."created_at",
         "posthog_organization"."updated_at",
         "posthog_organization"."plugins_access_level",
         "posthog_organization"."for_internal_metrics",
         "posthog_organization"."is_member_join_email_enabled",
         "posthog_organization"."enforce_2fa",
         "posthog_organization"."is_hipaa",
         "posthog_organization"."customer_id",
         "posthog_organization"."available_product_features",
         "posthog_organization"."usage",
         "posthog_organization"."never_drop_data",
         "posthog_organization"."customer_trust_scores",
         "posthog_organization"."setup_section_2_completed",
         "posthog_organization"."personalization",
         "posthog_organization"."domain_whitelist",
         "posthog_organization"."available_features"
  FROM "posthog_organizationmembership"
  INNER JOIN "posthog_organization" ON ("posthog_organizationmembership"."organization_id" = "posthog_organization"."id")
  WHERE "posthog_organizationmembership"."user_id" = 2 /*controller='project_session_recordings-list',route='api/projects/%28%3FP%3Cparent_lookup_team_id%3E%5B%5E/.%5D%2B%29/session_recordings/%3F%24'*/
=======
  SELECT "posthog_instancesetting"."id",
         "posthog_instancesetting"."key",
         "posthog_instancesetting"."raw_value"
  FROM "posthog_instancesetting"
  WHERE "posthog_instancesetting"."key" = 'constance:posthog:PERSON_ON_EVENTS_ENABLED'
  ORDER BY "posthog_instancesetting"."id" ASC
  LIMIT 1
>>>>>>> 2530eaa7
  '''
# ---
# name: TestSessionRecordings.test_listing_recordings_is_not_nplus1_for_persons.254
  '''
  SELECT "posthog_instancesetting"."id",
         "posthog_instancesetting"."key",
         "posthog_instancesetting"."raw_value"
  FROM "posthog_instancesetting"
  WHERE "posthog_instancesetting"."key" = 'constance:posthog:PERSON_ON_EVENTS_V2_ENABLED'
  ORDER BY "posthog_instancesetting"."id" ASC
  LIMIT 1
  '''
# ---
# name: TestSessionRecordings.test_listing_recordings_is_not_nplus1_for_persons.255
  '''
  SELECT "posthog_instancesetting"."id",
         "posthog_instancesetting"."key",
         "posthog_instancesetting"."raw_value"
  FROM "posthog_instancesetting"
  WHERE "posthog_instancesetting"."key" = 'constance:posthog:PERSON_ON_EVENTS_ENABLED'
  ORDER BY "posthog_instancesetting"."id" ASC
  LIMIT 1
  '''
# ---
# name: TestSessionRecordings.test_listing_recordings_is_not_nplus1_for_persons.256
  '''
  SELECT "posthog_instancesetting"."id",
         "posthog_instancesetting"."key",
         "posthog_instancesetting"."raw_value"
  FROM "posthog_instancesetting"
  WHERE "posthog_instancesetting"."key" = 'constance:posthog:PERSON_ON_EVENTS_V2_ENABLED'
  ORDER BY "posthog_instancesetting"."id" ASC
  LIMIT 1
  '''
# ---
# name: TestSessionRecordings.test_listing_recordings_is_not_nplus1_for_persons.257
  '''
  SELECT "posthog_instancesetting"."id",
         "posthog_instancesetting"."key",
         "posthog_instancesetting"."raw_value"
  FROM "posthog_instancesetting"
  WHERE "posthog_instancesetting"."key" = 'constance:posthog:PERSON_ON_EVENTS_ENABLED'
  ORDER BY "posthog_instancesetting"."id" ASC
  LIMIT 1
  '''
# ---
# name: TestSessionRecordings.test_listing_recordings_is_not_nplus1_for_persons.258
  '''
  SELECT "posthog_instancesetting"."id",
         "posthog_instancesetting"."key",
         "posthog_instancesetting"."raw_value"
  FROM "posthog_instancesetting"
  WHERE "posthog_instancesetting"."key" = 'constance:posthog:PERSON_ON_EVENTS_V2_ENABLED'
  ORDER BY "posthog_instancesetting"."id" ASC
  LIMIT 1
  '''
# ---
# name: TestSessionRecordings.test_listing_recordings_is_not_nplus1_for_persons.259
  '''
  SELECT "posthog_instancesetting"."id",
         "posthog_instancesetting"."key",
         "posthog_instancesetting"."raw_value"
  FROM "posthog_instancesetting"
  WHERE "posthog_instancesetting"."key" = 'constance:posthog:PERSON_ON_EVENTS_ENABLED'
  ORDER BY "posthog_instancesetting"."id" ASC
  LIMIT 1
  '''
# ---
# name: TestSessionRecordings.test_listing_recordings_is_not_nplus1_for_persons.26
  '''
  SELECT "posthog_organizationmembership"."id",
         "posthog_organizationmembership"."organization_id",
         "posthog_organizationmembership"."user_id",
         "posthog_organizationmembership"."level",
         "posthog_organizationmembership"."joined_at",
         "posthog_organizationmembership"."updated_at",
         "posthog_organization"."id",
         "posthog_organization"."name",
         "posthog_organization"."slug",
         "posthog_organization"."created_at",
         "posthog_organization"."updated_at",
         "posthog_organization"."plugins_access_level",
         "posthog_organization"."for_internal_metrics",
         "posthog_organization"."is_member_join_email_enabled",
         "posthog_organization"."enforce_2fa",
         "posthog_organization"."is_hipaa",
         "posthog_organization"."customer_id",
         "posthog_organization"."available_product_features",
         "posthog_organization"."usage",
         "posthog_organization"."never_drop_data",
         "posthog_organization"."customer_trust_scores",
         "posthog_organization"."setup_section_2_completed",
         "posthog_organization"."personalization",
         "posthog_organization"."domain_whitelist",
         "posthog_organization"."available_features"
  FROM "posthog_organizationmembership"
  INNER JOIN "posthog_organization" ON ("posthog_organizationmembership"."organization_id" = "posthog_organization"."id")
<<<<<<< HEAD
  WHERE ("posthog_organizationmembership"."organization_id" = '00000000-0000-0000-0000-000000000000'::uuid
         AND "posthog_organizationmembership"."user_id" = 2)
  LIMIT 21 /*controller='project_session_recordings-list',route='api/projects/%28%3FP%3Cparent_lookup_team_id%3E%5B%5E/.%5D%2B%29/session_recordings/%3F%24'*/
=======
  WHERE "posthog_organizationmembership"."user_id" = 2
>>>>>>> 2530eaa7
  '''
# ---
# name: TestSessionRecordings.test_listing_recordings_is_not_nplus1_for_persons.260
  '''
  SELECT "posthog_instancesetting"."id",
         "posthog_instancesetting"."key",
         "posthog_instancesetting"."raw_value"
  FROM "posthog_instancesetting"
  WHERE "posthog_instancesetting"."key" = 'constance:posthog:PERSON_ON_EVENTS_V2_ENABLED'
  ORDER BY "posthog_instancesetting"."id" ASC
  LIMIT 1 /*controller='project_session_recordings-list',route='api/projects/%28%3FP%3Cparent_lookup_team_id%3E%5B%5E/.%5D%2B%29/session_recordings/%3F%24'*/
  '''
# ---
# name: TestSessionRecordings.test_listing_recordings_is_not_nplus1_for_persons.261
  '''
  SELECT "posthog_instancesetting"."id",
         "posthog_instancesetting"."key",
         "posthog_instancesetting"."raw_value"
  FROM "posthog_instancesetting"
  WHERE "posthog_instancesetting"."key" = 'constance:posthog:PERSON_ON_EVENTS_ENABLED'
  ORDER BY "posthog_instancesetting"."id" ASC
  LIMIT 1 /*controller='project_session_recordings-list',route='api/projects/%28%3FP%3Cparent_lookup_team_id%3E%5B%5E/.%5D%2B%29/session_recordings/%3F%24'*/
  '''
# ---
# name: TestSessionRecordings.test_listing_recordings_is_not_nplus1_for_persons.262
  '''
  SELECT "posthog_instancesetting"."id",
         "posthog_instancesetting"."key",
         "posthog_instancesetting"."raw_value"
  FROM "posthog_instancesetting"
  WHERE "posthog_instancesetting"."key" = 'constance:posthog:AGGREGATE_BY_DISTINCT_IDS_TEAMS'
  ORDER BY "posthog_instancesetting"."id" ASC
  LIMIT 1
  '''
# ---
# name: TestSessionRecordings.test_listing_recordings_is_not_nplus1_for_persons.263
  '''
  SELECT "posthog_instancesetting"."id",
         "posthog_instancesetting"."key",
         "posthog_instancesetting"."raw_value"
  FROM "posthog_instancesetting"
  WHERE "posthog_instancesetting"."key" = 'constance:posthog:RECORDINGS_TTL_WEEKS'
  ORDER BY "posthog_instancesetting"."id" ASC
  LIMIT 1
  '''
# ---
# name: TestSessionRecordings.test_listing_recordings_is_not_nplus1_for_persons.264
  '''
  SELECT "posthog_instancesetting"."id",
         "posthog_instancesetting"."key",
         "posthog_instancesetting"."raw_value"
  FROM "posthog_instancesetting"
  WHERE "posthog_instancesetting"."key" = 'constance:posthog:PERSON_ON_EVENTS_V2_ENABLED'
  ORDER BY "posthog_instancesetting"."id" ASC
  LIMIT 1
  '''
# ---
# name: TestSessionRecordings.test_listing_recordings_is_not_nplus1_for_persons.265
  '''
  SELECT "posthog_instancesetting"."id",
         "posthog_instancesetting"."key",
         "posthog_instancesetting"."raw_value"
  FROM "posthog_instancesetting"
  WHERE "posthog_instancesetting"."key" = 'constance:posthog:PERSON_ON_EVENTS_ENABLED'
  ORDER BY "posthog_instancesetting"."id" ASC
  LIMIT 1
  '''
# ---
# name: TestSessionRecordings.test_listing_recordings_is_not_nplus1_for_persons.266
  '''
  SELECT "posthog_instancesetting"."id",
         "posthog_instancesetting"."key",
         "posthog_instancesetting"."raw_value"
  FROM "posthog_instancesetting"
  WHERE "posthog_instancesetting"."key" = 'constance:posthog:AGGREGATE_BY_DISTINCT_IDS_TEAMS'
  ORDER BY "posthog_instancesetting"."id" ASC
  LIMIT 1
  '''
# ---
# name: TestSessionRecordings.test_listing_recordings_is_not_nplus1_for_persons.267
  '''
  SELECT "posthog_instancesetting"."id",
         "posthog_instancesetting"."key",
         "posthog_instancesetting"."raw_value"
  FROM "posthog_instancesetting"
  WHERE "posthog_instancesetting"."key" = 'constance:posthog:PERSON_ON_EVENTS_V2_ENABLED'
  ORDER BY "posthog_instancesetting"."id" ASC
  LIMIT 1
  '''
# ---
# name: TestSessionRecordings.test_listing_recordings_is_not_nplus1_for_persons.268
  '''
  SELECT "posthog_instancesetting"."id",
         "posthog_instancesetting"."key",
         "posthog_instancesetting"."raw_value"
  FROM "posthog_instancesetting"
  WHERE "posthog_instancesetting"."key" = 'constance:posthog:PERSON_ON_EVENTS_ENABLED'
  ORDER BY "posthog_instancesetting"."id" ASC
  LIMIT 1
  '''
# ---
# name: TestSessionRecordings.test_listing_recordings_is_not_nplus1_for_persons.269
  '''
  SELECT "posthog_instancesetting"."id",
         "posthog_instancesetting"."key",
         "posthog_instancesetting"."raw_value"
  FROM "posthog_instancesetting"
  WHERE "posthog_instancesetting"."key" = 'constance:posthog:AGGREGATE_BY_DISTINCT_IDS_TEAMS'
  ORDER BY "posthog_instancesetting"."id" ASC
  LIMIT 1
  '''
# ---
# name: TestSessionRecordings.test_listing_recordings_is_not_nplus1_for_persons.27
  '''
  SELECT "ee_accesscontrol"."id",
         "ee_accesscontrol"."team_id",
         "ee_accesscontrol"."resource",
         "ee_accesscontrol"."access_level",
         "ee_accesscontrol"."resource_id",
         "ee_accesscontrol"."organization_member_id",
         "ee_accesscontrol"."role_id",
         "ee_accesscontrol"."created_by_id",
         "ee_accesscontrol"."created_at",
         "ee_accesscontrol"."updated_at"
  FROM "ee_accesscontrol"
  LEFT OUTER JOIN "posthog_organizationmembership" ON ("ee_accesscontrol"."organization_member_id" = "posthog_organizationmembership"."id")
  WHERE (("ee_accesscontrol"."organization_member_id" IS NULL
          AND "ee_accesscontrol"."resource" = 'project'
          AND "ee_accesscontrol"."resource_id" = '625'
          AND "ee_accesscontrol"."role_id" IS NULL
          AND "ee_accesscontrol"."team_id" = 2)
         OR ("posthog_organizationmembership"."user_id" = 2
             AND "ee_accesscontrol"."resource" = 'project'
             AND "ee_accesscontrol"."resource_id" = '625'
             AND "ee_accesscontrol"."role_id" IS NULL
             AND "ee_accesscontrol"."team_id" = 2)
         OR ("ee_accesscontrol"."organization_member_id" IS NULL
             AND "ee_accesscontrol"."resource" = 'session_recording'
             AND "ee_accesscontrol"."resource_id" IS NULL
             AND "ee_accesscontrol"."role_id" IS NULL
             AND "ee_accesscontrol"."team_id" = 2)
         OR ("posthog_organizationmembership"."user_id" = 2
             AND "ee_accesscontrol"."resource" = 'session_recording'
             AND "ee_accesscontrol"."resource_id" IS NULL
             AND "ee_accesscontrol"."role_id" IS NULL
             AND "ee_accesscontrol"."team_id" = 2)
         OR ("ee_accesscontrol"."organization_member_id" IS NULL
             AND "ee_accesscontrol"."resource" = 'session_recording'
             AND "ee_accesscontrol"."resource_id" IS NOT NULL
             AND "ee_accesscontrol"."role_id" IS NULL
             AND "ee_accesscontrol"."team_id" = 2)
         OR ("posthog_organizationmembership"."user_id" = 2
             AND "ee_accesscontrol"."resource" = 'session_recording'
             AND "ee_accesscontrol"."resource_id" IS NOT NULL
             AND "ee_accesscontrol"."role_id" IS NULL
             AND "ee_accesscontrol"."team_id" = 2)) /*controller='project_session_recordings-list',route='api/projects/%28%3FP%3Cparent_lookup_team_id%3E%5B%5E/.%5D%2B%29/session_recordings/%3F%24'*/
  '''
# ---
# name: TestSessionRecordings.test_listing_recordings_is_not_nplus1_for_persons.270
  '''
  SELECT "posthog_sessionrecording"."id",
         "posthog_sessionrecording"."session_id",
         "posthog_sessionrecording"."team_id",
         "posthog_sessionrecording"."created_at",
         "posthog_sessionrecording"."deleted",
         "posthog_sessionrecording"."object_storage_path",
         "posthog_sessionrecording"."distinct_id",
         "posthog_sessionrecording"."duration",
         "posthog_sessionrecording"."active_seconds",
         "posthog_sessionrecording"."inactive_seconds",
         "posthog_sessionrecording"."start_time",
         "posthog_sessionrecording"."end_time",
         "posthog_sessionrecording"."click_count",
         "posthog_sessionrecording"."keypress_count",
         "posthog_sessionrecording"."mouse_activity_count",
         "posthog_sessionrecording"."console_log_count",
         "posthog_sessionrecording"."console_warn_count",
         "posthog_sessionrecording"."console_error_count",
         "posthog_sessionrecording"."start_url",
         "posthog_sessionrecording"."storage_version"
  FROM "posthog_sessionrecording"
  WHERE ("posthog_sessionrecording"."session_id" IN ('1',
                                                     '10',
                                                     '2',
                                                     '3',
                                                     '4',
                                                     '5',
                                                     '6',
                                                     '7',
                                                     '8',
                                                     '9')
         AND "posthog_sessionrecording"."team_id" = 2)
  '''
# ---
# name: TestSessionRecordings.test_listing_recordings_is_not_nplus1_for_persons.271
  '''
  SELECT "posthog_sessionrecordingviewed"."session_id"
  FROM "posthog_sessionrecordingviewed"
  WHERE ("posthog_sessionrecordingviewed"."team_id" = 2
         AND "posthog_sessionrecordingviewed"."user_id" = 2)
  '''
# ---
<<<<<<< HEAD
# name: TestSessionRecordings.test_listing_recordings_is_not_nplus1_for_persons.272
=======
# name: TestSessionRecordings.test_listing_recordings_is_not_nplus1_for_persons.25
  '''
  SELECT "posthog_instancesetting"."id",
         "posthog_instancesetting"."key",
         "posthog_instancesetting"."raw_value"
  FROM "posthog_instancesetting"
  WHERE "posthog_instancesetting"."key" = 'constance:posthog:PERSON_ON_EVENTS_V2_ENABLED'
  ORDER BY "posthog_instancesetting"."id" ASC
  LIMIT 1
  '''
# ---
# name: TestSessionRecordings.test_listing_recordings_is_not_nplus1_for_persons.250
>>>>>>> 2530eaa7
  '''
  SELECT "posthog_persondistinctid"."id",
         "posthog_persondistinctid"."team_id",
         "posthog_persondistinctid"."person_id",
         "posthog_persondistinctid"."distinct_id",
         "posthog_persondistinctid"."version",
         "posthog_person"."id",
         "posthog_person"."created_at",
         "posthog_person"."properties_last_updated_at",
         "posthog_person"."properties_last_operation",
         "posthog_person"."team_id",
         "posthog_person"."properties",
         "posthog_person"."is_user_id",
         "posthog_person"."is_identified",
         "posthog_person"."uuid",
         "posthog_person"."version"
  FROM "posthog_persondistinctid"
  INNER JOIN "posthog_person" ON ("posthog_persondistinctid"."person_id" = "posthog_person"."id")
  WHERE ("posthog_persondistinctid"."distinct_id" IN ('user1',
                                                      'user10',
                                                      'user2',
                                                      'user3',
                                                      'user4',
                                                      'user5',
                                                      'user6',
                                                      'user7',
                                                      'user8',
                                                      'user9')
         AND "posthog_persondistinctid"."team_id" = 2)
  '''
# ---
# name: TestSessionRecordings.test_listing_recordings_is_not_nplus1_for_persons.28
  '''
  SELECT "posthog_organizationmembership"."id",
         "posthog_organizationmembership"."organization_id",
         "posthog_organizationmembership"."user_id",
         "posthog_organizationmembership"."level",
         "posthog_organizationmembership"."joined_at",
         "posthog_organizationmembership"."updated_at",
         "posthog_organization"."id",
         "posthog_organization"."name",
         "posthog_organization"."slug",
         "posthog_organization"."created_at",
         "posthog_organization"."updated_at",
         "posthog_organization"."plugins_access_level",
         "posthog_organization"."for_internal_metrics",
         "posthog_organization"."is_member_join_email_enabled",
         "posthog_organization"."enforce_2fa",
         "posthog_organization"."is_hipaa",
         "posthog_organization"."customer_id",
         "posthog_organization"."available_product_features",
         "posthog_organization"."usage",
         "posthog_organization"."never_drop_data",
         "posthog_organization"."customer_trust_scores",
         "posthog_organization"."setup_section_2_completed",
         "posthog_organization"."personalization",
         "posthog_organization"."domain_whitelist",
         "posthog_organization"."available_features"
  FROM "posthog_organizationmembership"
  INNER JOIN "posthog_organization" ON ("posthog_organizationmembership"."organization_id" = "posthog_organization"."id")
  WHERE "posthog_organizationmembership"."user_id" = 2 /*controller='project_session_recordings-list',route='api/projects/%28%3FP%3Cparent_lookup_team_id%3E%5B%5E/.%5D%2B%29/session_recordings/%3F%24'*/
  '''
# ---
# name: TestSessionRecordings.test_listing_recordings_is_not_nplus1_for_persons.29
  '''
  SELECT "posthog_instancesetting"."id",
         "posthog_instancesetting"."key",
         "posthog_instancesetting"."raw_value"
  FROM "posthog_instancesetting"
  WHERE "posthog_instancesetting"."key" = 'constance:posthog:PERSON_ON_EVENTS_V2_ENABLED'
  ORDER BY "posthog_instancesetting"."id" ASC
  LIMIT 1 /*controller='project_session_recordings-list',route='api/projects/%28%3FP%3Cparent_lookup_team_id%3E%5B%5E/.%5D%2B%29/session_recordings/%3F%24'*/
  '''
# ---
# name: TestSessionRecordings.test_listing_recordings_is_not_nplus1_for_persons.3
  '''
  SELECT "ee_accesscontrol"."id",
         "ee_accesscontrol"."team_id",
         "ee_accesscontrol"."resource",
         "ee_accesscontrol"."access_level",
         "ee_accesscontrol"."resource_id",
         "ee_accesscontrol"."organization_member_id",
         "ee_accesscontrol"."role_id",
         "ee_accesscontrol"."created_by_id",
         "ee_accesscontrol"."created_at",
         "ee_accesscontrol"."updated_at"
  FROM "ee_accesscontrol"
  LEFT OUTER JOIN "posthog_organizationmembership" ON ("ee_accesscontrol"."organization_member_id" = "posthog_organizationmembership"."id")
  WHERE (("ee_accesscontrol"."organization_member_id" IS NULL
          AND "ee_accesscontrol"."resource" = 'project'
          AND "ee_accesscontrol"."resource_id" = '625'
          AND "ee_accesscontrol"."role_id" IS NULL
          AND "ee_accesscontrol"."team_id" = 2)
         OR ("posthog_organizationmembership"."user_id" = 2
             AND "ee_accesscontrol"."resource" = 'project'
             AND "ee_accesscontrol"."resource_id" = '625'
             AND "ee_accesscontrol"."role_id" IS NULL
             AND "ee_accesscontrol"."team_id" = 2)
         OR ("ee_accesscontrol"."organization_member_id" IS NULL
             AND "ee_accesscontrol"."resource" = 'session_recording'
             AND "ee_accesscontrol"."resource_id" IS NULL
             AND "ee_accesscontrol"."role_id" IS NULL
             AND "ee_accesscontrol"."team_id" = 2)
         OR ("posthog_organizationmembership"."user_id" = 2
             AND "ee_accesscontrol"."resource" = 'session_recording'
             AND "ee_accesscontrol"."resource_id" IS NULL
             AND "ee_accesscontrol"."role_id" IS NULL
             AND "ee_accesscontrol"."team_id" = 2)
         OR ("ee_accesscontrol"."organization_member_id" IS NULL
             AND "ee_accesscontrol"."resource" = 'session_recording'
             AND "ee_accesscontrol"."resource_id" IS NOT NULL
             AND "ee_accesscontrol"."role_id" IS NULL
             AND "ee_accesscontrol"."team_id" = 2)
         OR ("posthog_organizationmembership"."user_id" = 2
             AND "ee_accesscontrol"."resource" = 'session_recording'
             AND "ee_accesscontrol"."resource_id" IS NOT NULL
             AND "ee_accesscontrol"."role_id" IS NULL
             AND "ee_accesscontrol"."team_id" = 2)) /*controller='project_session_recordings-list',route='api/projects/%28%3FP%3Cparent_lookup_team_id%3E%5B%5E/.%5D%2B%29/session_recordings/%3F%24'*/
  '''
# ---
# name: TestSessionRecordings.test_listing_recordings_is_not_nplus1_for_persons.30
  '''
  SELECT "posthog_instancesetting"."id",
         "posthog_instancesetting"."key",
         "posthog_instancesetting"."raw_value"
  FROM "posthog_instancesetting"
  WHERE "posthog_instancesetting"."key" = 'constance:posthog:PERSON_ON_EVENTS_ENABLED'
  ORDER BY "posthog_instancesetting"."id" ASC
  LIMIT 1 /*controller='project_session_recordings-list',route='api/projects/%28%3FP%3Cparent_lookup_team_id%3E%5B%5E/.%5D%2B%29/session_recordings/%3F%24'*/
  '''
# ---
# name: TestSessionRecordings.test_listing_recordings_is_not_nplus1_for_persons.31
  '''
  SELECT "posthog_instancesetting"."id",
         "posthog_instancesetting"."key",
         "posthog_instancesetting"."raw_value"
  FROM "posthog_instancesetting"
  WHERE "posthog_instancesetting"."key" = 'constance:posthog:PERSON_ON_EVENTS_V2_ENABLED'
  ORDER BY "posthog_instancesetting"."id" ASC
  LIMIT 1 /*controller='project_session_recordings-list',route='api/projects/%28%3FP%3Cparent_lookup_team_id%3E%5B%5E/.%5D%2B%29/session_recordings/%3F%24'*/
  '''
# ---
# name: TestSessionRecordings.test_listing_recordings_is_not_nplus1_for_persons.32
  '''
  SELECT "posthog_instancesetting"."id",
         "posthog_instancesetting"."key",
         "posthog_instancesetting"."raw_value"
  FROM "posthog_instancesetting"
  WHERE "posthog_instancesetting"."key" = 'constance:posthog:PERSON_ON_EVENTS_ENABLED'
  ORDER BY "posthog_instancesetting"."id" ASC
  LIMIT 1 /*controller='project_session_recordings-list',route='api/projects/%28%3FP%3Cparent_lookup_team_id%3E%5B%5E/.%5D%2B%29/session_recordings/%3F%24'*/
  '''
# ---
# name: TestSessionRecordings.test_listing_recordings_is_not_nplus1_for_persons.33
  '''
  SELECT "posthog_instancesetting"."id",
         "posthog_instancesetting"."key",
         "posthog_instancesetting"."raw_value"
  FROM "posthog_instancesetting"
  WHERE "posthog_instancesetting"."key" = 'constance:posthog:PERSON_ON_EVENTS_V2_ENABLED'
  ORDER BY "posthog_instancesetting"."id" ASC
  LIMIT 1 /*controller='project_session_recordings-list',route='api/projects/%28%3FP%3Cparent_lookup_team_id%3E%5B%5E/.%5D%2B%29/session_recordings/%3F%24'*/
  '''
# ---
# name: TestSessionRecordings.test_listing_recordings_is_not_nplus1_for_persons.34
  '''
  SELECT "posthog_instancesetting"."id",
         "posthog_instancesetting"."key",
         "posthog_instancesetting"."raw_value"
  FROM "posthog_instancesetting"
  WHERE "posthog_instancesetting"."key" = 'constance:posthog:PERSON_ON_EVENTS_ENABLED'
  ORDER BY "posthog_instancesetting"."id" ASC
  LIMIT 1 /*controller='project_session_recordings-list',route='api/projects/%28%3FP%3Cparent_lookup_team_id%3E%5B%5E/.%5D%2B%29/session_recordings/%3F%24'*/
  '''
# ---
# name: TestSessionRecordings.test_listing_recordings_is_not_nplus1_for_persons.35
  '''
  SELECT "posthog_instancesetting"."id",
         "posthog_instancesetting"."key",
         "posthog_instancesetting"."raw_value"
  FROM "posthog_instancesetting"
  WHERE "posthog_instancesetting"."key" = 'constance:posthog:PERSON_ON_EVENTS_V2_ENABLED'
  ORDER BY "posthog_instancesetting"."id" ASC
  LIMIT 1 /*controller='project_session_recordings-list',route='api/projects/%28%3FP%3Cparent_lookup_team_id%3E%5B%5E/.%5D%2B%29/session_recordings/%3F%24'*/
  '''
# ---
# name: TestSessionRecordings.test_listing_recordings_is_not_nplus1_for_persons.36
  '''
  SELECT "posthog_instancesetting"."id",
         "posthog_instancesetting"."key",
         "posthog_instancesetting"."raw_value"
  FROM "posthog_instancesetting"
  WHERE "posthog_instancesetting"."key" = 'constance:posthog:PERSON_ON_EVENTS_ENABLED'
  ORDER BY "posthog_instancesetting"."id" ASC
  LIMIT 1
  '''
# ---
# name: TestSessionRecordings.test_listing_recordings_is_not_nplus1_for_persons.37
  '''
  SELECT "posthog_instancesetting"."id",
         "posthog_instancesetting"."key",
         "posthog_instancesetting"."raw_value"
  FROM "posthog_instancesetting"
  WHERE "posthog_instancesetting"."key" = 'constance:posthog:AGGREGATE_BY_DISTINCT_IDS_TEAMS'
  ORDER BY "posthog_instancesetting"."id" ASC
  LIMIT 1
  '''
# ---
# name: TestSessionRecordings.test_listing_recordings_is_not_nplus1_for_persons.38
  '''
  SELECT "posthog_instancesetting"."id",
         "posthog_instancesetting"."key",
         "posthog_instancesetting"."raw_value"
  FROM "posthog_instancesetting"
  WHERE "posthog_instancesetting"."key" = 'constance:posthog:RECORDINGS_TTL_WEEKS'
  ORDER BY "posthog_instancesetting"."id" ASC
  LIMIT 1
  '''
# ---
# name: TestSessionRecordings.test_listing_recordings_is_not_nplus1_for_persons.39
  '''
  SELECT "posthog_instancesetting"."id",
         "posthog_instancesetting"."key",
         "posthog_instancesetting"."raw_value"
  FROM "posthog_instancesetting"
  WHERE "posthog_instancesetting"."key" = 'constance:posthog:PERSON_ON_EVENTS_V2_ENABLED'
  ORDER BY "posthog_instancesetting"."id" ASC
  LIMIT 1
  '''
# ---
# name: TestSessionRecordings.test_listing_recordings_is_not_nplus1_for_persons.4
  '''
<<<<<<< HEAD
  SELECT "posthog_organizationmembership"."id",
         "posthog_organizationmembership"."organization_id",
         "posthog_organizationmembership"."user_id",
         "posthog_organizationmembership"."level",
         "posthog_organizationmembership"."joined_at",
         "posthog_organizationmembership"."updated_at",
         "posthog_organization"."id",
         "posthog_organization"."name",
         "posthog_organization"."slug",
         "posthog_organization"."created_at",
         "posthog_organization"."updated_at",
         "posthog_organization"."plugins_access_level",
         "posthog_organization"."for_internal_metrics",
         "posthog_organization"."is_member_join_email_enabled",
         "posthog_organization"."enforce_2fa",
         "posthog_organization"."is_hipaa",
         "posthog_organization"."customer_id",
         "posthog_organization"."available_product_features",
         "posthog_organization"."usage",
         "posthog_organization"."never_drop_data",
         "posthog_organization"."customer_trust_scores",
         "posthog_organization"."setup_section_2_completed",
         "posthog_organization"."personalization",
         "posthog_organization"."domain_whitelist",
         "posthog_organization"."available_features"
  FROM "posthog_organizationmembership"
  INNER JOIN "posthog_organization" ON ("posthog_organizationmembership"."organization_id" = "posthog_organization"."id")
  WHERE "posthog_organizationmembership"."user_id" = 2 /*controller='project_session_recordings-list',route='api/projects/%28%3FP%3Cparent_lookup_team_id%3E%5B%5E/.%5D%2B%29/session_recordings/%3F%24'*/
=======
  SELECT "posthog_instancesetting"."id",
         "posthog_instancesetting"."key",
         "posthog_instancesetting"."raw_value"
  FROM "posthog_instancesetting"
  WHERE "posthog_instancesetting"."key" = 'constance:posthog:RATE_LIMIT_ENABLED'
  ORDER BY "posthog_instancesetting"."id" ASC
  LIMIT 1
  '''
# ---
# name: TestSessionRecordings.test_listing_recordings_is_not_nplus1_for_persons.30
  '''
  SELECT "posthog_instancesetting"."id",
         "posthog_instancesetting"."key",
         "posthog_instancesetting"."raw_value"
  FROM "posthog_instancesetting"
  WHERE "posthog_instancesetting"."key" = 'constance:posthog:PERSON_ON_EVENTS_ENABLED'
  ORDER BY "posthog_instancesetting"."id" ASC
  LIMIT 1
  '''
# ---
# name: TestSessionRecordings.test_listing_recordings_is_not_nplus1_for_persons.31
  '''
  SELECT "posthog_instancesetting"."id",
         "posthog_instancesetting"."key",
         "posthog_instancesetting"."raw_value"
  FROM "posthog_instancesetting"
  WHERE "posthog_instancesetting"."key" = 'constance:posthog:PERSON_ON_EVENTS_V2_ENABLED'
  ORDER BY "posthog_instancesetting"."id" ASC
  LIMIT 1
  '''
# ---
# name: TestSessionRecordings.test_listing_recordings_is_not_nplus1_for_persons.32
  '''
  SELECT "posthog_instancesetting"."id",
         "posthog_instancesetting"."key",
         "posthog_instancesetting"."raw_value"
  FROM "posthog_instancesetting"
  WHERE "posthog_instancesetting"."key" = 'constance:posthog:PERSON_ON_EVENTS_ENABLED'
  ORDER BY "posthog_instancesetting"."id" ASC
  LIMIT 1
  '''
# ---
# name: TestSessionRecordings.test_listing_recordings_is_not_nplus1_for_persons.33
  '''
  SELECT "posthog_instancesetting"."id",
         "posthog_instancesetting"."key",
         "posthog_instancesetting"."raw_value"
  FROM "posthog_instancesetting"
  WHERE "posthog_instancesetting"."key" = 'constance:posthog:AGGREGATE_BY_DISTINCT_IDS_TEAMS'
  ORDER BY "posthog_instancesetting"."id" ASC
  LIMIT 1
  '''
# ---
# name: TestSessionRecordings.test_listing_recordings_is_not_nplus1_for_persons.34
  '''
  SELECT "posthog_instancesetting"."id",
         "posthog_instancesetting"."key",
         "posthog_instancesetting"."raw_value"
  FROM "posthog_instancesetting"
  WHERE "posthog_instancesetting"."key" = 'constance:posthog:RECORDINGS_TTL_WEEKS'
  ORDER BY "posthog_instancesetting"."id" ASC
  LIMIT 1
  '''
# ---
# name: TestSessionRecordings.test_listing_recordings_is_not_nplus1_for_persons.35
  '''
  SELECT "posthog_instancesetting"."id",
         "posthog_instancesetting"."key",
         "posthog_instancesetting"."raw_value"
  FROM "posthog_instancesetting"
  WHERE "posthog_instancesetting"."key" = 'constance:posthog:PERSON_ON_EVENTS_V2_ENABLED'
  ORDER BY "posthog_instancesetting"."id" ASC
  LIMIT 1
>>>>>>> 2530eaa7
  '''
# ---
# name: TestSessionRecordings.test_listing_recordings_is_not_nplus1_for_persons.40
  '''
  SELECT "posthog_instancesetting"."id",
         "posthog_instancesetting"."key",
         "posthog_instancesetting"."raw_value"
  FROM "posthog_instancesetting"
  WHERE "posthog_instancesetting"."key" = 'constance:posthog:PERSON_ON_EVENTS_ENABLED'
  ORDER BY "posthog_instancesetting"."id" ASC
  LIMIT 1
  '''
# ---
# name: TestSessionRecordings.test_listing_recordings_is_not_nplus1_for_persons.41
  '''
  SELECT "posthog_instancesetting"."id",
         "posthog_instancesetting"."key",
         "posthog_instancesetting"."raw_value"
  FROM "posthog_instancesetting"
  WHERE "posthog_instancesetting"."key" = 'constance:posthog:AGGREGATE_BY_DISTINCT_IDS_TEAMS'
  ORDER BY "posthog_instancesetting"."id" ASC
  LIMIT 1
  '''
# ---
# name: TestSessionRecordings.test_listing_recordings_is_not_nplus1_for_persons.42
  '''
  SELECT "posthog_instancesetting"."id",
         "posthog_instancesetting"."key",
         "posthog_instancesetting"."raw_value"
  FROM "posthog_instancesetting"
  WHERE "posthog_instancesetting"."key" = 'constance:posthog:PERSON_ON_EVENTS_V2_ENABLED'
  ORDER BY "posthog_instancesetting"."id" ASC
  LIMIT 1
  '''
# ---
# name: TestSessionRecordings.test_listing_recordings_is_not_nplus1_for_persons.43
  '''
  SELECT "posthog_instancesetting"."id",
         "posthog_instancesetting"."key",
         "posthog_instancesetting"."raw_value"
  FROM "posthog_instancesetting"
  WHERE "posthog_instancesetting"."key" = 'constance:posthog:PERSON_ON_EVENTS_ENABLED'
  ORDER BY "posthog_instancesetting"."id" ASC
  LIMIT 1
  '''
# ---
<<<<<<< HEAD
# name: TestSessionRecordings.test_listing_recordings_is_not_nplus1_for_persons.44
=======
# name: TestSessionRecordings.test_listing_recordings_is_not_nplus1_for_persons.4
  '''
  SELECT "posthog_instancesetting"."id",
         "posthog_instancesetting"."key",
         "posthog_instancesetting"."raw_value"
  FROM "posthog_instancesetting"
  WHERE "posthog_instancesetting"."key" = 'constance:posthog:PERSON_ON_EVENTS_V2_ENABLED'
  ORDER BY "posthog_instancesetting"."id" ASC
  LIMIT 1
  '''
# ---
# name: TestSessionRecordings.test_listing_recordings_is_not_nplus1_for_persons.40
>>>>>>> 2530eaa7
  '''
  SELECT "posthog_instancesetting"."id",
         "posthog_instancesetting"."key",
         "posthog_instancesetting"."raw_value"
  FROM "posthog_instancesetting"
  WHERE "posthog_instancesetting"."key" = 'constance:posthog:AGGREGATE_BY_DISTINCT_IDS_TEAMS'
  ORDER BY "posthog_instancesetting"."id" ASC
  LIMIT 1
  '''
# ---
# name: TestSessionRecordings.test_listing_recordings_is_not_nplus1_for_persons.45
  '''
  SELECT "posthog_sessionrecording"."id",
         "posthog_sessionrecording"."session_id",
         "posthog_sessionrecording"."team_id",
         "posthog_sessionrecording"."created_at",
         "posthog_sessionrecording"."deleted",
         "posthog_sessionrecording"."object_storage_path",
         "posthog_sessionrecording"."distinct_id",
         "posthog_sessionrecording"."duration",
         "posthog_sessionrecording"."active_seconds",
         "posthog_sessionrecording"."inactive_seconds",
         "posthog_sessionrecording"."start_time",
         "posthog_sessionrecording"."end_time",
         "posthog_sessionrecording"."click_count",
         "posthog_sessionrecording"."keypress_count",
         "posthog_sessionrecording"."mouse_activity_count",
         "posthog_sessionrecording"."console_log_count",
         "posthog_sessionrecording"."console_warn_count",
         "posthog_sessionrecording"."console_error_count",
         "posthog_sessionrecording"."start_url",
         "posthog_sessionrecording"."storage_version"
  FROM "posthog_sessionrecording"
  WHERE ("posthog_sessionrecording"."session_id" IN ('1')
         AND "posthog_sessionrecording"."team_id" = 2)
  '''
# ---
# name: TestSessionRecordings.test_listing_recordings_is_not_nplus1_for_persons.46
  '''
  SELECT "posthog_sessionrecordingviewed"."session_id"
  FROM "posthog_sessionrecordingviewed"
  WHERE ("posthog_sessionrecordingviewed"."team_id" = 2
         AND "posthog_sessionrecordingviewed"."user_id" = 2)
  '''
# ---
# name: TestSessionRecordings.test_listing_recordings_is_not_nplus1_for_persons.47
  '''
  SELECT "posthog_persondistinctid"."id",
         "posthog_persondistinctid"."team_id",
         "posthog_persondistinctid"."person_id",
         "posthog_persondistinctid"."distinct_id",
         "posthog_persondistinctid"."version",
         "posthog_person"."id",
         "posthog_person"."created_at",
         "posthog_person"."properties_last_updated_at",
         "posthog_person"."properties_last_operation",
         "posthog_person"."team_id",
         "posthog_person"."properties",
         "posthog_person"."is_user_id",
         "posthog_person"."is_identified",
         "posthog_person"."uuid",
         "posthog_person"."version"
  FROM "posthog_persondistinctid"
  INNER JOIN "posthog_person" ON ("posthog_persondistinctid"."person_id" = "posthog_person"."id")
  WHERE ("posthog_persondistinctid"."distinct_id" IN ('user1')
         AND "posthog_persondistinctid"."team_id" = 2)
  '''
# ---
# name: TestSessionRecordings.test_listing_recordings_is_not_nplus1_for_persons.48
  '''
  SELECT "posthog_team"."id",
         "posthog_team"."uuid",
         "posthog_team"."organization_id",
         "posthog_team"."project_id",
         "posthog_team"."api_token",
         "posthog_team"."app_urls",
         "posthog_team"."name",
         "posthog_team"."slack_incoming_webhook",
         "posthog_team"."created_at",
         "posthog_team"."updated_at",
         "posthog_team"."anonymize_ips",
         "posthog_team"."completed_snippet_onboarding",
         "posthog_team"."has_completed_onboarding_for",
         "posthog_team"."ingested_event",
         "posthog_team"."autocapture_opt_out",
         "posthog_team"."autocapture_exceptions_opt_in",
         "posthog_team"."autocapture_exceptions_errors_to_ignore",
         "posthog_team"."session_recording_opt_in",
         "posthog_team"."session_recording_sample_rate",
         "posthog_team"."session_recording_minimum_duration_milliseconds",
         "posthog_team"."session_recording_linked_flag",
         "posthog_team"."session_recording_network_payload_capture_config",
         "posthog_team"."session_replay_config",
         "posthog_team"."capture_console_log_opt_in",
         "posthog_team"."capture_performance_opt_in",
         "posthog_team"."surveys_opt_in",
         "posthog_team"."session_recording_version",
         "posthog_team"."signup_token",
         "posthog_team"."is_demo",
         "posthog_team"."access_control",
         "posthog_team"."week_start_day",
         "posthog_team"."inject_web_apps",
         "posthog_team"."test_account_filters",
         "posthog_team"."test_account_filters_default_checked",
         "posthog_team"."path_cleaning_filters",
         "posthog_team"."timezone",
         "posthog_team"."data_attributes",
         "posthog_team"."person_display_name_properties",
         "posthog_team"."live_events_columns",
         "posthog_team"."recording_domains",
         "posthog_team"."primary_dashboard_id",
         "posthog_team"."extra_settings",
         "posthog_team"."correlation_config",
         "posthog_team"."session_recording_retention_period_days",
         "posthog_team"."plugins_opt_in",
         "posthog_team"."opt_out_capture",
         "posthog_team"."event_names",
         "posthog_team"."event_names_with_usage",
         "posthog_team"."event_properties",
         "posthog_team"."event_properties_with_usage",
         "posthog_team"."event_properties_numerical",
         "posthog_team"."external_data_workspace_id",
         "posthog_team"."external_data_workspace_last_synced_at"
  FROM "posthog_team"
  WHERE "posthog_team"."id" = 2
  LIMIT 21
  '''
# ---
# name: TestSessionRecordings.test_listing_recordings_is_not_nplus1_for_persons.49
  '''
  SELECT "posthog_user"."id",
         "posthog_user"."password",
         "posthog_user"."last_login",
         "posthog_user"."first_name",
         "posthog_user"."last_name",
         "posthog_user"."is_staff",
         "posthog_user"."is_active",
         "posthog_user"."date_joined",
         "posthog_user"."uuid",
         "posthog_user"."current_organization_id",
         "posthog_user"."current_team_id",
         "posthog_user"."email",
         "posthog_user"."pending_email",
         "posthog_user"."temporary_token",
         "posthog_user"."distinct_id",
         "posthog_user"."is_email_verified",
         "posthog_user"."has_seen_product_intro_for",
         "posthog_user"."strapi_id",
         "posthog_user"."email_opt_in",
         "posthog_user"."theme_mode",
         "posthog_user"."partial_notification_settings",
         "posthog_user"."anonymize_data",
         "posthog_user"."toolbar_mode",
         "posthog_user"."events_column_config"
  FROM "posthog_user"
  WHERE "posthog_user"."id" = 2
  LIMIT 21
  '''
# ---
# name: TestSessionRecordings.test_listing_recordings_is_not_nplus1_for_persons.5
  '''
  SELECT "posthog_instancesetting"."id",
         "posthog_instancesetting"."key",
         "posthog_instancesetting"."raw_value"
  FROM "posthog_instancesetting"
  WHERE "posthog_instancesetting"."key" = 'constance:posthog:RATE_LIMIT_ENABLED'
  ORDER BY "posthog_instancesetting"."id" ASC
  LIMIT 1 /*controller='project_session_recordings-list',route='api/projects/%28%3FP%3Cparent_lookup_team_id%3E%5B%5E/.%5D%2B%29/session_recordings/%3F%24'*/
  '''
# ---
# name: TestSessionRecordings.test_listing_recordings_is_not_nplus1_for_persons.50
  '''
  SELECT "posthog_team"."id",
         "posthog_team"."uuid",
         "posthog_team"."organization_id",
         "posthog_team"."project_id",
         "posthog_team"."api_token",
         "posthog_team"."app_urls",
         "posthog_team"."name",
         "posthog_team"."slack_incoming_webhook",
         "posthog_team"."created_at",
         "posthog_team"."updated_at",
         "posthog_team"."anonymize_ips",
         "posthog_team"."completed_snippet_onboarding",
         "posthog_team"."has_completed_onboarding_for",
         "posthog_team"."ingested_event",
         "posthog_team"."autocapture_opt_out",
         "posthog_team"."autocapture_exceptions_opt_in",
         "posthog_team"."autocapture_exceptions_errors_to_ignore",
         "posthog_team"."session_recording_opt_in",
         "posthog_team"."session_recording_sample_rate",
         "posthog_team"."session_recording_minimum_duration_milliseconds",
         "posthog_team"."session_recording_linked_flag",
         "posthog_team"."session_recording_network_payload_capture_config",
         "posthog_team"."session_replay_config",
         "posthog_team"."capture_console_log_opt_in",
         "posthog_team"."capture_performance_opt_in",
         "posthog_team"."surveys_opt_in",
         "posthog_team"."session_recording_version",
         "posthog_team"."signup_token",
         "posthog_team"."is_demo",
         "posthog_team"."access_control",
         "posthog_team"."week_start_day",
         "posthog_team"."inject_web_apps",
         "posthog_team"."test_account_filters",
         "posthog_team"."test_account_filters_default_checked",
         "posthog_team"."path_cleaning_filters",
         "posthog_team"."timezone",
         "posthog_team"."data_attributes",
         "posthog_team"."person_display_name_properties",
         "posthog_team"."live_events_columns",
         "posthog_team"."recording_domains",
         "posthog_team"."primary_dashboard_id",
         "posthog_team"."extra_settings",
         "posthog_team"."correlation_config",
         "posthog_team"."session_recording_retention_period_days",
         "posthog_team"."external_data_workspace_id",
         "posthog_team"."external_data_workspace_last_synced_at"
  FROM "posthog_team"
  WHERE "posthog_team"."id" = 2
  LIMIT 21
  '''
# ---
# name: TestSessionRecordings.test_listing_recordings_is_not_nplus1_for_persons.51
  '''
  SELECT "posthog_organizationmembership"."id",
         "posthog_organizationmembership"."organization_id",
         "posthog_organizationmembership"."user_id",
         "posthog_organizationmembership"."level",
         "posthog_organizationmembership"."joined_at",
         "posthog_organizationmembership"."updated_at",
         "posthog_organization"."id",
         "posthog_organization"."name",
         "posthog_organization"."slug",
         "posthog_organization"."created_at",
         "posthog_organization"."updated_at",
         "posthog_organization"."plugins_access_level",
         "posthog_organization"."for_internal_metrics",
         "posthog_organization"."is_member_join_email_enabled",
         "posthog_organization"."enforce_2fa",
         "posthog_organization"."is_hipaa",
         "posthog_organization"."customer_id",
         "posthog_organization"."available_product_features",
         "posthog_organization"."usage",
         "posthog_organization"."never_drop_data",
         "posthog_organization"."customer_trust_scores",
         "posthog_organization"."setup_section_2_completed",
         "posthog_organization"."personalization",
         "posthog_organization"."domain_whitelist",
         "posthog_organization"."available_features"
  FROM "posthog_organizationmembership"
  INNER JOIN "posthog_organization" ON ("posthog_organizationmembership"."organization_id" = "posthog_organization"."id")
  WHERE ("posthog_organizationmembership"."organization_id" = '00000000-0000-0000-0000-000000000000'::uuid
         AND "posthog_organizationmembership"."user_id" = 2)
  LIMIT 21 /*controller='project_session_recordings-list',route='api/projects/%28%3FP%3Cparent_lookup_team_id%3E%5B%5E/.%5D%2B%29/session_recordings/%3F%24'*/
  '''
# ---
# name: TestSessionRecordings.test_listing_recordings_is_not_nplus1_for_persons.52
  '''
  SELECT "ee_accesscontrol"."id",
         "ee_accesscontrol"."team_id",
         "ee_accesscontrol"."resource",
         "ee_accesscontrol"."access_level",
         "ee_accesscontrol"."resource_id",
         "ee_accesscontrol"."organization_member_id",
         "ee_accesscontrol"."role_id",
         "ee_accesscontrol"."created_by_id",
         "ee_accesscontrol"."created_at",
         "ee_accesscontrol"."updated_at"
  FROM "ee_accesscontrol"
  LEFT OUTER JOIN "posthog_organizationmembership" ON ("ee_accesscontrol"."organization_member_id" = "posthog_organizationmembership"."id")
  WHERE (("ee_accesscontrol"."organization_member_id" IS NULL
          AND "ee_accesscontrol"."resource" = 'project'
          AND "ee_accesscontrol"."resource_id" = '625'
          AND "ee_accesscontrol"."role_id" IS NULL
          AND "ee_accesscontrol"."team_id" = 2)
         OR ("posthog_organizationmembership"."user_id" = 2
             AND "ee_accesscontrol"."resource" = 'project'
             AND "ee_accesscontrol"."resource_id" = '625'
             AND "ee_accesscontrol"."role_id" IS NULL
             AND "ee_accesscontrol"."team_id" = 2)
         OR ("ee_accesscontrol"."organization_member_id" IS NULL
             AND "ee_accesscontrol"."resource" = 'session_recording'
             AND "ee_accesscontrol"."resource_id" IS NULL
             AND "ee_accesscontrol"."role_id" IS NULL
             AND "ee_accesscontrol"."team_id" = 2)
         OR ("posthog_organizationmembership"."user_id" = 2
             AND "ee_accesscontrol"."resource" = 'session_recording'
             AND "ee_accesscontrol"."resource_id" IS NULL
             AND "ee_accesscontrol"."role_id" IS NULL
             AND "ee_accesscontrol"."team_id" = 2)
         OR ("ee_accesscontrol"."organization_member_id" IS NULL
             AND "ee_accesscontrol"."resource" = 'session_recording'
             AND "ee_accesscontrol"."resource_id" IS NOT NULL
             AND "ee_accesscontrol"."role_id" IS NULL
             AND "ee_accesscontrol"."team_id" = 2)
         OR ("posthog_organizationmembership"."user_id" = 2
             AND "ee_accesscontrol"."resource" = 'session_recording'
             AND "ee_accesscontrol"."resource_id" IS NOT NULL
             AND "ee_accesscontrol"."role_id" IS NULL
             AND "ee_accesscontrol"."team_id" = 2)) /*controller='project_session_recordings-list',route='api/projects/%28%3FP%3Cparent_lookup_team_id%3E%5B%5E/.%5D%2B%29/session_recordings/%3F%24'*/
  '''
# ---
# name: TestSessionRecordings.test_listing_recordings_is_not_nplus1_for_persons.53
  '''
  SELECT "posthog_organizationmembership"."id",
         "posthog_organizationmembership"."organization_id",
         "posthog_organizationmembership"."user_id",
         "posthog_organizationmembership"."level",
         "posthog_organizationmembership"."joined_at",
         "posthog_organizationmembership"."updated_at",
         "posthog_organization"."id",
         "posthog_organization"."name",
         "posthog_organization"."slug",
         "posthog_organization"."created_at",
         "posthog_organization"."updated_at",
         "posthog_organization"."plugins_access_level",
         "posthog_organization"."for_internal_metrics",
         "posthog_organization"."is_member_join_email_enabled",
         "posthog_organization"."enforce_2fa",
         "posthog_organization"."is_hipaa",
         "posthog_organization"."customer_id",
         "posthog_organization"."available_product_features",
         "posthog_organization"."usage",
         "posthog_organization"."never_drop_data",
         "posthog_organization"."customer_trust_scores",
         "posthog_organization"."setup_section_2_completed",
         "posthog_organization"."personalization",
         "posthog_organization"."domain_whitelist",
         "posthog_organization"."available_features"
  FROM "posthog_organizationmembership"
  INNER JOIN "posthog_organization" ON ("posthog_organizationmembership"."organization_id" = "posthog_organization"."id")
  WHERE "posthog_organizationmembership"."user_id" = 2
  '''
# ---
# name: TestSessionRecordings.test_listing_recordings_is_not_nplus1_for_persons.54
  '''
  SELECT "posthog_instancesetting"."id",
         "posthog_instancesetting"."key",
         "posthog_instancesetting"."raw_value"
  FROM "posthog_instancesetting"
  WHERE "posthog_instancesetting"."key" = 'constance:posthog:PERSON_ON_EVENTS_V2_ENABLED'
  ORDER BY "posthog_instancesetting"."id" ASC
  LIMIT 1
  '''
# ---
# name: TestSessionRecordings.test_listing_recordings_is_not_nplus1_for_persons.55
  '''
  SELECT "posthog_instancesetting"."id",
         "posthog_instancesetting"."key",
         "posthog_instancesetting"."raw_value"
  FROM "posthog_instancesetting"
  WHERE "posthog_instancesetting"."key" = 'constance:posthog:PERSON_ON_EVENTS_ENABLED'
  ORDER BY "posthog_instancesetting"."id" ASC
  LIMIT 1
  '''
# ---
# name: TestSessionRecordings.test_listing_recordings_is_not_nplus1_for_persons.56
  '''
  SELECT "posthog_instancesetting"."id",
         "posthog_instancesetting"."key",
         "posthog_instancesetting"."raw_value"
  FROM "posthog_instancesetting"
  WHERE "posthog_instancesetting"."key" = 'constance:posthog:PERSON_ON_EVENTS_V2_ENABLED'
  ORDER BY "posthog_instancesetting"."id" ASC
  LIMIT 1
  '''
# ---
# name: TestSessionRecordings.test_listing_recordings_is_not_nplus1_for_persons.57
  '''
  SELECT "posthog_instancesetting"."id",
         "posthog_instancesetting"."key",
         "posthog_instancesetting"."raw_value"
  FROM "posthog_instancesetting"
  WHERE "posthog_instancesetting"."key" = 'constance:posthog:PERSON_ON_EVENTS_ENABLED'
  ORDER BY "posthog_instancesetting"."id" ASC
  LIMIT 1
  '''
# ---
# name: TestSessionRecordings.test_listing_recordings_is_not_nplus1_for_persons.58
  '''
  SELECT "posthog_instancesetting"."id",
         "posthog_instancesetting"."key",
         "posthog_instancesetting"."raw_value"
  FROM "posthog_instancesetting"
  WHERE "posthog_instancesetting"."key" = 'constance:posthog:PERSON_ON_EVENTS_V2_ENABLED'
  ORDER BY "posthog_instancesetting"."id" ASC
  LIMIT 1
  '''
# ---
# name: TestSessionRecordings.test_listing_recordings_is_not_nplus1_for_persons.59
  '''
  SELECT "posthog_instancesetting"."id",
         "posthog_instancesetting"."key",
         "posthog_instancesetting"."raw_value"
  FROM "posthog_instancesetting"
  WHERE "posthog_instancesetting"."key" = 'constance:posthog:PERSON_ON_EVENTS_ENABLED'
  ORDER BY "posthog_instancesetting"."id" ASC
  LIMIT 1
  '''
# ---
# name: TestSessionRecordings.test_listing_recordings_is_not_nplus1_for_persons.6
  '''
  SELECT "posthog_instancesetting"."id",
         "posthog_instancesetting"."key",
         "posthog_instancesetting"."raw_value"
  FROM "posthog_instancesetting"
  WHERE "posthog_instancesetting"."key" = 'constance:posthog:PERSON_ON_EVENTS_V2_ENABLED'
  ORDER BY "posthog_instancesetting"."id" ASC
  LIMIT 1
  '''
# ---
# name: TestSessionRecordings.test_listing_recordings_is_not_nplus1_for_persons.60
  '''
  SELECT "posthog_instancesetting"."id",
         "posthog_instancesetting"."key",
         "posthog_instancesetting"."raw_value"
  FROM "posthog_instancesetting"
  WHERE "posthog_instancesetting"."key" = 'constance:posthog:PERSON_ON_EVENTS_V2_ENABLED'
  ORDER BY "posthog_instancesetting"."id" ASC
  LIMIT 1
  '''
# ---
# name: TestSessionRecordings.test_listing_recordings_is_not_nplus1_for_persons.61
  '''
  SELECT "posthog_instancesetting"."id",
         "posthog_instancesetting"."key",
         "posthog_instancesetting"."raw_value"
  FROM "posthog_instancesetting"
  WHERE "posthog_instancesetting"."key" = 'constance:posthog:PERSON_ON_EVENTS_ENABLED'
  ORDER BY "posthog_instancesetting"."id" ASC
  LIMIT 1
  '''
# ---
# name: TestSessionRecordings.test_listing_recordings_is_not_nplus1_for_persons.62
  '''
  SELECT "posthog_instancesetting"."id",
         "posthog_instancesetting"."key",
         "posthog_instancesetting"."raw_value"
  FROM "posthog_instancesetting"
  WHERE "posthog_instancesetting"."key" = 'constance:posthog:AGGREGATE_BY_DISTINCT_IDS_TEAMS'
  ORDER BY "posthog_instancesetting"."id" ASC
  LIMIT 1
  '''
# ---
# name: TestSessionRecordings.test_listing_recordings_is_not_nplus1_for_persons.63
  '''
  SELECT "posthog_instancesetting"."id",
         "posthog_instancesetting"."key",
         "posthog_instancesetting"."raw_value"
  FROM "posthog_instancesetting"
  WHERE "posthog_instancesetting"."key" = 'constance:posthog:RECORDINGS_TTL_WEEKS'
  ORDER BY "posthog_instancesetting"."id" ASC
  LIMIT 1
  '''
# ---
# name: TestSessionRecordings.test_listing_recordings_is_not_nplus1_for_persons.64
  '''
  SELECT "posthog_instancesetting"."id",
         "posthog_instancesetting"."key",
         "posthog_instancesetting"."raw_value"
  FROM "posthog_instancesetting"
  WHERE "posthog_instancesetting"."key" = 'constance:posthog:PERSON_ON_EVENTS_V2_ENABLED'
  ORDER BY "posthog_instancesetting"."id" ASC
  LIMIT 1
  '''
# ---
# name: TestSessionRecordings.test_listing_recordings_is_not_nplus1_for_persons.65
  '''
  SELECT "posthog_instancesetting"."id",
         "posthog_instancesetting"."key",
         "posthog_instancesetting"."raw_value"
  FROM "posthog_instancesetting"
  WHERE "posthog_instancesetting"."key" = 'constance:posthog:PERSON_ON_EVENTS_ENABLED'
  ORDER BY "posthog_instancesetting"."id" ASC
  LIMIT 1
  '''
# ---
# name: TestSessionRecordings.test_listing_recordings_is_not_nplus1_for_persons.66
  '''
  SELECT "posthog_instancesetting"."id",
         "posthog_instancesetting"."key",
         "posthog_instancesetting"."raw_value"
  FROM "posthog_instancesetting"
  WHERE "posthog_instancesetting"."key" = 'constance:posthog:AGGREGATE_BY_DISTINCT_IDS_TEAMS'
  ORDER BY "posthog_instancesetting"."id" ASC
  LIMIT 1
  '''
# ---
# name: TestSessionRecordings.test_listing_recordings_is_not_nplus1_for_persons.67
  '''
  SELECT "posthog_instancesetting"."id",
         "posthog_instancesetting"."key",
         "posthog_instancesetting"."raw_value"
  FROM "posthog_instancesetting"
  WHERE "posthog_instancesetting"."key" = 'constance:posthog:PERSON_ON_EVENTS_V2_ENABLED'
  ORDER BY "posthog_instancesetting"."id" ASC
  LIMIT 1
  '''
# ---
# name: TestSessionRecordings.test_listing_recordings_is_not_nplus1_for_persons.68
  '''
  SELECT "posthog_instancesetting"."id",
         "posthog_instancesetting"."key",
         "posthog_instancesetting"."raw_value"
  FROM "posthog_instancesetting"
  WHERE "posthog_instancesetting"."key" = 'constance:posthog:PERSON_ON_EVENTS_ENABLED'
  ORDER BY "posthog_instancesetting"."id" ASC
  LIMIT 1
  '''
# ---
# name: TestSessionRecordings.test_listing_recordings_is_not_nplus1_for_persons.69
  '''
  SELECT "posthog_instancesetting"."id",
         "posthog_instancesetting"."key",
         "posthog_instancesetting"."raw_value"
  FROM "posthog_instancesetting"
  WHERE "posthog_instancesetting"."key" = 'constance:posthog:AGGREGATE_BY_DISTINCT_IDS_TEAMS'
  ORDER BY "posthog_instancesetting"."id" ASC
  LIMIT 1
  '''
# ---
# name: TestSessionRecordings.test_listing_recordings_is_not_nplus1_for_persons.7
  '''
  SELECT "posthog_instancesetting"."id",
         "posthog_instancesetting"."key",
         "posthog_instancesetting"."raw_value"
  FROM "posthog_instancesetting"
  WHERE "posthog_instancesetting"."key" = 'constance:posthog:PERSON_ON_EVENTS_ENABLED'
  ORDER BY "posthog_instancesetting"."id" ASC
  LIMIT 1
  '''
# ---
# name: TestSessionRecordings.test_listing_recordings_is_not_nplus1_for_persons.70
  '''
  SELECT "posthog_sessionrecording"."id",
         "posthog_sessionrecording"."session_id",
         "posthog_sessionrecording"."team_id",
         "posthog_sessionrecording"."created_at",
         "posthog_sessionrecording"."deleted",
         "posthog_sessionrecording"."object_storage_path",
         "posthog_sessionrecording"."distinct_id",
         "posthog_sessionrecording"."duration",
         "posthog_sessionrecording"."active_seconds",
         "posthog_sessionrecording"."inactive_seconds",
         "posthog_sessionrecording"."start_time",
         "posthog_sessionrecording"."end_time",
         "posthog_sessionrecording"."click_count",
         "posthog_sessionrecording"."keypress_count",
         "posthog_sessionrecording"."mouse_activity_count",
         "posthog_sessionrecording"."console_log_count",
         "posthog_sessionrecording"."console_warn_count",
         "posthog_sessionrecording"."console_error_count",
         "posthog_sessionrecording"."start_url",
         "posthog_sessionrecording"."storage_version"
  FROM "posthog_sessionrecording"
  WHERE ("posthog_sessionrecording"."session_id" IN ('1',
                                                     '2')
         AND "posthog_sessionrecording"."team_id" = 2)
  '''
# ---
# name: TestSessionRecordings.test_listing_recordings_is_not_nplus1_for_persons.71
  '''
  SELECT "posthog_sessionrecordingviewed"."session_id"
  FROM "posthog_sessionrecordingviewed"
  WHERE ("posthog_sessionrecordingviewed"."team_id" = 2
         AND "posthog_sessionrecordingviewed"."user_id" = 2)
  '''
# ---
# name: TestSessionRecordings.test_listing_recordings_is_not_nplus1_for_persons.72
  '''
  SELECT "posthog_persondistinctid"."id",
         "posthog_persondistinctid"."team_id",
         "posthog_persondistinctid"."person_id",
         "posthog_persondistinctid"."distinct_id",
         "posthog_persondistinctid"."version",
         "posthog_person"."id",
         "posthog_person"."created_at",
         "posthog_person"."properties_last_updated_at",
         "posthog_person"."properties_last_operation",
         "posthog_person"."team_id",
         "posthog_person"."properties",
         "posthog_person"."is_user_id",
         "posthog_person"."is_identified",
         "posthog_person"."uuid",
         "posthog_person"."version"
  FROM "posthog_persondistinctid"
  INNER JOIN "posthog_person" ON ("posthog_persondistinctid"."person_id" = "posthog_person"."id")
  WHERE ("posthog_persondistinctid"."distinct_id" IN ('user1',
                                                      'user2')
         AND "posthog_persondistinctid"."team_id" = 2)
  '''
# ---
# name: TestSessionRecordings.test_listing_recordings_is_not_nplus1_for_persons.73
  '''
  SELECT "posthog_team"."id",
         "posthog_team"."uuid",
         "posthog_team"."organization_id",
         "posthog_team"."project_id",
         "posthog_team"."api_token",
         "posthog_team"."app_urls",
         "posthog_team"."name",
         "posthog_team"."slack_incoming_webhook",
         "posthog_team"."created_at",
         "posthog_team"."updated_at",
         "posthog_team"."anonymize_ips",
         "posthog_team"."completed_snippet_onboarding",
         "posthog_team"."has_completed_onboarding_for",
         "posthog_team"."ingested_event",
         "posthog_team"."autocapture_opt_out",
         "posthog_team"."autocapture_exceptions_opt_in",
         "posthog_team"."autocapture_exceptions_errors_to_ignore",
         "posthog_team"."session_recording_opt_in",
         "posthog_team"."session_recording_sample_rate",
         "posthog_team"."session_recording_minimum_duration_milliseconds",
         "posthog_team"."session_recording_linked_flag",
         "posthog_team"."session_recording_network_payload_capture_config",
         "posthog_team"."session_replay_config",
         "posthog_team"."capture_console_log_opt_in",
         "posthog_team"."capture_performance_opt_in",
         "posthog_team"."surveys_opt_in",
         "posthog_team"."session_recording_version",
         "posthog_team"."signup_token",
         "posthog_team"."is_demo",
         "posthog_team"."access_control",
         "posthog_team"."week_start_day",
         "posthog_team"."inject_web_apps",
         "posthog_team"."test_account_filters",
         "posthog_team"."test_account_filters_default_checked",
         "posthog_team"."path_cleaning_filters",
         "posthog_team"."timezone",
         "posthog_team"."data_attributes",
         "posthog_team"."person_display_name_properties",
         "posthog_team"."live_events_columns",
         "posthog_team"."recording_domains",
         "posthog_team"."primary_dashboard_id",
         "posthog_team"."extra_settings",
         "posthog_team"."correlation_config",
         "posthog_team"."session_recording_retention_period_days",
         "posthog_team"."plugins_opt_in",
         "posthog_team"."opt_out_capture",
         "posthog_team"."event_names",
         "posthog_team"."event_names_with_usage",
         "posthog_team"."event_properties",
         "posthog_team"."event_properties_with_usage",
         "posthog_team"."event_properties_numerical",
         "posthog_team"."external_data_workspace_id",
         "posthog_team"."external_data_workspace_last_synced_at"
  FROM "posthog_team"
  WHERE "posthog_team"."id" = 2
  LIMIT 21
  '''
# ---
# name: TestSessionRecordings.test_listing_recordings_is_not_nplus1_for_persons.74
  '''
  SELECT "posthog_user"."id",
         "posthog_user"."password",
         "posthog_user"."last_login",
         "posthog_user"."first_name",
         "posthog_user"."last_name",
         "posthog_user"."is_staff",
         "posthog_user"."is_active",
         "posthog_user"."date_joined",
         "posthog_user"."uuid",
         "posthog_user"."current_organization_id",
         "posthog_user"."current_team_id",
         "posthog_user"."email",
         "posthog_user"."pending_email",
         "posthog_user"."temporary_token",
         "posthog_user"."distinct_id",
         "posthog_user"."is_email_verified",
         "posthog_user"."has_seen_product_intro_for",
         "posthog_user"."strapi_id",
         "posthog_user"."email_opt_in",
         "posthog_user"."theme_mode",
         "posthog_user"."partial_notification_settings",
         "posthog_user"."anonymize_data",
         "posthog_user"."toolbar_mode",
         "posthog_user"."events_column_config"
  FROM "posthog_user"
  WHERE "posthog_user"."id" = 2
  LIMIT 21
  '''
# ---
# name: TestSessionRecordings.test_listing_recordings_is_not_nplus1_for_persons.75
  '''
  SELECT "posthog_team"."id",
         "posthog_team"."uuid",
         "posthog_team"."organization_id",
         "posthog_team"."project_id",
         "posthog_team"."api_token",
         "posthog_team"."app_urls",
         "posthog_team"."name",
         "posthog_team"."slack_incoming_webhook",
         "posthog_team"."created_at",
         "posthog_team"."updated_at",
         "posthog_team"."anonymize_ips",
         "posthog_team"."completed_snippet_onboarding",
         "posthog_team"."has_completed_onboarding_for",
         "posthog_team"."ingested_event",
         "posthog_team"."autocapture_opt_out",
         "posthog_team"."autocapture_exceptions_opt_in",
         "posthog_team"."autocapture_exceptions_errors_to_ignore",
         "posthog_team"."session_recording_opt_in",
         "posthog_team"."session_recording_sample_rate",
         "posthog_team"."session_recording_minimum_duration_milliseconds",
         "posthog_team"."session_recording_linked_flag",
         "posthog_team"."session_recording_network_payload_capture_config",
         "posthog_team"."session_replay_config",
         "posthog_team"."capture_console_log_opt_in",
         "posthog_team"."capture_performance_opt_in",
         "posthog_team"."surveys_opt_in",
         "posthog_team"."session_recording_version",
         "posthog_team"."signup_token",
         "posthog_team"."is_demo",
         "posthog_team"."access_control",
         "posthog_team"."week_start_day",
         "posthog_team"."inject_web_apps",
         "posthog_team"."test_account_filters",
         "posthog_team"."test_account_filters_default_checked",
         "posthog_team"."path_cleaning_filters",
         "posthog_team"."timezone",
         "posthog_team"."data_attributes",
         "posthog_team"."person_display_name_properties",
         "posthog_team"."live_events_columns",
         "posthog_team"."recording_domains",
         "posthog_team"."primary_dashboard_id",
         "posthog_team"."extra_settings",
         "posthog_team"."correlation_config",
         "posthog_team"."session_recording_retention_period_days",
         "posthog_team"."external_data_workspace_id",
         "posthog_team"."external_data_workspace_last_synced_at"
  FROM "posthog_team"
  WHERE "posthog_team"."id" = 2
  LIMIT 21
  '''
# ---
# name: TestSessionRecordings.test_listing_recordings_is_not_nplus1_for_persons.76
  '''
<<<<<<< HEAD
  SELECT "posthog_organizationmembership"."id",
         "posthog_organizationmembership"."organization_id",
         "posthog_organizationmembership"."user_id",
         "posthog_organizationmembership"."level",
         "posthog_organizationmembership"."joined_at",
         "posthog_organizationmembership"."updated_at",
         "posthog_organization"."id",
         "posthog_organization"."name",
         "posthog_organization"."slug",
         "posthog_organization"."created_at",
         "posthog_organization"."updated_at",
         "posthog_organization"."plugins_access_level",
         "posthog_organization"."for_internal_metrics",
         "posthog_organization"."is_member_join_email_enabled",
         "posthog_organization"."enforce_2fa",
         "posthog_organization"."is_hipaa",
         "posthog_organization"."customer_id",
         "posthog_organization"."available_product_features",
         "posthog_organization"."usage",
         "posthog_organization"."never_drop_data",
         "posthog_organization"."customer_trust_scores",
         "posthog_organization"."setup_section_2_completed",
         "posthog_organization"."personalization",
         "posthog_organization"."domain_whitelist",
         "posthog_organization"."available_features"
  FROM "posthog_organizationmembership"
  INNER JOIN "posthog_organization" ON ("posthog_organizationmembership"."organization_id" = "posthog_organization"."id")
  WHERE ("posthog_organizationmembership"."organization_id" = '00000000-0000-0000-0000-000000000000'::uuid
         AND "posthog_organizationmembership"."user_id" = 2)
  LIMIT 21 /*controller='project_session_recordings-list',route='api/projects/%28%3FP%3Cparent_lookup_team_id%3E%5B%5E/.%5D%2B%29/session_recordings/%3F%24'*/
=======
  SELECT "posthog_instancesetting"."id",
         "posthog_instancesetting"."key",
         "posthog_instancesetting"."raw_value"
  FROM "posthog_instancesetting"
  WHERE "posthog_instancesetting"."key" = 'constance:posthog:PERSON_ON_EVENTS_ENABLED'
  ORDER BY "posthog_instancesetting"."id" ASC
  LIMIT 1
>>>>>>> 2530eaa7
  '''
# ---
# name: TestSessionRecordings.test_listing_recordings_is_not_nplus1_for_persons.77
  '''
  SELECT "ee_accesscontrol"."id",
         "ee_accesscontrol"."team_id",
         "ee_accesscontrol"."resource",
         "ee_accesscontrol"."access_level",
         "ee_accesscontrol"."resource_id",
         "ee_accesscontrol"."organization_member_id",
         "ee_accesscontrol"."role_id",
         "ee_accesscontrol"."created_by_id",
         "ee_accesscontrol"."created_at",
         "ee_accesscontrol"."updated_at"
  FROM "ee_accesscontrol"
  LEFT OUTER JOIN "posthog_organizationmembership" ON ("ee_accesscontrol"."organization_member_id" = "posthog_organizationmembership"."id")
  WHERE (("ee_accesscontrol"."organization_member_id" IS NULL
          AND "ee_accesscontrol"."resource" = 'project'
          AND "ee_accesscontrol"."resource_id" = '625'
          AND "ee_accesscontrol"."role_id" IS NULL
          AND "ee_accesscontrol"."team_id" = 2)
         OR ("posthog_organizationmembership"."user_id" = 2
             AND "ee_accesscontrol"."resource" = 'project'
             AND "ee_accesscontrol"."resource_id" = '625'
             AND "ee_accesscontrol"."role_id" IS NULL
             AND "ee_accesscontrol"."team_id" = 2)
         OR ("ee_accesscontrol"."organization_member_id" IS NULL
             AND "ee_accesscontrol"."resource" = 'session_recording'
             AND "ee_accesscontrol"."resource_id" IS NULL
             AND "ee_accesscontrol"."role_id" IS NULL
             AND "ee_accesscontrol"."team_id" = 2)
         OR ("posthog_organizationmembership"."user_id" = 2
             AND "ee_accesscontrol"."resource" = 'session_recording'
             AND "ee_accesscontrol"."resource_id" IS NULL
             AND "ee_accesscontrol"."role_id" IS NULL
             AND "ee_accesscontrol"."team_id" = 2)
         OR ("ee_accesscontrol"."organization_member_id" IS NULL
             AND "ee_accesscontrol"."resource" = 'session_recording'
             AND "ee_accesscontrol"."resource_id" IS NOT NULL
             AND "ee_accesscontrol"."role_id" IS NULL
             AND "ee_accesscontrol"."team_id" = 2)
         OR ("posthog_organizationmembership"."user_id" = 2
             AND "ee_accesscontrol"."resource" = 'session_recording'
             AND "ee_accesscontrol"."resource_id" IS NOT NULL
             AND "ee_accesscontrol"."role_id" IS NULL
             AND "ee_accesscontrol"."team_id" = 2)) /*controller='project_session_recordings-list',route='api/projects/%28%3FP%3Cparent_lookup_team_id%3E%5B%5E/.%5D%2B%29/session_recordings/%3F%24'*/
  '''
# ---
# name: TestSessionRecordings.test_listing_recordings_is_not_nplus1_for_persons.78
  '''
  SELECT "posthog_organizationmembership"."id",
         "posthog_organizationmembership"."organization_id",
         "posthog_organizationmembership"."user_id",
         "posthog_organizationmembership"."level",
         "posthog_organizationmembership"."joined_at",
         "posthog_organizationmembership"."updated_at",
         "posthog_organization"."id",
         "posthog_organization"."name",
         "posthog_organization"."slug",
         "posthog_organization"."created_at",
         "posthog_organization"."updated_at",
         "posthog_organization"."plugins_access_level",
         "posthog_organization"."for_internal_metrics",
         "posthog_organization"."is_member_join_email_enabled",
         "posthog_organization"."enforce_2fa",
         "posthog_organization"."is_hipaa",
         "posthog_organization"."customer_id",
         "posthog_organization"."available_product_features",
         "posthog_organization"."usage",
         "posthog_organization"."never_drop_data",
         "posthog_organization"."customer_trust_scores",
         "posthog_organization"."setup_section_2_completed",
         "posthog_organization"."personalization",
         "posthog_organization"."domain_whitelist",
         "posthog_organization"."available_features"
  FROM "posthog_organizationmembership"
  INNER JOIN "posthog_organization" ON ("posthog_organizationmembership"."organization_id" = "posthog_organization"."id")
  WHERE "posthog_organizationmembership"."user_id" = 2
  '''
# ---
# name: TestSessionRecordings.test_listing_recordings_is_not_nplus1_for_persons.79
  '''
  SELECT "posthog_instancesetting"."id",
         "posthog_instancesetting"."key",
         "posthog_instancesetting"."raw_value"
  FROM "posthog_instancesetting"
  WHERE "posthog_instancesetting"."key" = 'constance:posthog:PERSON_ON_EVENTS_V2_ENABLED'
  ORDER BY "posthog_instancesetting"."id" ASC
  LIMIT 1
  '''
# ---
# name: TestSessionRecordings.test_listing_recordings_is_not_nplus1_for_persons.8
  '''
  SELECT "posthog_instancesetting"."id",
         "posthog_instancesetting"."key",
         "posthog_instancesetting"."raw_value"
  FROM "posthog_instancesetting"
  WHERE "posthog_instancesetting"."key" = 'constance:posthog:PERSON_ON_EVENTS_V2_ENABLED'
  ORDER BY "posthog_instancesetting"."id" ASC
  LIMIT 1 /*controller='project_session_recordings-list',route='api/projects/%28%3FP%3Cparent_lookup_team_id%3E%5B%5E/.%5D%2B%29/session_recordings/%3F%24'*/
  '''
# ---
# name: TestSessionRecordings.test_listing_recordings_is_not_nplus1_for_persons.80
  '''
  SELECT "posthog_instancesetting"."id",
         "posthog_instancesetting"."key",
         "posthog_instancesetting"."raw_value"
  FROM "posthog_instancesetting"
  WHERE "posthog_instancesetting"."key" = 'constance:posthog:PERSON_ON_EVENTS_ENABLED'
  ORDER BY "posthog_instancesetting"."id" ASC
  LIMIT 1
  '''
# ---
# name: TestSessionRecordings.test_listing_recordings_is_not_nplus1_for_persons.81
  '''
  SELECT "posthog_instancesetting"."id",
         "posthog_instancesetting"."key",
         "posthog_instancesetting"."raw_value"
  FROM "posthog_instancesetting"
  WHERE "posthog_instancesetting"."key" = 'constance:posthog:PERSON_ON_EVENTS_V2_ENABLED'
  ORDER BY "posthog_instancesetting"."id" ASC
  LIMIT 1
  '''
# ---
# name: TestSessionRecordings.test_listing_recordings_is_not_nplus1_for_persons.82
  '''
  SELECT "posthog_instancesetting"."id",
         "posthog_instancesetting"."key",
         "posthog_instancesetting"."raw_value"
  FROM "posthog_instancesetting"
  WHERE "posthog_instancesetting"."key" = 'constance:posthog:PERSON_ON_EVENTS_ENABLED'
  ORDER BY "posthog_instancesetting"."id" ASC
  LIMIT 1
  '''
# ---
# name: TestSessionRecordings.test_listing_recordings_is_not_nplus1_for_persons.83
  '''
  SELECT "posthog_instancesetting"."id",
         "posthog_instancesetting"."key",
         "posthog_instancesetting"."raw_value"
  FROM "posthog_instancesetting"
  WHERE "posthog_instancesetting"."key" = 'constance:posthog:PERSON_ON_EVENTS_V2_ENABLED'
  ORDER BY "posthog_instancesetting"."id" ASC
  LIMIT 1
  '''
# ---
# name: TestSessionRecordings.test_listing_recordings_is_not_nplus1_for_persons.84
  '''
  SELECT "posthog_instancesetting"."id",
         "posthog_instancesetting"."key",
         "posthog_instancesetting"."raw_value"
  FROM "posthog_instancesetting"
  WHERE "posthog_instancesetting"."key" = 'constance:posthog:PERSON_ON_EVENTS_ENABLED'
  ORDER BY "posthog_instancesetting"."id" ASC
  LIMIT 1
  '''
# ---
# name: TestSessionRecordings.test_listing_recordings_is_not_nplus1_for_persons.85
  '''
  SELECT "posthog_instancesetting"."id",
         "posthog_instancesetting"."key",
         "posthog_instancesetting"."raw_value"
  FROM "posthog_instancesetting"
  WHERE "posthog_instancesetting"."key" = 'constance:posthog:PERSON_ON_EVENTS_V2_ENABLED'
  ORDER BY "posthog_instancesetting"."id" ASC
  LIMIT 1
  '''
# ---
# name: TestSessionRecordings.test_listing_recordings_is_not_nplus1_for_persons.86
  '''
  SELECT "posthog_instancesetting"."id",
         "posthog_instancesetting"."key",
         "posthog_instancesetting"."raw_value"
  FROM "posthog_instancesetting"
  WHERE "posthog_instancesetting"."key" = 'constance:posthog:PERSON_ON_EVENTS_ENABLED'
  ORDER BY "posthog_instancesetting"."id" ASC
  LIMIT 1
  '''
# ---
# name: TestSessionRecordings.test_listing_recordings_is_not_nplus1_for_persons.87
  '''
  SELECT "posthog_instancesetting"."id",
         "posthog_instancesetting"."key",
         "posthog_instancesetting"."raw_value"
  FROM "posthog_instancesetting"
  WHERE "posthog_instancesetting"."key" = 'constance:posthog:AGGREGATE_BY_DISTINCT_IDS_TEAMS'
  ORDER BY "posthog_instancesetting"."id" ASC
  LIMIT 1
  '''
# ---
# name: TestSessionRecordings.test_listing_recordings_is_not_nplus1_for_persons.88
  '''
  SELECT "posthog_instancesetting"."id",
         "posthog_instancesetting"."key",
         "posthog_instancesetting"."raw_value"
  FROM "posthog_instancesetting"
  WHERE "posthog_instancesetting"."key" = 'constance:posthog:RECORDINGS_TTL_WEEKS'
  ORDER BY "posthog_instancesetting"."id" ASC
  LIMIT 1
  '''
# ---
# name: TestSessionRecordings.test_listing_recordings_is_not_nplus1_for_persons.89
  '''
  SELECT "posthog_instancesetting"."id",
         "posthog_instancesetting"."key",
         "posthog_instancesetting"."raw_value"
  FROM "posthog_instancesetting"
  WHERE "posthog_instancesetting"."key" = 'constance:posthog:PERSON_ON_EVENTS_V2_ENABLED'
  ORDER BY "posthog_instancesetting"."id" ASC
  LIMIT 1
  '''
# ---
# name: TestSessionRecordings.test_listing_recordings_is_not_nplus1_for_persons.9
  '''
  SELECT "posthog_instancesetting"."id",
         "posthog_instancesetting"."key",
         "posthog_instancesetting"."raw_value"
  FROM "posthog_instancesetting"
  WHERE "posthog_instancesetting"."key" = 'constance:posthog:PERSON_ON_EVENTS_ENABLED'
  ORDER BY "posthog_instancesetting"."id" ASC
  LIMIT 1
  '''
# ---
# name: TestSessionRecordings.test_listing_recordings_is_not_nplus1_for_persons.90
  '''
  SELECT "posthog_instancesetting"."id",
         "posthog_instancesetting"."key",
         "posthog_instancesetting"."raw_value"
  FROM "posthog_instancesetting"
  WHERE "posthog_instancesetting"."key" = 'constance:posthog:PERSON_ON_EVENTS_ENABLED'
  ORDER BY "posthog_instancesetting"."id" ASC
  LIMIT 1
  '''
# ---
# name: TestSessionRecordings.test_listing_recordings_is_not_nplus1_for_persons.91
  '''
  SELECT "posthog_instancesetting"."id",
         "posthog_instancesetting"."key",
         "posthog_instancesetting"."raw_value"
  FROM "posthog_instancesetting"
  WHERE "posthog_instancesetting"."key" = 'constance:posthog:AGGREGATE_BY_DISTINCT_IDS_TEAMS'
  ORDER BY "posthog_instancesetting"."id" ASC
  LIMIT 1
  '''
# ---
# name: TestSessionRecordings.test_listing_recordings_is_not_nplus1_for_persons.92
  '''
  SELECT "posthog_instancesetting"."id",
         "posthog_instancesetting"."key",
         "posthog_instancesetting"."raw_value"
  FROM "posthog_instancesetting"
  WHERE "posthog_instancesetting"."key" = 'constance:posthog:PERSON_ON_EVENTS_V2_ENABLED'
  ORDER BY "posthog_instancesetting"."id" ASC
  LIMIT 1
  '''
# ---
# name: TestSessionRecordings.test_listing_recordings_is_not_nplus1_for_persons.93
  '''
  SELECT "posthog_instancesetting"."id",
         "posthog_instancesetting"."key",
         "posthog_instancesetting"."raw_value"
  FROM "posthog_instancesetting"
  WHERE "posthog_instancesetting"."key" = 'constance:posthog:PERSON_ON_EVENTS_ENABLED'
  ORDER BY "posthog_instancesetting"."id" ASC
  LIMIT 1
  '''
# ---
# name: TestSessionRecordings.test_listing_recordings_is_not_nplus1_for_persons.94
  '''
  SELECT "posthog_instancesetting"."id",
         "posthog_instancesetting"."key",
         "posthog_instancesetting"."raw_value"
  FROM "posthog_instancesetting"
  WHERE "posthog_instancesetting"."key" = 'constance:posthog:AGGREGATE_BY_DISTINCT_IDS_TEAMS'
  ORDER BY "posthog_instancesetting"."id" ASC
  LIMIT 1
  '''
# ---
# name: TestSessionRecordings.test_listing_recordings_is_not_nplus1_for_persons.95
  '''
  SELECT "posthog_sessionrecording"."id",
         "posthog_sessionrecording"."session_id",
         "posthog_sessionrecording"."team_id",
         "posthog_sessionrecording"."created_at",
         "posthog_sessionrecording"."deleted",
         "posthog_sessionrecording"."object_storage_path",
         "posthog_sessionrecording"."distinct_id",
         "posthog_sessionrecording"."duration",
         "posthog_sessionrecording"."active_seconds",
         "posthog_sessionrecording"."inactive_seconds",
         "posthog_sessionrecording"."start_time",
         "posthog_sessionrecording"."end_time",
         "posthog_sessionrecording"."click_count",
         "posthog_sessionrecording"."keypress_count",
         "posthog_sessionrecording"."mouse_activity_count",
         "posthog_sessionrecording"."console_log_count",
         "posthog_sessionrecording"."console_warn_count",
         "posthog_sessionrecording"."console_error_count",
         "posthog_sessionrecording"."start_url",
         "posthog_sessionrecording"."storage_version"
  FROM "posthog_sessionrecording"
  WHERE ("posthog_sessionrecording"."session_id" IN ('1',
                                                     '2',
                                                     '3')
         AND "posthog_sessionrecording"."team_id" = 2)
  '''
# ---
# name: TestSessionRecordings.test_listing_recordings_is_not_nplus1_for_persons.96
  '''
  SELECT "posthog_sessionrecordingviewed"."session_id"
  FROM "posthog_sessionrecordingviewed"
  WHERE ("posthog_sessionrecordingviewed"."team_id" = 2
         AND "posthog_sessionrecordingviewed"."user_id" = 2)
  '''
# ---
# name: TestSessionRecordings.test_listing_recordings_is_not_nplus1_for_persons.97
  '''
  SELECT "posthog_persondistinctid"."id",
         "posthog_persondistinctid"."team_id",
         "posthog_persondistinctid"."person_id",
         "posthog_persondistinctid"."distinct_id",
         "posthog_persondistinctid"."version",
         "posthog_person"."id",
         "posthog_person"."created_at",
         "posthog_person"."properties_last_updated_at",
         "posthog_person"."properties_last_operation",
         "posthog_person"."team_id",
         "posthog_person"."properties",
         "posthog_person"."is_user_id",
         "posthog_person"."is_identified",
         "posthog_person"."uuid",
         "posthog_person"."version"
  FROM "posthog_persondistinctid"
  INNER JOIN "posthog_person" ON ("posthog_persondistinctid"."person_id" = "posthog_person"."id")
  WHERE ("posthog_persondistinctid"."distinct_id" IN ('user1',
                                                      'user2',
                                                      'user3')
         AND "posthog_persondistinctid"."team_id" = 2)
  '''
# ---
<<<<<<< HEAD
# name: TestSessionRecordings.test_listing_recordings_is_not_nplus1_for_persons.98
=======
# name: TestSessionRecordings.test_listing_recordings_is_not_nplus1_for_persons.9
  '''
  SELECT "posthog_instancesetting"."id",
         "posthog_instancesetting"."key",
         "posthog_instancesetting"."raw_value"
  FROM "posthog_instancesetting"
  WHERE "posthog_instancesetting"."key" = 'constance:posthog:PERSON_ON_EVENTS_ENABLED'
  ORDER BY "posthog_instancesetting"."id" ASC
  LIMIT 1
  '''
# ---
# name: TestSessionRecordings.test_listing_recordings_is_not_nplus1_for_persons.90
>>>>>>> 2530eaa7
  '''
  SELECT "posthog_team"."id",
         "posthog_team"."uuid",
         "posthog_team"."organization_id",
         "posthog_team"."project_id",
         "posthog_team"."api_token",
         "posthog_team"."app_urls",
         "posthog_team"."name",
         "posthog_team"."slack_incoming_webhook",
         "posthog_team"."created_at",
         "posthog_team"."updated_at",
         "posthog_team"."anonymize_ips",
         "posthog_team"."completed_snippet_onboarding",
         "posthog_team"."has_completed_onboarding_for",
         "posthog_team"."ingested_event",
         "posthog_team"."autocapture_opt_out",
         "posthog_team"."autocapture_exceptions_opt_in",
         "posthog_team"."autocapture_exceptions_errors_to_ignore",
         "posthog_team"."session_recording_opt_in",
         "posthog_team"."session_recording_sample_rate",
         "posthog_team"."session_recording_minimum_duration_milliseconds",
         "posthog_team"."session_recording_linked_flag",
         "posthog_team"."session_recording_network_payload_capture_config",
         "posthog_team"."session_replay_config",
         "posthog_team"."capture_console_log_opt_in",
         "posthog_team"."capture_performance_opt_in",
         "posthog_team"."surveys_opt_in",
         "posthog_team"."session_recording_version",
         "posthog_team"."signup_token",
         "posthog_team"."is_demo",
         "posthog_team"."access_control",
         "posthog_team"."week_start_day",
         "posthog_team"."inject_web_apps",
         "posthog_team"."test_account_filters",
         "posthog_team"."test_account_filters_default_checked",
         "posthog_team"."path_cleaning_filters",
         "posthog_team"."timezone",
         "posthog_team"."data_attributes",
         "posthog_team"."person_display_name_properties",
         "posthog_team"."live_events_columns",
         "posthog_team"."recording_domains",
         "posthog_team"."primary_dashboard_id",
         "posthog_team"."extra_settings",
         "posthog_team"."correlation_config",
         "posthog_team"."session_recording_retention_period_days",
         "posthog_team"."plugins_opt_in",
         "posthog_team"."opt_out_capture",
         "posthog_team"."event_names",
         "posthog_team"."event_names_with_usage",
         "posthog_team"."event_properties",
         "posthog_team"."event_properties_with_usage",
         "posthog_team"."event_properties_numerical",
         "posthog_team"."external_data_workspace_id",
         "posthog_team"."external_data_workspace_last_synced_at"
  FROM "posthog_team"
  WHERE "posthog_team"."id" = 2
  LIMIT 21
  '''
# ---
# name: TestSessionRecordings.test_listing_recordings_is_not_nplus1_for_persons.99
  '''
  SELECT "posthog_user"."id",
         "posthog_user"."password",
         "posthog_user"."last_login",
         "posthog_user"."first_name",
         "posthog_user"."last_name",
         "posthog_user"."is_staff",
         "posthog_user"."is_active",
         "posthog_user"."date_joined",
         "posthog_user"."uuid",
         "posthog_user"."current_organization_id",
         "posthog_user"."current_team_id",
         "posthog_user"."email",
         "posthog_user"."pending_email",
         "posthog_user"."temporary_token",
         "posthog_user"."distinct_id",
         "posthog_user"."is_email_verified",
         "posthog_user"."has_seen_product_intro_for",
         "posthog_user"."strapi_id",
         "posthog_user"."email_opt_in",
         "posthog_user"."theme_mode",
         "posthog_user"."partial_notification_settings",
         "posthog_user"."anonymize_data",
         "posthog_user"."toolbar_mode",
         "posthog_user"."events_column_config"
  FROM "posthog_user"
  WHERE "posthog_user"."id" = 2
  LIMIT 21
  '''
<<<<<<< HEAD
=======
# ---
# name: TestSessionRecordings.test_listing_recordings_is_not_nplus1_for_persons.92
  '''
  SELECT "posthog_team"."id",
         "posthog_team"."uuid",
         "posthog_team"."organization_id",
         "posthog_team"."project_id",
         "posthog_team"."api_token",
         "posthog_team"."app_urls",
         "posthog_team"."name",
         "posthog_team"."slack_incoming_webhook",
         "posthog_team"."created_at",
         "posthog_team"."updated_at",
         "posthog_team"."anonymize_ips",
         "posthog_team"."completed_snippet_onboarding",
         "posthog_team"."has_completed_onboarding_for",
         "posthog_team"."ingested_event",
         "posthog_team"."autocapture_opt_out",
         "posthog_team"."autocapture_exceptions_opt_in",
         "posthog_team"."autocapture_exceptions_errors_to_ignore",
         "posthog_team"."session_recording_opt_in",
         "posthog_team"."session_recording_sample_rate",
         "posthog_team"."session_recording_minimum_duration_milliseconds",
         "posthog_team"."session_recording_linked_flag",
         "posthog_team"."session_recording_network_payload_capture_config",
         "posthog_team"."session_replay_config",
         "posthog_team"."capture_console_log_opt_in",
         "posthog_team"."capture_performance_opt_in",
         "posthog_team"."surveys_opt_in",
         "posthog_team"."session_recording_version",
         "posthog_team"."signup_token",
         "posthog_team"."is_demo",
         "posthog_team"."access_control",
         "posthog_team"."week_start_day",
         "posthog_team"."inject_web_apps",
         "posthog_team"."test_account_filters",
         "posthog_team"."test_account_filters_default_checked",
         "posthog_team"."path_cleaning_filters",
         "posthog_team"."timezone",
         "posthog_team"."data_attributes",
         "posthog_team"."person_display_name_properties",
         "posthog_team"."live_events_columns",
         "posthog_team"."recording_domains",
         "posthog_team"."primary_dashboard_id",
         "posthog_team"."extra_settings",
         "posthog_team"."correlation_config",
         "posthog_team"."session_recording_retention_period_days",
         "posthog_team"."external_data_workspace_id",
         "posthog_team"."external_data_workspace_last_synced_at"
  FROM "posthog_team"
  WHERE "posthog_team"."id" = 2
  LIMIT 21
  '''
# ---
# name: TestSessionRecordings.test_listing_recordings_is_not_nplus1_for_persons.93
  '''
  SELECT "posthog_organizationmembership"."id",
         "posthog_organizationmembership"."organization_id",
         "posthog_organizationmembership"."user_id",
         "posthog_organizationmembership"."level",
         "posthog_organizationmembership"."joined_at",
         "posthog_organizationmembership"."updated_at",
         "posthog_organization"."id",
         "posthog_organization"."name",
         "posthog_organization"."slug",
         "posthog_organization"."created_at",
         "posthog_organization"."updated_at",
         "posthog_organization"."plugins_access_level",
         "posthog_organization"."for_internal_metrics",
         "posthog_organization"."is_member_join_email_enabled",
         "posthog_organization"."enforce_2fa",
         "posthog_organization"."is_hipaa",
         "posthog_organization"."customer_id",
         "posthog_organization"."available_product_features",
         "posthog_organization"."usage",
         "posthog_organization"."never_drop_data",
         "posthog_organization"."customer_trust_scores",
         "posthog_organization"."setup_section_2_completed",
         "posthog_organization"."personalization",
         "posthog_organization"."domain_whitelist",
         "posthog_organization"."available_features"
  FROM "posthog_organizationmembership"
  INNER JOIN "posthog_organization" ON ("posthog_organizationmembership"."organization_id" = "posthog_organization"."id")
  WHERE "posthog_organizationmembership"."user_id" = 2
  '''
# ---
# name: TestSessionRecordings.test_listing_recordings_is_not_nplus1_for_persons.94
  '''
  SELECT "posthog_instancesetting"."id",
         "posthog_instancesetting"."key",
         "posthog_instancesetting"."raw_value"
  FROM "posthog_instancesetting"
  WHERE "posthog_instancesetting"."key" = 'constance:posthog:PERSON_ON_EVENTS_V2_ENABLED'
  ORDER BY "posthog_instancesetting"."id" ASC
  LIMIT 1
  '''
# ---
# name: TestSessionRecordings.test_listing_recordings_is_not_nplus1_for_persons.95
  '''
  SELECT "posthog_instancesetting"."id",
         "posthog_instancesetting"."key",
         "posthog_instancesetting"."raw_value"
  FROM "posthog_instancesetting"
  WHERE "posthog_instancesetting"."key" = 'constance:posthog:PERSON_ON_EVENTS_ENABLED'
  ORDER BY "posthog_instancesetting"."id" ASC
  LIMIT 1
  '''
# ---
# name: TestSessionRecordings.test_listing_recordings_is_not_nplus1_for_persons.96
  '''
  SELECT "posthog_instancesetting"."id",
         "posthog_instancesetting"."key",
         "posthog_instancesetting"."raw_value"
  FROM "posthog_instancesetting"
  WHERE "posthog_instancesetting"."key" = 'constance:posthog:PERSON_ON_EVENTS_V2_ENABLED'
  ORDER BY "posthog_instancesetting"."id" ASC
  LIMIT 1
  '''
# ---
# name: TestSessionRecordings.test_listing_recordings_is_not_nplus1_for_persons.97
  '''
  SELECT "posthog_instancesetting"."id",
         "posthog_instancesetting"."key",
         "posthog_instancesetting"."raw_value"
  FROM "posthog_instancesetting"
  WHERE "posthog_instancesetting"."key" = 'constance:posthog:PERSON_ON_EVENTS_ENABLED'
  ORDER BY "posthog_instancesetting"."id" ASC
  LIMIT 1
  '''
# ---
# name: TestSessionRecordings.test_listing_recordings_is_not_nplus1_for_persons.98
  '''
  SELECT "posthog_instancesetting"."id",
         "posthog_instancesetting"."key",
         "posthog_instancesetting"."raw_value"
  FROM "posthog_instancesetting"
  WHERE "posthog_instancesetting"."key" = 'constance:posthog:PERSON_ON_EVENTS_V2_ENABLED'
  ORDER BY "posthog_instancesetting"."id" ASC
  LIMIT 1
  '''
# ---
# name: TestSessionRecordings.test_listing_recordings_is_not_nplus1_for_persons.99
  '''
  SELECT "posthog_instancesetting"."id",
         "posthog_instancesetting"."key",
         "posthog_instancesetting"."raw_value"
  FROM "posthog_instancesetting"
  WHERE "posthog_instancesetting"."key" = 'constance:posthog:PERSON_ON_EVENTS_ENABLED'
  ORDER BY "posthog_instancesetting"."id" ASC
  LIMIT 1
  '''
>>>>>>> 2530eaa7
# ---<|MERGE_RESOLUTION|>--- conflicted
+++ resolved
@@ -412,61 +412,11 @@
          "posthog_organization"."available_features"
   FROM "posthog_organizationmembership"
   INNER JOIN "posthog_organization" ON ("posthog_organizationmembership"."organization_id" = "posthog_organization"."id")
-<<<<<<< HEAD
-  WHERE ("posthog_organizationmembership"."organization_id" = '00000000-0000-0000-0000-000000000000'::uuid
-         AND "posthog_organizationmembership"."user_id" = 2)
-  LIMIT 21 /*controller='project_session_recordings-list',route='api/projects/%28%3FP%3Cparent_lookup_team_id%3E%5B%5E/.%5D%2B%29/session_recordings/%3F%24'*/
-=======
   WHERE "posthog_organizationmembership"."user_id" = 2
->>>>>>> 2530eaa7
   '''
 # ---
 # name: TestSessionRecordings.test_get_session_recordings.16
   '''
-<<<<<<< HEAD
-  SELECT "ee_accesscontrol"."id",
-         "ee_accesscontrol"."team_id",
-         "ee_accesscontrol"."resource",
-         "ee_accesscontrol"."access_level",
-         "ee_accesscontrol"."resource_id",
-         "ee_accesscontrol"."organization_member_id",
-         "ee_accesscontrol"."role_id",
-         "ee_accesscontrol"."created_by_id",
-         "ee_accesscontrol"."created_at",
-         "ee_accesscontrol"."updated_at"
-  FROM "ee_accesscontrol"
-  LEFT OUTER JOIN "posthog_organizationmembership" ON ("ee_accesscontrol"."organization_member_id" = "posthog_organizationmembership"."id")
-  WHERE (("ee_accesscontrol"."organization_member_id" IS NULL
-          AND "ee_accesscontrol"."resource" = 'project'
-          AND "ee_accesscontrol"."resource_id" = '618'
-          AND "ee_accesscontrol"."role_id" IS NULL
-          AND "ee_accesscontrol"."team_id" = 2)
-         OR ("posthog_organizationmembership"."user_id" = 2
-             AND "ee_accesscontrol"."resource" = 'project'
-             AND "ee_accesscontrol"."resource_id" = '618'
-             AND "ee_accesscontrol"."role_id" IS NULL
-             AND "ee_accesscontrol"."team_id" = 2)
-         OR ("ee_accesscontrol"."organization_member_id" IS NULL
-             AND "ee_accesscontrol"."resource" = 'session_recording'
-             AND "ee_accesscontrol"."resource_id" IS NULL
-             AND "ee_accesscontrol"."role_id" IS NULL
-             AND "ee_accesscontrol"."team_id" = 2)
-         OR ("posthog_organizationmembership"."user_id" = 2
-             AND "ee_accesscontrol"."resource" = 'session_recording'
-             AND "ee_accesscontrol"."resource_id" IS NULL
-             AND "ee_accesscontrol"."role_id" IS NULL
-             AND "ee_accesscontrol"."team_id" = 2)
-         OR ("ee_accesscontrol"."organization_member_id" IS NULL
-             AND "ee_accesscontrol"."resource" = 'session_recording'
-             AND "ee_accesscontrol"."resource_id" IS NOT NULL
-             AND "ee_accesscontrol"."role_id" IS NULL
-             AND "ee_accesscontrol"."team_id" = 2)
-         OR ("posthog_organizationmembership"."user_id" = 2
-             AND "ee_accesscontrol"."resource" = 'session_recording'
-             AND "ee_accesscontrol"."resource_id" IS NOT NULL
-             AND "ee_accesscontrol"."role_id" IS NULL
-             AND "ee_accesscontrol"."team_id" = 2)) /*controller='project_session_recordings-list',route='api/projects/%28%3FP%3Cparent_lookup_team_id%3E%5B%5E/.%5D%2B%29/session_recordings/%3F%24'*/
-=======
   SELECT "posthog_instancesetting"."id",
          "posthog_instancesetting"."key",
          "posthog_instancesetting"."raw_value"
@@ -474,49 +424,17 @@
   WHERE "posthog_instancesetting"."key" = 'constance:posthog:RATE_LIMIT_ENABLED'
   ORDER BY "posthog_instancesetting"."id" ASC
   LIMIT 1
->>>>>>> 2530eaa7
   '''
 # ---
 # name: TestSessionRecordings.test_get_session_recordings.17
   '''
-<<<<<<< HEAD
-  SELECT "posthog_organizationmembership"."id",
-         "posthog_organizationmembership"."organization_id",
-         "posthog_organizationmembership"."user_id",
-         "posthog_organizationmembership"."level",
-         "posthog_organizationmembership"."joined_at",
-         "posthog_organizationmembership"."updated_at",
-         "posthog_organization"."id",
-         "posthog_organization"."name",
-         "posthog_organization"."slug",
-         "posthog_organization"."created_at",
-         "posthog_organization"."updated_at",
-         "posthog_organization"."plugins_access_level",
-         "posthog_organization"."for_internal_metrics",
-         "posthog_organization"."is_member_join_email_enabled",
-         "posthog_organization"."enforce_2fa",
-         "posthog_organization"."is_hipaa",
-         "posthog_organization"."customer_id",
-         "posthog_organization"."available_product_features",
-         "posthog_organization"."usage",
-         "posthog_organization"."never_drop_data",
-         "posthog_organization"."customer_trust_scores",
-         "posthog_organization"."setup_section_2_completed",
-         "posthog_organization"."personalization",
-         "posthog_organization"."domain_whitelist",
-         "posthog_organization"."available_features"
-  FROM "posthog_organizationmembership"
-  INNER JOIN "posthog_organization" ON ("posthog_organizationmembership"."organization_id" = "posthog_organization"."id")
-  WHERE "posthog_organizationmembership"."user_id" = 2 /*controller='project_session_recordings-list',route='api/projects/%28%3FP%3Cparent_lookup_team_id%3E%5B%5E/.%5D%2B%29/session_recordings/%3F%24'*/
-=======
-  SELECT "posthog_instancesetting"."id",
-         "posthog_instancesetting"."key",
-         "posthog_instancesetting"."raw_value"
-  FROM "posthog_instancesetting"
-  WHERE "posthog_instancesetting"."key" = 'constance:posthog:PERSON_ON_EVENTS_V2_ENABLED'
-  ORDER BY "posthog_instancesetting"."id" ASC
-  LIMIT 1
->>>>>>> 2530eaa7
+  SELECT "posthog_instancesetting"."id",
+         "posthog_instancesetting"."key",
+         "posthog_instancesetting"."raw_value"
+  FROM "posthog_instancesetting"
+  WHERE "posthog_instancesetting"."key" = 'constance:posthog:PERSON_ON_EVENTS_V2_ENABLED'
+  ORDER BY "posthog_instancesetting"."id" ASC
+  LIMIT 1
   '''
 # ---
 # name: TestSessionRecordings.test_get_session_recordings.18
@@ -862,9 +780,6 @@
          AND "posthog_sessionrecordingviewed"."user_id" = 2)
   '''
 # ---
-<<<<<<< HEAD
-# name: TestSessionRecordings.test_get_session_recordings.37
-=======
 # name: TestSessionRecordings.test_get_session_recordings.35
   '''
   SELECT "posthog_persondistinctid"."id",
@@ -890,7 +805,6 @@
   '''
 # ---
 # name: TestSessionRecordings.test_get_session_recordings.36
->>>>>>> 2530eaa7
   '''
   SELECT "posthog_persondistinctid"."id",
          "posthog_persondistinctid"."team_id",
@@ -2500,69 +2414,18 @@
          "posthog_organization"."available_features"
   FROM "posthog_organizationmembership"
   INNER JOIN "posthog_organization" ON ("posthog_organizationmembership"."organization_id" = "posthog_organization"."id")
-<<<<<<< HEAD
-  WHERE ("posthog_organizationmembership"."organization_id" = '00000000-0000-0000-0000-000000000000'::uuid
-         AND "posthog_organizationmembership"."user_id" = 2)
-  LIMIT 21 /*controller='project_session_recordings-list',route='api/projects/%28%3FP%3Cparent_lookup_team_id%3E%5B%5E/.%5D%2B%29/session_recordings/%3F%24'*/
-=======
   WHERE "posthog_organizationmembership"."user_id" = 2
->>>>>>> 2530eaa7
   '''
 # ---
 # name: TestSessionRecordings.test_listing_recordings_is_not_nplus1_for_persons.152
   '''
-<<<<<<< HEAD
-  SELECT "ee_accesscontrol"."id",
-         "ee_accesscontrol"."team_id",
-         "ee_accesscontrol"."resource",
-         "ee_accesscontrol"."access_level",
-         "ee_accesscontrol"."resource_id",
-         "ee_accesscontrol"."organization_member_id",
-         "ee_accesscontrol"."role_id",
-         "ee_accesscontrol"."created_by_id",
-         "ee_accesscontrol"."created_at",
-         "ee_accesscontrol"."updated_at"
-  FROM "ee_accesscontrol"
-  LEFT OUTER JOIN "posthog_organizationmembership" ON ("ee_accesscontrol"."organization_member_id" = "posthog_organizationmembership"."id")
-  WHERE (("ee_accesscontrol"."organization_member_id" IS NULL
-          AND "ee_accesscontrol"."resource" = 'project'
-          AND "ee_accesscontrol"."resource_id" = '625'
-          AND "ee_accesscontrol"."role_id" IS NULL
-          AND "ee_accesscontrol"."team_id" = 2)
-         OR ("posthog_organizationmembership"."user_id" = 2
-             AND "ee_accesscontrol"."resource" = 'project'
-             AND "ee_accesscontrol"."resource_id" = '625'
-             AND "ee_accesscontrol"."role_id" IS NULL
-             AND "ee_accesscontrol"."team_id" = 2)
-         OR ("ee_accesscontrol"."organization_member_id" IS NULL
-             AND "ee_accesscontrol"."resource" = 'session_recording'
-             AND "ee_accesscontrol"."resource_id" IS NULL
-             AND "ee_accesscontrol"."role_id" IS NULL
-             AND "ee_accesscontrol"."team_id" = 2)
-         OR ("posthog_organizationmembership"."user_id" = 2
-             AND "ee_accesscontrol"."resource" = 'session_recording'
-             AND "ee_accesscontrol"."resource_id" IS NULL
-             AND "ee_accesscontrol"."role_id" IS NULL
-             AND "ee_accesscontrol"."team_id" = 2)
-         OR ("ee_accesscontrol"."organization_member_id" IS NULL
-             AND "ee_accesscontrol"."resource" = 'session_recording'
-             AND "ee_accesscontrol"."resource_id" IS NOT NULL
-             AND "ee_accesscontrol"."role_id" IS NULL
-             AND "ee_accesscontrol"."team_id" = 2)
-         OR ("posthog_organizationmembership"."user_id" = 2
-             AND "ee_accesscontrol"."resource" = 'session_recording'
-             AND "ee_accesscontrol"."resource_id" IS NOT NULL
-             AND "ee_accesscontrol"."role_id" IS NULL
-             AND "ee_accesscontrol"."team_id" = 2)) /*controller='project_session_recordings-list',route='api/projects/%28%3FP%3Cparent_lookup_team_id%3E%5B%5E/.%5D%2B%29/session_recordings/%3F%24'*/
-=======
-  SELECT "posthog_instancesetting"."id",
-         "posthog_instancesetting"."key",
-         "posthog_instancesetting"."raw_value"
-  FROM "posthog_instancesetting"
-  WHERE "posthog_instancesetting"."key" = 'constance:posthog:PERSON_ON_EVENTS_V2_ENABLED'
-  ORDER BY "posthog_instancesetting"."id" ASC
-  LIMIT 1
->>>>>>> 2530eaa7
+  SELECT "posthog_instancesetting"."id",
+         "posthog_instancesetting"."key",
+         "posthog_instancesetting"."raw_value"
+  FROM "posthog_instancesetting"
+  WHERE "posthog_instancesetting"."key" = 'constance:posthog:PERSON_ON_EVENTS_V2_ENABLED'
+  ORDER BY "posthog_instancesetting"."id" ASC
+  LIMIT 1
   '''
 # ---
 # name: TestSessionRecordings.test_listing_recordings_is_not_nplus1_for_persons.153
@@ -2923,9 +2786,6 @@
   LIMIT 21
   '''
 # ---
-<<<<<<< HEAD
-# name: TestSessionRecordings.test_listing_recordings_is_not_nplus1_for_persons.174
-=======
 # name: TestSessionRecordings.test_listing_recordings_is_not_nplus1_for_persons.16
   '''
   SELECT "posthog_instancesetting"."id",
@@ -2938,7 +2798,6 @@
   '''
 # ---
 # name: TestSessionRecordings.test_listing_recordings_is_not_nplus1_for_persons.160
->>>>>>> 2530eaa7
   '''
   SELECT "posthog_user"."id",
          "posthog_user"."password",
@@ -3365,9 +3224,6 @@
          AND "posthog_sessionrecording"."team_id" = 2)
   '''
 # ---
-<<<<<<< HEAD
-# name: TestSessionRecordings.test_listing_recordings_is_not_nplus1_for_persons.196
-=======
 # name: TestSessionRecordings.test_listing_recordings_is_not_nplus1_for_persons.18
   '''
   SELECT "posthog_instancesetting"."id",
@@ -3380,7 +3236,6 @@
   '''
 # ---
 # name: TestSessionRecordings.test_listing_recordings_is_not_nplus1_for_persons.180
->>>>>>> 2530eaa7
   '''
   SELECT "posthog_sessionrecordingviewed"."session_id"
   FROM "posthog_sessionrecordingviewed"
@@ -3635,11 +3490,6 @@
          "posthog_organization"."available_features"
   FROM "posthog_organizationmembership"
   INNER JOIN "posthog_organization" ON ("posthog_organizationmembership"."organization_id" = "posthog_organization"."id")
-<<<<<<< HEAD
-  WHERE ("posthog_organizationmembership"."organization_id" = '00000000-0000-0000-0000-000000000000'::uuid
-         AND "posthog_organizationmembership"."user_id" = 2)
-  LIMIT 21 /*controller='project_session_recordings-list',route='api/projects/%28%3FP%3Cparent_lookup_team_id%3E%5B%5E/.%5D%2B%29/session_recordings/%3F%24'*/
-=======
   WHERE "posthog_organizationmembership"."user_id" = 2
   '''
 # ---
@@ -3652,58 +3502,10 @@
   WHERE "posthog_instancesetting"."key" = 'constance:posthog:PERSON_ON_EVENTS_V2_ENABLED'
   ORDER BY "posthog_instancesetting"."id" ASC
   LIMIT 1
->>>>>>> 2530eaa7
   '''
 # ---
 # name: TestSessionRecordings.test_listing_recordings_is_not_nplus1_for_persons.202
   '''
-<<<<<<< HEAD
-  SELECT "ee_accesscontrol"."id",
-         "ee_accesscontrol"."team_id",
-         "ee_accesscontrol"."resource",
-         "ee_accesscontrol"."access_level",
-         "ee_accesscontrol"."resource_id",
-         "ee_accesscontrol"."organization_member_id",
-         "ee_accesscontrol"."role_id",
-         "ee_accesscontrol"."created_by_id",
-         "ee_accesscontrol"."created_at",
-         "ee_accesscontrol"."updated_at"
-  FROM "ee_accesscontrol"
-  LEFT OUTER JOIN "posthog_organizationmembership" ON ("ee_accesscontrol"."organization_member_id" = "posthog_organizationmembership"."id")
-  WHERE (("ee_accesscontrol"."organization_member_id" IS NULL
-          AND "ee_accesscontrol"."resource" = 'project'
-          AND "ee_accesscontrol"."resource_id" = '625'
-          AND "ee_accesscontrol"."role_id" IS NULL
-          AND "ee_accesscontrol"."team_id" = 2)
-         OR ("posthog_organizationmembership"."user_id" = 2
-             AND "ee_accesscontrol"."resource" = 'project'
-             AND "ee_accesscontrol"."resource_id" = '625'
-             AND "ee_accesscontrol"."role_id" IS NULL
-             AND "ee_accesscontrol"."team_id" = 2)
-         OR ("ee_accesscontrol"."organization_member_id" IS NULL
-             AND "ee_accesscontrol"."resource" = 'session_recording'
-             AND "ee_accesscontrol"."resource_id" IS NULL
-             AND "ee_accesscontrol"."role_id" IS NULL
-             AND "ee_accesscontrol"."team_id" = 2)
-         OR ("posthog_organizationmembership"."user_id" = 2
-             AND "ee_accesscontrol"."resource" = 'session_recording'
-             AND "ee_accesscontrol"."resource_id" IS NULL
-             AND "ee_accesscontrol"."role_id" IS NULL
-             AND "ee_accesscontrol"."team_id" = 2)
-         OR ("ee_accesscontrol"."organization_member_id" IS NULL
-             AND "ee_accesscontrol"."resource" = 'session_recording'
-             AND "ee_accesscontrol"."resource_id" IS NOT NULL
-             AND "ee_accesscontrol"."role_id" IS NULL
-             AND "ee_accesscontrol"."team_id" = 2)
-         OR ("posthog_organizationmembership"."user_id" = 2
-             AND "ee_accesscontrol"."resource" = 'session_recording'
-             AND "ee_accesscontrol"."resource_id" IS NOT NULL
-             AND "ee_accesscontrol"."role_id" IS NULL
-             AND "ee_accesscontrol"."team_id" = 2)) /*controller='project_session_recordings-list',route='api/projects/%28%3FP%3Cparent_lookup_team_id%3E%5B%5E/.%5D%2B%29/session_recordings/%3F%24'*/
-  '''
-# ---
-# name: TestSessionRecordings.test_listing_recordings_is_not_nplus1_for_persons.203
-=======
   SELECT "posthog_instancesetting"."id",
          "posthog_instancesetting"."key",
          "posthog_instancesetting"."raw_value"
@@ -3722,7 +3524,6 @@
   WHERE "posthog_instancesetting"."key" = 'constance:posthog:PERSON_ON_EVENTS_V2_ENABLED'
   ORDER BY "posthog_instancesetting"."id" ASC
   LIMIT 1
->>>>>>> 2530eaa7
   '''
   SELECT "posthog_organizationmembership"."id",
          "posthog_organizationmembership"."organization_id",
@@ -3888,15 +3689,6 @@
 # ---
 # name: TestSessionRecordings.test_listing_recordings_is_not_nplus1_for_persons.215
   '''
-<<<<<<< HEAD
-  SELECT "posthog_instancesetting"."id",
-         "posthog_instancesetting"."key",
-         "posthog_instancesetting"."raw_value"
-  FROM "posthog_instancesetting"
-  WHERE "posthog_instancesetting"."key" = 'constance:posthog:PERSON_ON_EVENTS_ENABLED'
-  ORDER BY "posthog_instancesetting"."id" ASC
-  LIMIT 1 /*controller='project_session_recordings-list',route='api/projects/%28%3FP%3Cparent_lookup_team_id%3E%5B%5E/.%5D%2B%29/session_recordings/%3F%24'*/
-=======
   SELECT "posthog_organizationmembership"."id",
          "posthog_organizationmembership"."organization_id",
          "posthog_organizationmembership"."user_id",
@@ -3925,25 +3717,14 @@
   FROM "posthog_organizationmembership"
   INNER JOIN "posthog_organization" ON ("posthog_organizationmembership"."organization_id" = "posthog_organization"."id")
   WHERE "posthog_organizationmembership"."user_id" = 2
->>>>>>> 2530eaa7
   '''
 # ---
 # name: TestSessionRecordings.test_listing_recordings_is_not_nplus1_for_persons.216
   '''
-<<<<<<< HEAD
-  SELECT "posthog_instancesetting"."id",
-         "posthog_instancesetting"."key",
-         "posthog_instancesetting"."raw_value"
-  FROM "posthog_instancesetting"
-  WHERE "posthog_instancesetting"."key" = 'constance:posthog:AGGREGATE_BY_DISTINCT_IDS_TEAMS'
-  ORDER BY "posthog_instancesetting"."id" ASC
-  LIMIT 1 /*controller='project_session_recordings-list',route='api/projects/%28%3FP%3Cparent_lookup_team_id%3E%5B%5E/.%5D%2B%29/session_recordings/%3F%24'*/
-=======
   SELECT "posthog_sessionrecordingviewed"."session_id"
   FROM "posthog_sessionrecordingviewed"
   WHERE ("posthog_sessionrecordingviewed"."team_id" = 2
          AND "posthog_sessionrecordingviewed"."user_id" = 2)
->>>>>>> 2530eaa7
   '''
 # ---
 # name: TestSessionRecordings.test_listing_recordings_is_not_nplus1_for_persons.217
@@ -4882,18 +4663,241 @@
          "posthog_organization"."available_features"
   FROM "posthog_organizationmembership"
   INNER JOIN "posthog_organization" ON ("posthog_organizationmembership"."organization_id" = "posthog_organization"."id")
-<<<<<<< HEAD
-  WHERE ("posthog_organizationmembership"."organization_id" = '00000000-0000-0000-0000-000000000000'::uuid
-         AND "posthog_organizationmembership"."user_id" = 2)
-  LIMIT 21 /*controller='project_session_recordings-list',route='api/projects/%28%3FP%3Cparent_lookup_team_id%3E%5B%5E/.%5D%2B%29/session_recordings/%3F%24'*/
-=======
   WHERE "posthog_organizationmembership"."user_id" = 2
->>>>>>> 2530eaa7
   '''
 # ---
 # name: TestSessionRecordings.test_listing_recordings_is_not_nplus1_for_persons.252
   '''
-<<<<<<< HEAD
+  SELECT "posthog_instancesetting"."id",
+         "posthog_instancesetting"."key",
+         "posthog_instancesetting"."raw_value"
+  FROM "posthog_instancesetting"
+  WHERE "posthog_instancesetting"."key" = 'constance:posthog:PERSON_ON_EVENTS_V2_ENABLED'
+  ORDER BY "posthog_instancesetting"."id" ASC
+  LIMIT 1
+  '''
+# ---
+# name: TestSessionRecordings.test_listing_recordings_is_not_nplus1_for_persons.253
+  '''
+  SELECT "posthog_instancesetting"."id",
+         "posthog_instancesetting"."key",
+         "posthog_instancesetting"."raw_value"
+  FROM "posthog_instancesetting"
+  WHERE "posthog_instancesetting"."key" = 'constance:posthog:PERSON_ON_EVENTS_ENABLED'
+  ORDER BY "posthog_instancesetting"."id" ASC
+  LIMIT 1
+  '''
+# ---
+# name: TestSessionRecordings.test_listing_recordings_is_not_nplus1_for_persons.254
+  '''
+  SELECT "posthog_instancesetting"."id",
+         "posthog_instancesetting"."key",
+         "posthog_instancesetting"."raw_value"
+  FROM "posthog_instancesetting"
+  WHERE "posthog_instancesetting"."key" = 'constance:posthog:PERSON_ON_EVENTS_V2_ENABLED'
+  ORDER BY "posthog_instancesetting"."id" ASC
+  LIMIT 1
+  '''
+# ---
+# name: TestSessionRecordings.test_listing_recordings_is_not_nplus1_for_persons.255
+  '''
+  SELECT "posthog_instancesetting"."id",
+         "posthog_instancesetting"."key",
+         "posthog_instancesetting"."raw_value"
+  FROM "posthog_instancesetting"
+  WHERE "posthog_instancesetting"."key" = 'constance:posthog:PERSON_ON_EVENTS_ENABLED'
+  ORDER BY "posthog_instancesetting"."id" ASC
+  LIMIT 1
+  '''
+# ---
+# name: TestSessionRecordings.test_listing_recordings_is_not_nplus1_for_persons.256
+  '''
+  SELECT "posthog_instancesetting"."id",
+         "posthog_instancesetting"."key",
+         "posthog_instancesetting"."raw_value"
+  FROM "posthog_instancesetting"
+  WHERE "posthog_instancesetting"."key" = 'constance:posthog:PERSON_ON_EVENTS_V2_ENABLED'
+  ORDER BY "posthog_instancesetting"."id" ASC
+  LIMIT 1
+  '''
+# ---
+# name: TestSessionRecordings.test_listing_recordings_is_not_nplus1_for_persons.257
+  '''
+  SELECT "posthog_instancesetting"."id",
+         "posthog_instancesetting"."key",
+         "posthog_instancesetting"."raw_value"
+  FROM "posthog_instancesetting"
+  WHERE "posthog_instancesetting"."key" = 'constance:posthog:PERSON_ON_EVENTS_ENABLED'
+  ORDER BY "posthog_instancesetting"."id" ASC
+  LIMIT 1
+  '''
+# ---
+# name: TestSessionRecordings.test_listing_recordings_is_not_nplus1_for_persons.258
+  '''
+  SELECT "posthog_instancesetting"."id",
+         "posthog_instancesetting"."key",
+         "posthog_instancesetting"."raw_value"
+  FROM "posthog_instancesetting"
+  WHERE "posthog_instancesetting"."key" = 'constance:posthog:PERSON_ON_EVENTS_V2_ENABLED'
+  ORDER BY "posthog_instancesetting"."id" ASC
+  LIMIT 1
+  '''
+# ---
+# name: TestSessionRecordings.test_listing_recordings_is_not_nplus1_for_persons.259
+  '''
+  SELECT "posthog_instancesetting"."id",
+         "posthog_instancesetting"."key",
+         "posthog_instancesetting"."raw_value"
+  FROM "posthog_instancesetting"
+  WHERE "posthog_instancesetting"."key" = 'constance:posthog:PERSON_ON_EVENTS_ENABLED'
+  ORDER BY "posthog_instancesetting"."id" ASC
+  LIMIT 1
+  '''
+# ---
+# name: TestSessionRecordings.test_listing_recordings_is_not_nplus1_for_persons.26
+  '''
+  SELECT "posthog_organizationmembership"."id",
+         "posthog_organizationmembership"."organization_id",
+         "posthog_organizationmembership"."user_id",
+         "posthog_organizationmembership"."level",
+         "posthog_organizationmembership"."joined_at",
+         "posthog_organizationmembership"."updated_at",
+         "posthog_organization"."id",
+         "posthog_organization"."name",
+         "posthog_organization"."slug",
+         "posthog_organization"."created_at",
+         "posthog_organization"."updated_at",
+         "posthog_organization"."plugins_access_level",
+         "posthog_organization"."for_internal_metrics",
+         "posthog_organization"."is_member_join_email_enabled",
+         "posthog_organization"."enforce_2fa",
+         "posthog_organization"."is_hipaa",
+         "posthog_organization"."customer_id",
+         "posthog_organization"."available_product_features",
+         "posthog_organization"."usage",
+         "posthog_organization"."never_drop_data",
+         "posthog_organization"."customer_trust_scores",
+         "posthog_organization"."setup_section_2_completed",
+         "posthog_organization"."personalization",
+         "posthog_organization"."domain_whitelist",
+         "posthog_organization"."available_features"
+  FROM "posthog_organizationmembership"
+  INNER JOIN "posthog_organization" ON ("posthog_organizationmembership"."organization_id" = "posthog_organization"."id")
+  WHERE "posthog_organizationmembership"."user_id" = 2
+  '''
+# ---
+# name: TestSessionRecordings.test_listing_recordings_is_not_nplus1_for_persons.260
+  '''
+  SELECT "posthog_instancesetting"."id",
+         "posthog_instancesetting"."key",
+         "posthog_instancesetting"."raw_value"
+  FROM "posthog_instancesetting"
+  WHERE "posthog_instancesetting"."key" = 'constance:posthog:PERSON_ON_EVENTS_V2_ENABLED'
+  ORDER BY "posthog_instancesetting"."id" ASC
+  LIMIT 1 /*controller='project_session_recordings-list',route='api/projects/%28%3FP%3Cparent_lookup_team_id%3E%5B%5E/.%5D%2B%29/session_recordings/%3F%24'*/
+  '''
+# ---
+# name: TestSessionRecordings.test_listing_recordings_is_not_nplus1_for_persons.261
+  '''
+  SELECT "posthog_instancesetting"."id",
+         "posthog_instancesetting"."key",
+         "posthog_instancesetting"."raw_value"
+  FROM "posthog_instancesetting"
+  WHERE "posthog_instancesetting"."key" = 'constance:posthog:PERSON_ON_EVENTS_ENABLED'
+  ORDER BY "posthog_instancesetting"."id" ASC
+  LIMIT 1 /*controller='project_session_recordings-list',route='api/projects/%28%3FP%3Cparent_lookup_team_id%3E%5B%5E/.%5D%2B%29/session_recordings/%3F%24'*/
+  '''
+# ---
+# name: TestSessionRecordings.test_listing_recordings_is_not_nplus1_for_persons.262
+  '''
+  SELECT "posthog_instancesetting"."id",
+         "posthog_instancesetting"."key",
+         "posthog_instancesetting"."raw_value"
+  FROM "posthog_instancesetting"
+  WHERE "posthog_instancesetting"."key" = 'constance:posthog:AGGREGATE_BY_DISTINCT_IDS_TEAMS'
+  ORDER BY "posthog_instancesetting"."id" ASC
+  LIMIT 1
+  '''
+# ---
+# name: TestSessionRecordings.test_listing_recordings_is_not_nplus1_for_persons.263
+  '''
+  SELECT "posthog_instancesetting"."id",
+         "posthog_instancesetting"."key",
+         "posthog_instancesetting"."raw_value"
+  FROM "posthog_instancesetting"
+  WHERE "posthog_instancesetting"."key" = 'constance:posthog:RECORDINGS_TTL_WEEKS'
+  ORDER BY "posthog_instancesetting"."id" ASC
+  LIMIT 1
+  '''
+# ---
+# name: TestSessionRecordings.test_listing_recordings_is_not_nplus1_for_persons.264
+  '''
+  SELECT "posthog_instancesetting"."id",
+         "posthog_instancesetting"."key",
+         "posthog_instancesetting"."raw_value"
+  FROM "posthog_instancesetting"
+  WHERE "posthog_instancesetting"."key" = 'constance:posthog:PERSON_ON_EVENTS_V2_ENABLED'
+  ORDER BY "posthog_instancesetting"."id" ASC
+  LIMIT 1
+  '''
+# ---
+# name: TestSessionRecordings.test_listing_recordings_is_not_nplus1_for_persons.265
+  '''
+  SELECT "posthog_instancesetting"."id",
+         "posthog_instancesetting"."key",
+         "posthog_instancesetting"."raw_value"
+  FROM "posthog_instancesetting"
+  WHERE "posthog_instancesetting"."key" = 'constance:posthog:PERSON_ON_EVENTS_ENABLED'
+  ORDER BY "posthog_instancesetting"."id" ASC
+  LIMIT 1
+  '''
+# ---
+# name: TestSessionRecordings.test_listing_recordings_is_not_nplus1_for_persons.266
+  '''
+  SELECT "posthog_instancesetting"."id",
+         "posthog_instancesetting"."key",
+         "posthog_instancesetting"."raw_value"
+  FROM "posthog_instancesetting"
+  WHERE "posthog_instancesetting"."key" = 'constance:posthog:AGGREGATE_BY_DISTINCT_IDS_TEAMS'
+  ORDER BY "posthog_instancesetting"."id" ASC
+  LIMIT 1
+  '''
+# ---
+# name: TestSessionRecordings.test_listing_recordings_is_not_nplus1_for_persons.267
+  '''
+  SELECT "posthog_instancesetting"."id",
+         "posthog_instancesetting"."key",
+         "posthog_instancesetting"."raw_value"
+  FROM "posthog_instancesetting"
+  WHERE "posthog_instancesetting"."key" = 'constance:posthog:PERSON_ON_EVENTS_V2_ENABLED'
+  ORDER BY "posthog_instancesetting"."id" ASC
+  LIMIT 1
+  '''
+# ---
+# name: TestSessionRecordings.test_listing_recordings_is_not_nplus1_for_persons.268
+  '''
+  SELECT "posthog_instancesetting"."id",
+         "posthog_instancesetting"."key",
+         "posthog_instancesetting"."raw_value"
+  FROM "posthog_instancesetting"
+  WHERE "posthog_instancesetting"."key" = 'constance:posthog:PERSON_ON_EVENTS_ENABLED'
+  ORDER BY "posthog_instancesetting"."id" ASC
+  LIMIT 1
+  '''
+# ---
+# name: TestSessionRecordings.test_listing_recordings_is_not_nplus1_for_persons.269
+  '''
+  SELECT "posthog_instancesetting"."id",
+         "posthog_instancesetting"."key",
+         "posthog_instancesetting"."raw_value"
+  FROM "posthog_instancesetting"
+  WHERE "posthog_instancesetting"."key" = 'constance:posthog:AGGREGATE_BY_DISTINCT_IDS_TEAMS'
+  ORDER BY "posthog_instancesetting"."id" ASC
+  LIMIT 1
+  '''
+# ---
+# name: TestSessionRecordings.test_listing_recordings_is_not_nplus1_for_persons.27
+  '''
   SELECT "ee_accesscontrol"."id",
          "ee_accesscontrol"."team_id",
          "ee_accesscontrol"."resource",
@@ -4936,20 +4940,97 @@
              AND "ee_accesscontrol"."resource_id" IS NOT NULL
              AND "ee_accesscontrol"."role_id" IS NULL
              AND "ee_accesscontrol"."team_id" = 2)) /*controller='project_session_recordings-list',route='api/projects/%28%3FP%3Cparent_lookup_team_id%3E%5B%5E/.%5D%2B%29/session_recordings/%3F%24'*/
-=======
-  SELECT "posthog_instancesetting"."id",
-         "posthog_instancesetting"."key",
-         "posthog_instancesetting"."raw_value"
-  FROM "posthog_instancesetting"
-  WHERE "posthog_instancesetting"."key" = 'constance:posthog:PERSON_ON_EVENTS_V2_ENABLED'
-  ORDER BY "posthog_instancesetting"."id" ASC
-  LIMIT 1
->>>>>>> 2530eaa7
-  '''
-# ---
-# name: TestSessionRecordings.test_listing_recordings_is_not_nplus1_for_persons.253
-  '''
-<<<<<<< HEAD
+  '''
+# ---
+# name: TestSessionRecordings.test_listing_recordings_is_not_nplus1_for_persons.270
+  '''
+  SELECT "posthog_sessionrecording"."id",
+         "posthog_sessionrecording"."session_id",
+         "posthog_sessionrecording"."team_id",
+         "posthog_sessionrecording"."created_at",
+         "posthog_sessionrecording"."deleted",
+         "posthog_sessionrecording"."object_storage_path",
+         "posthog_sessionrecording"."distinct_id",
+         "posthog_sessionrecording"."duration",
+         "posthog_sessionrecording"."active_seconds",
+         "posthog_sessionrecording"."inactive_seconds",
+         "posthog_sessionrecording"."start_time",
+         "posthog_sessionrecording"."end_time",
+         "posthog_sessionrecording"."click_count",
+         "posthog_sessionrecording"."keypress_count",
+         "posthog_sessionrecording"."mouse_activity_count",
+         "posthog_sessionrecording"."console_log_count",
+         "posthog_sessionrecording"."console_warn_count",
+         "posthog_sessionrecording"."console_error_count",
+         "posthog_sessionrecording"."start_url",
+         "posthog_sessionrecording"."storage_version"
+  FROM "posthog_sessionrecording"
+  WHERE ("posthog_sessionrecording"."session_id" IN ('1',
+                                                     '10',
+                                                     '2',
+                                                     '3',
+                                                     '4',
+                                                     '5',
+                                                     '6',
+                                                     '7',
+                                                     '8',
+                                                     '9')
+         AND "posthog_sessionrecording"."team_id" = 2)
+  '''
+# ---
+# name: TestSessionRecordings.test_listing_recordings_is_not_nplus1_for_persons.271
+  '''
+  SELECT "posthog_sessionrecordingviewed"."session_id"
+  FROM "posthog_sessionrecordingviewed"
+  WHERE ("posthog_sessionrecordingviewed"."team_id" = 2
+         AND "posthog_sessionrecordingviewed"."user_id" = 2)
+  '''
+# ---
+# name: TestSessionRecordings.test_listing_recordings_is_not_nplus1_for_persons.25
+  '''
+  SELECT "posthog_instancesetting"."id",
+         "posthog_instancesetting"."key",
+         "posthog_instancesetting"."raw_value"
+  FROM "posthog_instancesetting"
+  WHERE "posthog_instancesetting"."key" = 'constance:posthog:PERSON_ON_EVENTS_V2_ENABLED'
+  ORDER BY "posthog_instancesetting"."id" ASC
+  LIMIT 1
+  '''
+# ---
+# name: TestSessionRecordings.test_listing_recordings_is_not_nplus1_for_persons.250
+  '''
+  SELECT "posthog_persondistinctid"."id",
+         "posthog_persondistinctid"."team_id",
+         "posthog_persondistinctid"."person_id",
+         "posthog_persondistinctid"."distinct_id",
+         "posthog_persondistinctid"."version",
+         "posthog_person"."id",
+         "posthog_person"."created_at",
+         "posthog_person"."properties_last_updated_at",
+         "posthog_person"."properties_last_operation",
+         "posthog_person"."team_id",
+         "posthog_person"."properties",
+         "posthog_person"."is_user_id",
+         "posthog_person"."is_identified",
+         "posthog_person"."uuid",
+         "posthog_person"."version"
+  FROM "posthog_persondistinctid"
+  INNER JOIN "posthog_person" ON ("posthog_persondistinctid"."person_id" = "posthog_person"."id")
+  WHERE ("posthog_persondistinctid"."distinct_id" IN ('user1',
+                                                      'user10',
+                                                      'user2',
+                                                      'user3',
+                                                      'user4',
+                                                      'user5',
+                                                      'user6',
+                                                      'user7',
+                                                      'user8',
+                                                      'user9')
+         AND "posthog_persondistinctid"."team_id" = 2)
+  '''
+# ---
+# name: TestSessionRecordings.test_listing_recordings_is_not_nplus1_for_persons.28
+  '''
   SELECT "posthog_organizationmembership"."id",
          "posthog_organizationmembership"."organization_id",
          "posthog_organizationmembership"."user_id",
@@ -4978,122 +5059,9 @@
   FROM "posthog_organizationmembership"
   INNER JOIN "posthog_organization" ON ("posthog_organizationmembership"."organization_id" = "posthog_organization"."id")
   WHERE "posthog_organizationmembership"."user_id" = 2 /*controller='project_session_recordings-list',route='api/projects/%28%3FP%3Cparent_lookup_team_id%3E%5B%5E/.%5D%2B%29/session_recordings/%3F%24'*/
-=======
-  SELECT "posthog_instancesetting"."id",
-         "posthog_instancesetting"."key",
-         "posthog_instancesetting"."raw_value"
-  FROM "posthog_instancesetting"
-  WHERE "posthog_instancesetting"."key" = 'constance:posthog:PERSON_ON_EVENTS_ENABLED'
-  ORDER BY "posthog_instancesetting"."id" ASC
-  LIMIT 1
->>>>>>> 2530eaa7
-  '''
-# ---
-# name: TestSessionRecordings.test_listing_recordings_is_not_nplus1_for_persons.254
-  '''
-  SELECT "posthog_instancesetting"."id",
-         "posthog_instancesetting"."key",
-         "posthog_instancesetting"."raw_value"
-  FROM "posthog_instancesetting"
-  WHERE "posthog_instancesetting"."key" = 'constance:posthog:PERSON_ON_EVENTS_V2_ENABLED'
-  ORDER BY "posthog_instancesetting"."id" ASC
-  LIMIT 1
-  '''
-# ---
-# name: TestSessionRecordings.test_listing_recordings_is_not_nplus1_for_persons.255
-  '''
-  SELECT "posthog_instancesetting"."id",
-         "posthog_instancesetting"."key",
-         "posthog_instancesetting"."raw_value"
-  FROM "posthog_instancesetting"
-  WHERE "posthog_instancesetting"."key" = 'constance:posthog:PERSON_ON_EVENTS_ENABLED'
-  ORDER BY "posthog_instancesetting"."id" ASC
-  LIMIT 1
-  '''
-# ---
-# name: TestSessionRecordings.test_listing_recordings_is_not_nplus1_for_persons.256
-  '''
-  SELECT "posthog_instancesetting"."id",
-         "posthog_instancesetting"."key",
-         "posthog_instancesetting"."raw_value"
-  FROM "posthog_instancesetting"
-  WHERE "posthog_instancesetting"."key" = 'constance:posthog:PERSON_ON_EVENTS_V2_ENABLED'
-  ORDER BY "posthog_instancesetting"."id" ASC
-  LIMIT 1
-  '''
-# ---
-# name: TestSessionRecordings.test_listing_recordings_is_not_nplus1_for_persons.257
-  '''
-  SELECT "posthog_instancesetting"."id",
-         "posthog_instancesetting"."key",
-         "posthog_instancesetting"."raw_value"
-  FROM "posthog_instancesetting"
-  WHERE "posthog_instancesetting"."key" = 'constance:posthog:PERSON_ON_EVENTS_ENABLED'
-  ORDER BY "posthog_instancesetting"."id" ASC
-  LIMIT 1
-  '''
-# ---
-# name: TestSessionRecordings.test_listing_recordings_is_not_nplus1_for_persons.258
-  '''
-  SELECT "posthog_instancesetting"."id",
-         "posthog_instancesetting"."key",
-         "posthog_instancesetting"."raw_value"
-  FROM "posthog_instancesetting"
-  WHERE "posthog_instancesetting"."key" = 'constance:posthog:PERSON_ON_EVENTS_V2_ENABLED'
-  ORDER BY "posthog_instancesetting"."id" ASC
-  LIMIT 1
-  '''
-# ---
-# name: TestSessionRecordings.test_listing_recordings_is_not_nplus1_for_persons.259
-  '''
-  SELECT "posthog_instancesetting"."id",
-         "posthog_instancesetting"."key",
-         "posthog_instancesetting"."raw_value"
-  FROM "posthog_instancesetting"
-  WHERE "posthog_instancesetting"."key" = 'constance:posthog:PERSON_ON_EVENTS_ENABLED'
-  ORDER BY "posthog_instancesetting"."id" ASC
-  LIMIT 1
-  '''
-# ---
-# name: TestSessionRecordings.test_listing_recordings_is_not_nplus1_for_persons.26
-  '''
-  SELECT "posthog_organizationmembership"."id",
-         "posthog_organizationmembership"."organization_id",
-         "posthog_organizationmembership"."user_id",
-         "posthog_organizationmembership"."level",
-         "posthog_organizationmembership"."joined_at",
-         "posthog_organizationmembership"."updated_at",
-         "posthog_organization"."id",
-         "posthog_organization"."name",
-         "posthog_organization"."slug",
-         "posthog_organization"."created_at",
-         "posthog_organization"."updated_at",
-         "posthog_organization"."plugins_access_level",
-         "posthog_organization"."for_internal_metrics",
-         "posthog_organization"."is_member_join_email_enabled",
-         "posthog_organization"."enforce_2fa",
-         "posthog_organization"."is_hipaa",
-         "posthog_organization"."customer_id",
-         "posthog_organization"."available_product_features",
-         "posthog_organization"."usage",
-         "posthog_organization"."never_drop_data",
-         "posthog_organization"."customer_trust_scores",
-         "posthog_organization"."setup_section_2_completed",
-         "posthog_organization"."personalization",
-         "posthog_organization"."domain_whitelist",
-         "posthog_organization"."available_features"
-  FROM "posthog_organizationmembership"
-  INNER JOIN "posthog_organization" ON ("posthog_organizationmembership"."organization_id" = "posthog_organization"."id")
-<<<<<<< HEAD
-  WHERE ("posthog_organizationmembership"."organization_id" = '00000000-0000-0000-0000-000000000000'::uuid
-         AND "posthog_organizationmembership"."user_id" = 2)
-  LIMIT 21 /*controller='project_session_recordings-list',route='api/projects/%28%3FP%3Cparent_lookup_team_id%3E%5B%5E/.%5D%2B%29/session_recordings/%3F%24'*/
-=======
-  WHERE "posthog_organizationmembership"."user_id" = 2
->>>>>>> 2530eaa7
-  '''
-# ---
-# name: TestSessionRecordings.test_listing_recordings_is_not_nplus1_for_persons.260
+  '''
+# ---
+# name: TestSessionRecordings.test_listing_recordings_is_not_nplus1_for_persons.29
   '''
   SELECT "posthog_instancesetting"."id",
          "posthog_instancesetting"."key",
@@ -5104,106 +5072,7 @@
   LIMIT 1 /*controller='project_session_recordings-list',route='api/projects/%28%3FP%3Cparent_lookup_team_id%3E%5B%5E/.%5D%2B%29/session_recordings/%3F%24'*/
   '''
 # ---
-# name: TestSessionRecordings.test_listing_recordings_is_not_nplus1_for_persons.261
-  '''
-  SELECT "posthog_instancesetting"."id",
-         "posthog_instancesetting"."key",
-         "posthog_instancesetting"."raw_value"
-  FROM "posthog_instancesetting"
-  WHERE "posthog_instancesetting"."key" = 'constance:posthog:PERSON_ON_EVENTS_ENABLED'
-  ORDER BY "posthog_instancesetting"."id" ASC
-  LIMIT 1 /*controller='project_session_recordings-list',route='api/projects/%28%3FP%3Cparent_lookup_team_id%3E%5B%5E/.%5D%2B%29/session_recordings/%3F%24'*/
-  '''
-# ---
-# name: TestSessionRecordings.test_listing_recordings_is_not_nplus1_for_persons.262
-  '''
-  SELECT "posthog_instancesetting"."id",
-         "posthog_instancesetting"."key",
-         "posthog_instancesetting"."raw_value"
-  FROM "posthog_instancesetting"
-  WHERE "posthog_instancesetting"."key" = 'constance:posthog:AGGREGATE_BY_DISTINCT_IDS_TEAMS'
-  ORDER BY "posthog_instancesetting"."id" ASC
-  LIMIT 1
-  '''
-# ---
-# name: TestSessionRecordings.test_listing_recordings_is_not_nplus1_for_persons.263
-  '''
-  SELECT "posthog_instancesetting"."id",
-         "posthog_instancesetting"."key",
-         "posthog_instancesetting"."raw_value"
-  FROM "posthog_instancesetting"
-  WHERE "posthog_instancesetting"."key" = 'constance:posthog:RECORDINGS_TTL_WEEKS'
-  ORDER BY "posthog_instancesetting"."id" ASC
-  LIMIT 1
-  '''
-# ---
-# name: TestSessionRecordings.test_listing_recordings_is_not_nplus1_for_persons.264
-  '''
-  SELECT "posthog_instancesetting"."id",
-         "posthog_instancesetting"."key",
-         "posthog_instancesetting"."raw_value"
-  FROM "posthog_instancesetting"
-  WHERE "posthog_instancesetting"."key" = 'constance:posthog:PERSON_ON_EVENTS_V2_ENABLED'
-  ORDER BY "posthog_instancesetting"."id" ASC
-  LIMIT 1
-  '''
-# ---
-# name: TestSessionRecordings.test_listing_recordings_is_not_nplus1_for_persons.265
-  '''
-  SELECT "posthog_instancesetting"."id",
-         "posthog_instancesetting"."key",
-         "posthog_instancesetting"."raw_value"
-  FROM "posthog_instancesetting"
-  WHERE "posthog_instancesetting"."key" = 'constance:posthog:PERSON_ON_EVENTS_ENABLED'
-  ORDER BY "posthog_instancesetting"."id" ASC
-  LIMIT 1
-  '''
-# ---
-# name: TestSessionRecordings.test_listing_recordings_is_not_nplus1_for_persons.266
-  '''
-  SELECT "posthog_instancesetting"."id",
-         "posthog_instancesetting"."key",
-         "posthog_instancesetting"."raw_value"
-  FROM "posthog_instancesetting"
-  WHERE "posthog_instancesetting"."key" = 'constance:posthog:AGGREGATE_BY_DISTINCT_IDS_TEAMS'
-  ORDER BY "posthog_instancesetting"."id" ASC
-  LIMIT 1
-  '''
-# ---
-# name: TestSessionRecordings.test_listing_recordings_is_not_nplus1_for_persons.267
-  '''
-  SELECT "posthog_instancesetting"."id",
-         "posthog_instancesetting"."key",
-         "posthog_instancesetting"."raw_value"
-  FROM "posthog_instancesetting"
-  WHERE "posthog_instancesetting"."key" = 'constance:posthog:PERSON_ON_EVENTS_V2_ENABLED'
-  ORDER BY "posthog_instancesetting"."id" ASC
-  LIMIT 1
-  '''
-# ---
-# name: TestSessionRecordings.test_listing_recordings_is_not_nplus1_for_persons.268
-  '''
-  SELECT "posthog_instancesetting"."id",
-         "posthog_instancesetting"."key",
-         "posthog_instancesetting"."raw_value"
-  FROM "posthog_instancesetting"
-  WHERE "posthog_instancesetting"."key" = 'constance:posthog:PERSON_ON_EVENTS_ENABLED'
-  ORDER BY "posthog_instancesetting"."id" ASC
-  LIMIT 1
-  '''
-# ---
-# name: TestSessionRecordings.test_listing_recordings_is_not_nplus1_for_persons.269
-  '''
-  SELECT "posthog_instancesetting"."id",
-         "posthog_instancesetting"."key",
-         "posthog_instancesetting"."raw_value"
-  FROM "posthog_instancesetting"
-  WHERE "posthog_instancesetting"."key" = 'constance:posthog:AGGREGATE_BY_DISTINCT_IDS_TEAMS'
-  ORDER BY "posthog_instancesetting"."id" ASC
-  LIMIT 1
-  '''
-# ---
-# name: TestSessionRecordings.test_listing_recordings_is_not_nplus1_for_persons.27
+# name: TestSessionRecordings.test_listing_recordings_is_not_nplus1_for_persons.3
   '''
   SELECT "ee_accesscontrol"."id",
          "ee_accesscontrol"."team_id",
@@ -5249,184 +5118,125 @@
              AND "ee_accesscontrol"."team_id" = 2)) /*controller='project_session_recordings-list',route='api/projects/%28%3FP%3Cparent_lookup_team_id%3E%5B%5E/.%5D%2B%29/session_recordings/%3F%24'*/
   '''
 # ---
-# name: TestSessionRecordings.test_listing_recordings_is_not_nplus1_for_persons.270
-  '''
-  SELECT "posthog_sessionrecording"."id",
-         "posthog_sessionrecording"."session_id",
-         "posthog_sessionrecording"."team_id",
-         "posthog_sessionrecording"."created_at",
-         "posthog_sessionrecording"."deleted",
-         "posthog_sessionrecording"."object_storage_path",
-         "posthog_sessionrecording"."distinct_id",
-         "posthog_sessionrecording"."duration",
-         "posthog_sessionrecording"."active_seconds",
-         "posthog_sessionrecording"."inactive_seconds",
-         "posthog_sessionrecording"."start_time",
-         "posthog_sessionrecording"."end_time",
-         "posthog_sessionrecording"."click_count",
-         "posthog_sessionrecording"."keypress_count",
-         "posthog_sessionrecording"."mouse_activity_count",
-         "posthog_sessionrecording"."console_log_count",
-         "posthog_sessionrecording"."console_warn_count",
-         "posthog_sessionrecording"."console_error_count",
-         "posthog_sessionrecording"."start_url",
-         "posthog_sessionrecording"."storage_version"
-  FROM "posthog_sessionrecording"
-  WHERE ("posthog_sessionrecording"."session_id" IN ('1',
-                                                     '10',
-                                                     '2',
-                                                     '3',
-                                                     '4',
-                                                     '5',
-                                                     '6',
-                                                     '7',
-                                                     '8',
-                                                     '9')
-         AND "posthog_sessionrecording"."team_id" = 2)
-  '''
-# ---
-# name: TestSessionRecordings.test_listing_recordings_is_not_nplus1_for_persons.271
-  '''
-  SELECT "posthog_sessionrecordingviewed"."session_id"
-  FROM "posthog_sessionrecordingviewed"
-  WHERE ("posthog_sessionrecordingviewed"."team_id" = 2
-         AND "posthog_sessionrecordingviewed"."user_id" = 2)
-  '''
-# ---
-<<<<<<< HEAD
-# name: TestSessionRecordings.test_listing_recordings_is_not_nplus1_for_persons.272
-=======
-# name: TestSessionRecordings.test_listing_recordings_is_not_nplus1_for_persons.25
-  '''
-  SELECT "posthog_instancesetting"."id",
-         "posthog_instancesetting"."key",
-         "posthog_instancesetting"."raw_value"
-  FROM "posthog_instancesetting"
-  WHERE "posthog_instancesetting"."key" = 'constance:posthog:PERSON_ON_EVENTS_V2_ENABLED'
-  ORDER BY "posthog_instancesetting"."id" ASC
-  LIMIT 1
-  '''
-# ---
-# name: TestSessionRecordings.test_listing_recordings_is_not_nplus1_for_persons.250
->>>>>>> 2530eaa7
-  '''
-  SELECT "posthog_persondistinctid"."id",
-         "posthog_persondistinctid"."team_id",
-         "posthog_persondistinctid"."person_id",
-         "posthog_persondistinctid"."distinct_id",
-         "posthog_persondistinctid"."version",
-         "posthog_person"."id",
-         "posthog_person"."created_at",
-         "posthog_person"."properties_last_updated_at",
-         "posthog_person"."properties_last_operation",
-         "posthog_person"."team_id",
-         "posthog_person"."properties",
-         "posthog_person"."is_user_id",
-         "posthog_person"."is_identified",
-         "posthog_person"."uuid",
-         "posthog_person"."version"
-  FROM "posthog_persondistinctid"
-  INNER JOIN "posthog_person" ON ("posthog_persondistinctid"."person_id" = "posthog_person"."id")
-  WHERE ("posthog_persondistinctid"."distinct_id" IN ('user1',
-                                                      'user10',
-                                                      'user2',
-                                                      'user3',
-                                                      'user4',
-                                                      'user5',
-                                                      'user6',
-                                                      'user7',
-                                                      'user8',
-                                                      'user9')
-         AND "posthog_persondistinctid"."team_id" = 2)
-  '''
-# ---
-# name: TestSessionRecordings.test_listing_recordings_is_not_nplus1_for_persons.28
-  '''
-  SELECT "posthog_organizationmembership"."id",
-         "posthog_organizationmembership"."organization_id",
-         "posthog_organizationmembership"."user_id",
-         "posthog_organizationmembership"."level",
-         "posthog_organizationmembership"."joined_at",
-         "posthog_organizationmembership"."updated_at",
-         "posthog_organization"."id",
-         "posthog_organization"."name",
-         "posthog_organization"."slug",
-         "posthog_organization"."created_at",
-         "posthog_organization"."updated_at",
-         "posthog_organization"."plugins_access_level",
-         "posthog_organization"."for_internal_metrics",
-         "posthog_organization"."is_member_join_email_enabled",
-         "posthog_organization"."enforce_2fa",
-         "posthog_organization"."is_hipaa",
-         "posthog_organization"."customer_id",
-         "posthog_organization"."available_product_features",
-         "posthog_organization"."usage",
-         "posthog_organization"."never_drop_data",
-         "posthog_organization"."customer_trust_scores",
-         "posthog_organization"."setup_section_2_completed",
-         "posthog_organization"."personalization",
-         "posthog_organization"."domain_whitelist",
-         "posthog_organization"."available_features"
-  FROM "posthog_organizationmembership"
-  INNER JOIN "posthog_organization" ON ("posthog_organizationmembership"."organization_id" = "posthog_organization"."id")
-  WHERE "posthog_organizationmembership"."user_id" = 2 /*controller='project_session_recordings-list',route='api/projects/%28%3FP%3Cparent_lookup_team_id%3E%5B%5E/.%5D%2B%29/session_recordings/%3F%24'*/
-  '''
-# ---
-# name: TestSessionRecordings.test_listing_recordings_is_not_nplus1_for_persons.29
-  '''
-  SELECT "posthog_instancesetting"."id",
-         "posthog_instancesetting"."key",
-         "posthog_instancesetting"."raw_value"
-  FROM "posthog_instancesetting"
-  WHERE "posthog_instancesetting"."key" = 'constance:posthog:PERSON_ON_EVENTS_V2_ENABLED'
+# name: TestSessionRecordings.test_listing_recordings_is_not_nplus1_for_persons.30
+  '''
+  SELECT "posthog_instancesetting"."id",
+         "posthog_instancesetting"."key",
+         "posthog_instancesetting"."raw_value"
+  FROM "posthog_instancesetting"
+  WHERE "posthog_instancesetting"."key" = 'constance:posthog:PERSON_ON_EVENTS_ENABLED'
   ORDER BY "posthog_instancesetting"."id" ASC
   LIMIT 1 /*controller='project_session_recordings-list',route='api/projects/%28%3FP%3Cparent_lookup_team_id%3E%5B%5E/.%5D%2B%29/session_recordings/%3F%24'*/
   '''
 # ---
-# name: TestSessionRecordings.test_listing_recordings_is_not_nplus1_for_persons.3
-  '''
-  SELECT "ee_accesscontrol"."id",
-         "ee_accesscontrol"."team_id",
-         "ee_accesscontrol"."resource",
-         "ee_accesscontrol"."access_level",
-         "ee_accesscontrol"."resource_id",
-         "ee_accesscontrol"."organization_member_id",
-         "ee_accesscontrol"."role_id",
-         "ee_accesscontrol"."created_by_id",
-         "ee_accesscontrol"."created_at",
-         "ee_accesscontrol"."updated_at"
-  FROM "ee_accesscontrol"
-  LEFT OUTER JOIN "posthog_organizationmembership" ON ("ee_accesscontrol"."organization_member_id" = "posthog_organizationmembership"."id")
-  WHERE (("ee_accesscontrol"."organization_member_id" IS NULL
-          AND "ee_accesscontrol"."resource" = 'project'
-          AND "ee_accesscontrol"."resource_id" = '625'
-          AND "ee_accesscontrol"."role_id" IS NULL
-          AND "ee_accesscontrol"."team_id" = 2)
-         OR ("posthog_organizationmembership"."user_id" = 2
-             AND "ee_accesscontrol"."resource" = 'project'
-             AND "ee_accesscontrol"."resource_id" = '625'
-             AND "ee_accesscontrol"."role_id" IS NULL
-             AND "ee_accesscontrol"."team_id" = 2)
-         OR ("ee_accesscontrol"."organization_member_id" IS NULL
-             AND "ee_accesscontrol"."resource" = 'session_recording'
-             AND "ee_accesscontrol"."resource_id" IS NULL
-             AND "ee_accesscontrol"."role_id" IS NULL
-             AND "ee_accesscontrol"."team_id" = 2)
-         OR ("posthog_organizationmembership"."user_id" = 2
-             AND "ee_accesscontrol"."resource" = 'session_recording'
-             AND "ee_accesscontrol"."resource_id" IS NULL
-             AND "ee_accesscontrol"."role_id" IS NULL
-             AND "ee_accesscontrol"."team_id" = 2)
-         OR ("ee_accesscontrol"."organization_member_id" IS NULL
-             AND "ee_accesscontrol"."resource" = 'session_recording'
-             AND "ee_accesscontrol"."resource_id" IS NOT NULL
-             AND "ee_accesscontrol"."role_id" IS NULL
-             AND "ee_accesscontrol"."team_id" = 2)
-         OR ("posthog_organizationmembership"."user_id" = 2
-             AND "ee_accesscontrol"."resource" = 'session_recording'
-             AND "ee_accesscontrol"."resource_id" IS NOT NULL
-             AND "ee_accesscontrol"."role_id" IS NULL
-             AND "ee_accesscontrol"."team_id" = 2)) /*controller='project_session_recordings-list',route='api/projects/%28%3FP%3Cparent_lookup_team_id%3E%5B%5E/.%5D%2B%29/session_recordings/%3F%24'*/
+# name: TestSessionRecordings.test_listing_recordings_is_not_nplus1_for_persons.31
+  '''
+  SELECT "posthog_instancesetting"."id",
+         "posthog_instancesetting"."key",
+         "posthog_instancesetting"."raw_value"
+  FROM "posthog_instancesetting"
+  WHERE "posthog_instancesetting"."key" = 'constance:posthog:PERSON_ON_EVENTS_V2_ENABLED'
+  ORDER BY "posthog_instancesetting"."id" ASC
+  LIMIT 1 /*controller='project_session_recordings-list',route='api/projects/%28%3FP%3Cparent_lookup_team_id%3E%5B%5E/.%5D%2B%29/session_recordings/%3F%24'*/
+  '''
+# ---
+# name: TestSessionRecordings.test_listing_recordings_is_not_nplus1_for_persons.32
+  '''
+  SELECT "posthog_instancesetting"."id",
+         "posthog_instancesetting"."key",
+         "posthog_instancesetting"."raw_value"
+  FROM "posthog_instancesetting"
+  WHERE "posthog_instancesetting"."key" = 'constance:posthog:PERSON_ON_EVENTS_ENABLED'
+  ORDER BY "posthog_instancesetting"."id" ASC
+  LIMIT 1 /*controller='project_session_recordings-list',route='api/projects/%28%3FP%3Cparent_lookup_team_id%3E%5B%5E/.%5D%2B%29/session_recordings/%3F%24'*/
+  '''
+# ---
+# name: TestSessionRecordings.test_listing_recordings_is_not_nplus1_for_persons.33
+  '''
+  SELECT "posthog_instancesetting"."id",
+         "posthog_instancesetting"."key",
+         "posthog_instancesetting"."raw_value"
+  FROM "posthog_instancesetting"
+  WHERE "posthog_instancesetting"."key" = 'constance:posthog:PERSON_ON_EVENTS_V2_ENABLED'
+  ORDER BY "posthog_instancesetting"."id" ASC
+  LIMIT 1 /*controller='project_session_recordings-list',route='api/projects/%28%3FP%3Cparent_lookup_team_id%3E%5B%5E/.%5D%2B%29/session_recordings/%3F%24'*/
+  '''
+# ---
+# name: TestSessionRecordings.test_listing_recordings_is_not_nplus1_for_persons.34
+  '''
+  SELECT "posthog_instancesetting"."id",
+         "posthog_instancesetting"."key",
+         "posthog_instancesetting"."raw_value"
+  FROM "posthog_instancesetting"
+  WHERE "posthog_instancesetting"."key" = 'constance:posthog:PERSON_ON_EVENTS_ENABLED'
+  ORDER BY "posthog_instancesetting"."id" ASC
+  LIMIT 1 /*controller='project_session_recordings-list',route='api/projects/%28%3FP%3Cparent_lookup_team_id%3E%5B%5E/.%5D%2B%29/session_recordings/%3F%24'*/
+  '''
+# ---
+# name: TestSessionRecordings.test_listing_recordings_is_not_nplus1_for_persons.35
+  '''
+  SELECT "posthog_instancesetting"."id",
+         "posthog_instancesetting"."key",
+         "posthog_instancesetting"."raw_value"
+  FROM "posthog_instancesetting"
+  WHERE "posthog_instancesetting"."key" = 'constance:posthog:PERSON_ON_EVENTS_V2_ENABLED'
+  ORDER BY "posthog_instancesetting"."id" ASC
+  LIMIT 1 /*controller='project_session_recordings-list',route='api/projects/%28%3FP%3Cparent_lookup_team_id%3E%5B%5E/.%5D%2B%29/session_recordings/%3F%24'*/
+  '''
+# ---
+# name: TestSessionRecordings.test_listing_recordings_is_not_nplus1_for_persons.36
+  '''
+  SELECT "posthog_instancesetting"."id",
+         "posthog_instancesetting"."key",
+         "posthog_instancesetting"."raw_value"
+  FROM "posthog_instancesetting"
+  WHERE "posthog_instancesetting"."key" = 'constance:posthog:PERSON_ON_EVENTS_ENABLED'
+  ORDER BY "posthog_instancesetting"."id" ASC
+  LIMIT 1
+  '''
+# ---
+# name: TestSessionRecordings.test_listing_recordings_is_not_nplus1_for_persons.37
+  '''
+  SELECT "posthog_instancesetting"."id",
+         "posthog_instancesetting"."key",
+         "posthog_instancesetting"."raw_value"
+  FROM "posthog_instancesetting"
+  WHERE "posthog_instancesetting"."key" = 'constance:posthog:AGGREGATE_BY_DISTINCT_IDS_TEAMS'
+  ORDER BY "posthog_instancesetting"."id" ASC
+  LIMIT 1
+  '''
+# ---
+# name: TestSessionRecordings.test_listing_recordings_is_not_nplus1_for_persons.38
+  '''
+  SELECT "posthog_instancesetting"."id",
+         "posthog_instancesetting"."key",
+         "posthog_instancesetting"."raw_value"
+  FROM "posthog_instancesetting"
+  WHERE "posthog_instancesetting"."key" = 'constance:posthog:RECORDINGS_TTL_WEEKS'
+  ORDER BY "posthog_instancesetting"."id" ASC
+  LIMIT 1
+  '''
+# ---
+# name: TestSessionRecordings.test_listing_recordings_is_not_nplus1_for_persons.39
+  '''
+  SELECT "posthog_instancesetting"."id",
+         "posthog_instancesetting"."key",
+         "posthog_instancesetting"."raw_value"
+  FROM "posthog_instancesetting"
+  WHERE "posthog_instancesetting"."key" = 'constance:posthog:PERSON_ON_EVENTS_V2_ENABLED'
+  ORDER BY "posthog_instancesetting"."id" ASC
+  LIMIT 1
+  '''
+# ---
+# name: TestSessionRecordings.test_listing_recordings_is_not_nplus1_for_persons.4
+  '''
+  SELECT "posthog_instancesetting"."id",
+         "posthog_instancesetting"."key",
+         "posthog_instancesetting"."raw_value"
+  FROM "posthog_instancesetting"
+  WHERE "posthog_instancesetting"."key" = 'constance:posthog:RATE_LIMIT_ENABLED'
+  ORDER BY "posthog_instancesetting"."id" ASC
+  LIMIT 1
   '''
 # ---
 # name: TestSessionRecordings.test_listing_recordings_is_not_nplus1_for_persons.30
@@ -5437,7 +5247,7 @@
   FROM "posthog_instancesetting"
   WHERE "posthog_instancesetting"."key" = 'constance:posthog:PERSON_ON_EVENTS_ENABLED'
   ORDER BY "posthog_instancesetting"."id" ASC
-  LIMIT 1 /*controller='project_session_recordings-list',route='api/projects/%28%3FP%3Cparent_lookup_team_id%3E%5B%5E/.%5D%2B%29/session_recordings/%3F%24'*/
+  LIMIT 1
   '''
 # ---
 # name: TestSessionRecordings.test_listing_recordings_is_not_nplus1_for_persons.31
@@ -5448,7 +5258,7 @@
   FROM "posthog_instancesetting"
   WHERE "posthog_instancesetting"."key" = 'constance:posthog:PERSON_ON_EVENTS_V2_ENABLED'
   ORDER BY "posthog_instancesetting"."id" ASC
-  LIMIT 1 /*controller='project_session_recordings-list',route='api/projects/%28%3FP%3Cparent_lookup_team_id%3E%5B%5E/.%5D%2B%29/session_recordings/%3F%24'*/
+  LIMIT 1
   '''
 # ---
 # name: TestSessionRecordings.test_listing_recordings_is_not_nplus1_for_persons.32
@@ -5459,7 +5269,7 @@
   FROM "posthog_instancesetting"
   WHERE "posthog_instancesetting"."key" = 'constance:posthog:PERSON_ON_EVENTS_ENABLED'
   ORDER BY "posthog_instancesetting"."id" ASC
-  LIMIT 1 /*controller='project_session_recordings-list',route='api/projects/%28%3FP%3Cparent_lookup_team_id%3E%5B%5E/.%5D%2B%29/session_recordings/%3F%24'*/
+  LIMIT 1
   '''
 # ---
 # name: TestSessionRecordings.test_listing_recordings_is_not_nplus1_for_persons.33
@@ -5468,9 +5278,9 @@
          "posthog_instancesetting"."key",
          "posthog_instancesetting"."raw_value"
   FROM "posthog_instancesetting"
-  WHERE "posthog_instancesetting"."key" = 'constance:posthog:PERSON_ON_EVENTS_V2_ENABLED'
-  ORDER BY "posthog_instancesetting"."id" ASC
-  LIMIT 1 /*controller='project_session_recordings-list',route='api/projects/%28%3FP%3Cparent_lookup_team_id%3E%5B%5E/.%5D%2B%29/session_recordings/%3F%24'*/
+  WHERE "posthog_instancesetting"."key" = 'constance:posthog:AGGREGATE_BY_DISTINCT_IDS_TEAMS'
+  ORDER BY "posthog_instancesetting"."id" ASC
+  LIMIT 1
   '''
 # ---
 # name: TestSessionRecordings.test_listing_recordings_is_not_nplus1_for_persons.34
@@ -5479,9 +5289,9 @@
          "posthog_instancesetting"."key",
          "posthog_instancesetting"."raw_value"
   FROM "posthog_instancesetting"
-  WHERE "posthog_instancesetting"."key" = 'constance:posthog:PERSON_ON_EVENTS_ENABLED'
-  ORDER BY "posthog_instancesetting"."id" ASC
-  LIMIT 1 /*controller='project_session_recordings-list',route='api/projects/%28%3FP%3Cparent_lookup_team_id%3E%5B%5E/.%5D%2B%29/session_recordings/%3F%24'*/
+  WHERE "posthog_instancesetting"."key" = 'constance:posthog:RECORDINGS_TTL_WEEKS'
+  ORDER BY "posthog_instancesetting"."id" ASC
+  LIMIT 1
   '''
 # ---
 # name: TestSessionRecordings.test_listing_recordings_is_not_nplus1_for_persons.35
@@ -5492,21 +5302,21 @@
   FROM "posthog_instancesetting"
   WHERE "posthog_instancesetting"."key" = 'constance:posthog:PERSON_ON_EVENTS_V2_ENABLED'
   ORDER BY "posthog_instancesetting"."id" ASC
-  LIMIT 1 /*controller='project_session_recordings-list',route='api/projects/%28%3FP%3Cparent_lookup_team_id%3E%5B%5E/.%5D%2B%29/session_recordings/%3F%24'*/
-  '''
-# ---
-# name: TestSessionRecordings.test_listing_recordings_is_not_nplus1_for_persons.36
-  '''
-  SELECT "posthog_instancesetting"."id",
-         "posthog_instancesetting"."key",
-         "posthog_instancesetting"."raw_value"
-  FROM "posthog_instancesetting"
-  WHERE "posthog_instancesetting"."key" = 'constance:posthog:PERSON_ON_EVENTS_ENABLED'
-  ORDER BY "posthog_instancesetting"."id" ASC
-  LIMIT 1
-  '''
-# ---
-# name: TestSessionRecordings.test_listing_recordings_is_not_nplus1_for_persons.37
+  LIMIT 1
+  '''
+# ---
+# name: TestSessionRecordings.test_listing_recordings_is_not_nplus1_for_persons.40
+  '''
+  SELECT "posthog_instancesetting"."id",
+         "posthog_instancesetting"."key",
+         "posthog_instancesetting"."raw_value"
+  FROM "posthog_instancesetting"
+  WHERE "posthog_instancesetting"."key" = 'constance:posthog:PERSON_ON_EVENTS_ENABLED'
+  ORDER BY "posthog_instancesetting"."id" ASC
+  LIMIT 1
+  '''
+# ---
+# name: TestSessionRecordings.test_listing_recordings_is_not_nplus1_for_persons.41
   '''
   SELECT "posthog_instancesetting"."id",
          "posthog_instancesetting"."key",
@@ -5517,196 +5327,40 @@
   LIMIT 1
   '''
 # ---
-# name: TestSessionRecordings.test_listing_recordings_is_not_nplus1_for_persons.38
-  '''
-  SELECT "posthog_instancesetting"."id",
-         "posthog_instancesetting"."key",
-         "posthog_instancesetting"."raw_value"
-  FROM "posthog_instancesetting"
-  WHERE "posthog_instancesetting"."key" = 'constance:posthog:RECORDINGS_TTL_WEEKS'
-  ORDER BY "posthog_instancesetting"."id" ASC
-  LIMIT 1
-  '''
-# ---
-# name: TestSessionRecordings.test_listing_recordings_is_not_nplus1_for_persons.39
-  '''
-  SELECT "posthog_instancesetting"."id",
-         "posthog_instancesetting"."key",
-         "posthog_instancesetting"."raw_value"
-  FROM "posthog_instancesetting"
-  WHERE "posthog_instancesetting"."key" = 'constance:posthog:PERSON_ON_EVENTS_V2_ENABLED'
+# name: TestSessionRecordings.test_listing_recordings_is_not_nplus1_for_persons.42
+  '''
+  SELECT "posthog_instancesetting"."id",
+         "posthog_instancesetting"."key",
+         "posthog_instancesetting"."raw_value"
+  FROM "posthog_instancesetting"
+  WHERE "posthog_instancesetting"."key" = 'constance:posthog:PERSON_ON_EVENTS_V2_ENABLED'
+  ORDER BY "posthog_instancesetting"."id" ASC
+  LIMIT 1
+  '''
+# ---
+# name: TestSessionRecordings.test_listing_recordings_is_not_nplus1_for_persons.43
+  '''
+  SELECT "posthog_instancesetting"."id",
+         "posthog_instancesetting"."key",
+         "posthog_instancesetting"."raw_value"
+  FROM "posthog_instancesetting"
+  WHERE "posthog_instancesetting"."key" = 'constance:posthog:PERSON_ON_EVENTS_ENABLED'
   ORDER BY "posthog_instancesetting"."id" ASC
   LIMIT 1
   '''
 # ---
 # name: TestSessionRecordings.test_listing_recordings_is_not_nplus1_for_persons.4
   '''
-<<<<<<< HEAD
-  SELECT "posthog_organizationmembership"."id",
-         "posthog_organizationmembership"."organization_id",
-         "posthog_organizationmembership"."user_id",
-         "posthog_organizationmembership"."level",
-         "posthog_organizationmembership"."joined_at",
-         "posthog_organizationmembership"."updated_at",
-         "posthog_organization"."id",
-         "posthog_organization"."name",
-         "posthog_organization"."slug",
-         "posthog_organization"."created_at",
-         "posthog_organization"."updated_at",
-         "posthog_organization"."plugins_access_level",
-         "posthog_organization"."for_internal_metrics",
-         "posthog_organization"."is_member_join_email_enabled",
-         "posthog_organization"."enforce_2fa",
-         "posthog_organization"."is_hipaa",
-         "posthog_organization"."customer_id",
-         "posthog_organization"."available_product_features",
-         "posthog_organization"."usage",
-         "posthog_organization"."never_drop_data",
-         "posthog_organization"."customer_trust_scores",
-         "posthog_organization"."setup_section_2_completed",
-         "posthog_organization"."personalization",
-         "posthog_organization"."domain_whitelist",
-         "posthog_organization"."available_features"
-  FROM "posthog_organizationmembership"
-  INNER JOIN "posthog_organization" ON ("posthog_organizationmembership"."organization_id" = "posthog_organization"."id")
-  WHERE "posthog_organizationmembership"."user_id" = 2 /*controller='project_session_recordings-list',route='api/projects/%28%3FP%3Cparent_lookup_team_id%3E%5B%5E/.%5D%2B%29/session_recordings/%3F%24'*/
-=======
-  SELECT "posthog_instancesetting"."id",
-         "posthog_instancesetting"."key",
-         "posthog_instancesetting"."raw_value"
-  FROM "posthog_instancesetting"
-  WHERE "posthog_instancesetting"."key" = 'constance:posthog:RATE_LIMIT_ENABLED'
-  ORDER BY "posthog_instancesetting"."id" ASC
-  LIMIT 1
-  '''
-# ---
-# name: TestSessionRecordings.test_listing_recordings_is_not_nplus1_for_persons.30
-  '''
-  SELECT "posthog_instancesetting"."id",
-         "posthog_instancesetting"."key",
-         "posthog_instancesetting"."raw_value"
-  FROM "posthog_instancesetting"
-  WHERE "posthog_instancesetting"."key" = 'constance:posthog:PERSON_ON_EVENTS_ENABLED'
-  ORDER BY "posthog_instancesetting"."id" ASC
-  LIMIT 1
-  '''
-# ---
-# name: TestSessionRecordings.test_listing_recordings_is_not_nplus1_for_persons.31
-  '''
-  SELECT "posthog_instancesetting"."id",
-         "posthog_instancesetting"."key",
-         "posthog_instancesetting"."raw_value"
-  FROM "posthog_instancesetting"
-  WHERE "posthog_instancesetting"."key" = 'constance:posthog:PERSON_ON_EVENTS_V2_ENABLED'
-  ORDER BY "posthog_instancesetting"."id" ASC
-  LIMIT 1
-  '''
-# ---
-# name: TestSessionRecordings.test_listing_recordings_is_not_nplus1_for_persons.32
-  '''
-  SELECT "posthog_instancesetting"."id",
-         "posthog_instancesetting"."key",
-         "posthog_instancesetting"."raw_value"
-  FROM "posthog_instancesetting"
-  WHERE "posthog_instancesetting"."key" = 'constance:posthog:PERSON_ON_EVENTS_ENABLED'
-  ORDER BY "posthog_instancesetting"."id" ASC
-  LIMIT 1
-  '''
-# ---
-# name: TestSessionRecordings.test_listing_recordings_is_not_nplus1_for_persons.33
-  '''
-  SELECT "posthog_instancesetting"."id",
-         "posthog_instancesetting"."key",
-         "posthog_instancesetting"."raw_value"
-  FROM "posthog_instancesetting"
-  WHERE "posthog_instancesetting"."key" = 'constance:posthog:AGGREGATE_BY_DISTINCT_IDS_TEAMS'
-  ORDER BY "posthog_instancesetting"."id" ASC
-  LIMIT 1
-  '''
-# ---
-# name: TestSessionRecordings.test_listing_recordings_is_not_nplus1_for_persons.34
-  '''
-  SELECT "posthog_instancesetting"."id",
-         "posthog_instancesetting"."key",
-         "posthog_instancesetting"."raw_value"
-  FROM "posthog_instancesetting"
-  WHERE "posthog_instancesetting"."key" = 'constance:posthog:RECORDINGS_TTL_WEEKS'
-  ORDER BY "posthog_instancesetting"."id" ASC
-  LIMIT 1
-  '''
-# ---
-# name: TestSessionRecordings.test_listing_recordings_is_not_nplus1_for_persons.35
-  '''
-  SELECT "posthog_instancesetting"."id",
-         "posthog_instancesetting"."key",
-         "posthog_instancesetting"."raw_value"
-  FROM "posthog_instancesetting"
-  WHERE "posthog_instancesetting"."key" = 'constance:posthog:PERSON_ON_EVENTS_V2_ENABLED'
-  ORDER BY "posthog_instancesetting"."id" ASC
-  LIMIT 1
->>>>>>> 2530eaa7
+  SELECT "posthog_instancesetting"."id",
+         "posthog_instancesetting"."key",
+         "posthog_instancesetting"."raw_value"
+  FROM "posthog_instancesetting"
+  WHERE "posthog_instancesetting"."key" = 'constance:posthog:PERSON_ON_EVENTS_V2_ENABLED'
+  ORDER BY "posthog_instancesetting"."id" ASC
+  LIMIT 1
   '''
 # ---
 # name: TestSessionRecordings.test_listing_recordings_is_not_nplus1_for_persons.40
-  '''
-  SELECT "posthog_instancesetting"."id",
-         "posthog_instancesetting"."key",
-         "posthog_instancesetting"."raw_value"
-  FROM "posthog_instancesetting"
-  WHERE "posthog_instancesetting"."key" = 'constance:posthog:PERSON_ON_EVENTS_ENABLED'
-  ORDER BY "posthog_instancesetting"."id" ASC
-  LIMIT 1
-  '''
-# ---
-# name: TestSessionRecordings.test_listing_recordings_is_not_nplus1_for_persons.41
-  '''
-  SELECT "posthog_instancesetting"."id",
-         "posthog_instancesetting"."key",
-         "posthog_instancesetting"."raw_value"
-  FROM "posthog_instancesetting"
-  WHERE "posthog_instancesetting"."key" = 'constance:posthog:AGGREGATE_BY_DISTINCT_IDS_TEAMS'
-  ORDER BY "posthog_instancesetting"."id" ASC
-  LIMIT 1
-  '''
-# ---
-# name: TestSessionRecordings.test_listing_recordings_is_not_nplus1_for_persons.42
-  '''
-  SELECT "posthog_instancesetting"."id",
-         "posthog_instancesetting"."key",
-         "posthog_instancesetting"."raw_value"
-  FROM "posthog_instancesetting"
-  WHERE "posthog_instancesetting"."key" = 'constance:posthog:PERSON_ON_EVENTS_V2_ENABLED'
-  ORDER BY "posthog_instancesetting"."id" ASC
-  LIMIT 1
-  '''
-# ---
-# name: TestSessionRecordings.test_listing_recordings_is_not_nplus1_for_persons.43
-  '''
-  SELECT "posthog_instancesetting"."id",
-         "posthog_instancesetting"."key",
-         "posthog_instancesetting"."raw_value"
-  FROM "posthog_instancesetting"
-  WHERE "posthog_instancesetting"."key" = 'constance:posthog:PERSON_ON_EVENTS_ENABLED'
-  ORDER BY "posthog_instancesetting"."id" ASC
-  LIMIT 1
-  '''
-# ---
-<<<<<<< HEAD
-# name: TestSessionRecordings.test_listing_recordings_is_not_nplus1_for_persons.44
-=======
-# name: TestSessionRecordings.test_listing_recordings_is_not_nplus1_for_persons.4
-  '''
-  SELECT "posthog_instancesetting"."id",
-         "posthog_instancesetting"."key",
-         "posthog_instancesetting"."raw_value"
-  FROM "posthog_instancesetting"
-  WHERE "posthog_instancesetting"."key" = 'constance:posthog:PERSON_ON_EVENTS_V2_ENABLED'
-  ORDER BY "posthog_instancesetting"."id" ASC
-  LIMIT 1
-  '''
-# ---
-# name: TestSessionRecordings.test_listing_recordings_is_not_nplus1_for_persons.40
->>>>>>> 2530eaa7
   '''
   SELECT "posthog_instancesetting"."id",
          "posthog_instancesetting"."key",
@@ -6446,46 +6100,13 @@
 # ---
 # name: TestSessionRecordings.test_listing_recordings_is_not_nplus1_for_persons.76
   '''
-<<<<<<< HEAD
-  SELECT "posthog_organizationmembership"."id",
-         "posthog_organizationmembership"."organization_id",
-         "posthog_organizationmembership"."user_id",
-         "posthog_organizationmembership"."level",
-         "posthog_organizationmembership"."joined_at",
-         "posthog_organizationmembership"."updated_at",
-         "posthog_organization"."id",
-         "posthog_organization"."name",
-         "posthog_organization"."slug",
-         "posthog_organization"."created_at",
-         "posthog_organization"."updated_at",
-         "posthog_organization"."plugins_access_level",
-         "posthog_organization"."for_internal_metrics",
-         "posthog_organization"."is_member_join_email_enabled",
-         "posthog_organization"."enforce_2fa",
-         "posthog_organization"."is_hipaa",
-         "posthog_organization"."customer_id",
-         "posthog_organization"."available_product_features",
-         "posthog_organization"."usage",
-         "posthog_organization"."never_drop_data",
-         "posthog_organization"."customer_trust_scores",
-         "posthog_organization"."setup_section_2_completed",
-         "posthog_organization"."personalization",
-         "posthog_organization"."domain_whitelist",
-         "posthog_organization"."available_features"
-  FROM "posthog_organizationmembership"
-  INNER JOIN "posthog_organization" ON ("posthog_organizationmembership"."organization_id" = "posthog_organization"."id")
-  WHERE ("posthog_organizationmembership"."organization_id" = '00000000-0000-0000-0000-000000000000'::uuid
-         AND "posthog_organizationmembership"."user_id" = 2)
-  LIMIT 21 /*controller='project_session_recordings-list',route='api/projects/%28%3FP%3Cparent_lookup_team_id%3E%5B%5E/.%5D%2B%29/session_recordings/%3F%24'*/
-=======
-  SELECT "posthog_instancesetting"."id",
-         "posthog_instancesetting"."key",
-         "posthog_instancesetting"."raw_value"
-  FROM "posthog_instancesetting"
-  WHERE "posthog_instancesetting"."key" = 'constance:posthog:PERSON_ON_EVENTS_ENABLED'
-  ORDER BY "posthog_instancesetting"."id" ASC
-  LIMIT 1
->>>>>>> 2530eaa7
+  SELECT "posthog_instancesetting"."id",
+         "posthog_instancesetting"."key",
+         "posthog_instancesetting"."raw_value"
+  FROM "posthog_instancesetting"
+  WHERE "posthog_instancesetting"."key" = 'constance:posthog:PERSON_ON_EVENTS_ENABLED'
+  ORDER BY "posthog_instancesetting"."id" ASC
+  LIMIT 1
   '''
 # ---
 # name: TestSessionRecordings.test_listing_recordings_is_not_nplus1_for_persons.77
@@ -6826,9 +6447,6 @@
          AND "posthog_persondistinctid"."team_id" = 2)
   '''
 # ---
-<<<<<<< HEAD
-# name: TestSessionRecordings.test_listing_recordings_is_not_nplus1_for_persons.98
-=======
 # name: TestSessionRecordings.test_listing_recordings_is_not_nplus1_for_persons.9
   '''
   SELECT "posthog_instancesetting"."id",
@@ -6841,7 +6459,6 @@
   '''
 # ---
 # name: TestSessionRecordings.test_listing_recordings_is_not_nplus1_for_persons.90
->>>>>>> 2530eaa7
   '''
   SELECT "posthog_team"."id",
          "posthog_team"."uuid",
@@ -6931,8 +6548,6 @@
   WHERE "posthog_user"."id" = 2
   LIMIT 21
   '''
-<<<<<<< HEAD
-=======
 # ---
 # name: TestSessionRecordings.test_listing_recordings_is_not_nplus1_for_persons.92
   '''
@@ -7084,5 +6699,4 @@
   ORDER BY "posthog_instancesetting"."id" ASC
   LIMIT 1
   '''
->>>>>>> 2530eaa7
 # ---