import json
from enum import Enum
from typing import (
    Any,
    Dict,
    List,
    Literal,
    Optional,
    Tuple,
    Union,
    cast,
)

from django.db.models import Exists, OuterRef, Q

from posthog.constants import PropertyOperatorType
from posthog.models.filters.mixins.utils import cached_property
from posthog.models.filters.utils import GroupTypeIndex, validate_group_type_index
from posthog.utils import is_valid_regex, str_to_bool


class BehaviouralPropertyType(str, Enum):
    PERFORMED_EVENT = "performed_event"
    PERFORMED_EVENT_MULTIPLE = "performed_event_multiple"
    PERFORMED_EVENT_FIRST_TIME = "performed_event_first_time"
    PERFORMED_EVENT_SEQUENCE = "performed_event_sequence"
    PERFORMED_EVENT_REGULARLY = "performed_event_regularly"
    STOPPED_PERFORMING_EVENT = "stopped_performing_event"
    RESTARTED_PERFORMING_EVENT = "restarted_performing_event"


ValueT = Union[str, int, List[str]]
PropertyType = Literal[
    "event",
    "person",
    "cohort",
    "element",
    "static-cohort",
    "precalculated-cohort",
    "group",
    "recording",
    "behavioural",
]


PropertyName = str
TableWithProperties = Literal["events", "person", "groups"]
OperatorType = Literal[
    "exact",
    "is_not",
    "icontains",
    "not_icontains",
    "regex",
    "not_regex",
    "gt",
    "lt",
    "is_set",
    "is_not_set",
    "is_date_exact",
    "is_date_after",
    "is_date_before",
]

OperatorInterval = Literal["day", "week", "month", "year"]
GroupTypeName = str
PropertyIdentifier = Tuple[PropertyName, PropertyType, Optional[GroupTypeIndex]]

NEGATED_OPERATORS = ["is_not", "not_icontains", "not_regex", "is_not_set"]
CLICKHOUSE_ONLY_PROPERTY_TYPES = ["static-cohort", "precalculated-cohort", "behavioural", "recording"]

VALIDATE_PROP_TYPES = {
    "event": ["key", "value"],
    "person": ["key", "value"],
    "cohort": ["key", "value"],
    "element": ["key", "value"],
    "static-cohort": ["key", "value"],
    "precalculated-cohort": ["key", "value"],
    "group": ["key", "value", "group_type_index"],
    "recording": ["key", "value"],
    "behavioural": ["key", "value"],
}

VALIDATE_BEHAVIOURAL_PROP_TYPES = {
    BehaviouralPropertyType.PERFORMED_EVENT: ["key", "value", "event_type", "time_value", "time_interval"],
    BehaviouralPropertyType.PERFORMED_EVENT_MULTIPLE: [
        "key",
        "value",
        "event_type",
        "time_value",
        "time_interval",
        "operator",
        "operator_value",
    ],
    BehaviouralPropertyType.PERFORMED_EVENT_FIRST_TIME: ["key", "value", "event_type", "time_value", "time_interval",],
    BehaviouralPropertyType.PERFORMED_EVENT_SEQUENCE: [
        "key",
        "value",
        "event_type",
        "time_value",
        "time_interval",
        "seq_event_type",
        "seq_event",
        "seq_time_value",
        "seq_time_interval",
    ],
    BehaviouralPropertyType.PERFORMED_EVENT_REGULARLY: [
        "key",
        "value",
        "event_type",
        "time_value",
        "time_interval",
        "operator_value",
        "operator",
        "min_periods",
        "total_periods",
    ],
    BehaviouralPropertyType.STOPPED_PERFORMING_EVENT: [
        "key",
        "value",
        "event_type",
        "time_value",
        "time_interval",
        "seq_time_value",
        "seq_time_interval",
    ],
    BehaviouralPropertyType.RESTARTED_PERFORMING_EVENT: [
        "key",
        "value",
        "event_type",
        "time_value",
        "time_interval",
        "seq_time_value",
        "seq_time_interval",
    ],
}


class Property:
    key: str
    operator: Optional[OperatorType]
    value: ValueT
    type: PropertyType
    group_type_index: Optional[GroupTypeIndex]

    # Type of `key`
    event_type: Optional[Literal["events", "actions"]]
    # Query people who did event '$pageview' 20 times in the last 30 days
    # translates into:
    # key = '$pageview', value = 'performed_event_multiple'
    # time_value = 30, time_interval = day
    # operator_value = 20, operator = 'gte'
    operator_value: Optional[int]
    time_value: Optional[int]
    time_interval: Optional[OperatorInterval]
<<<<<<< HEAD
    total_periods: Optional[int]
    min_periods: Optional[int]
    # Query people who did event '$pageview' in last week, but not in the past 30 days
=======
    # Query people who did event '$pageview' in last week, but not in the previous 30 days
>>>>>>> 1971e122
    # translates into:
    # key = '$pageview', value = 'restarted_performing_event'
    # time_value = 1, time_interval = 'week'
    # seq_time_value = 30, seq_time_interval = 'day'
    seq_time_value: Optional[int]
    seq_time_interval: Optional[OperatorInterval]
    # Query people who did '$pageview' in last 2 weeks, followed by 'sign up' within 30 days
    # translates into:
    # key = '$pageview', value = 'performed_event_sequence'
    # time_value = 2, time_interval = 'week'
    # seq_event = 'sign up', seq_event_type = 'events'
    # seq_time_value = 30, seq_time_interval = 'day'
    seq_event_type: Optional[str]
    seq_event: Optional[Union[str, int]]
    negation: Optional[bool] = False
    _data: Dict

    def __init__(
        self,
        key: str,
        value: ValueT,
        operator: Optional[OperatorType] = None,
        type: Optional[PropertyType] = None,
        # Only set for `type` == `group`
        group_type_index: Optional[int] = None,
        # Only set for `type` == `behavioural`
        event_type: Optional[Literal["events", "actions"]] = None,
        operator_value: Optional[int] = None,
        time_value: Optional[int] = None,
        time_interval: Optional[OperatorInterval] = None,
        total_periods: Optional[int] = None,
        min_periods: Optional[int] = None,
        seq_event_type: Optional[str] = None,
        seq_event: Optional[Union[str, int]] = None,
        seq_time_value: Optional[int] = None,
        seq_time_interval: Optional[OperatorInterval] = None,
        negation: Optional[bool] = None,
        **kwargs,
    ) -> None:
        self.key = key
        self.value = value
        self.operator = operator
        self.type = type if type else "event"
        self.group_type_index = validate_group_type_index("group_type_index", group_type_index)
        self.event_type = event_type
        self.operator_value = operator_value
        self.time_value = time_value
        self.time_interval = time_interval
        self.total_periods = total_periods
        self.min_periods = min_periods
        self.seq_event_type = seq_event_type
        self.seq_event = seq_event
        self.seq_time_value = seq_time_value
        self.seq_time_interval = seq_time_interval
        self.negation = None if negation is None else str_to_bool(negation)

        for key in VALIDATE_PROP_TYPES[self.type]:
            if getattr(self, key, None) is None:
                raise ValueError(f"Missing required key {key} for property type {self.type}")

<<<<<<< HEAD
        if self.type == "behavioural" and isinstance(self.value, BehaviouralPropertyType):
            for key in VALIDATE_BEHAVIOURAL_PROP_TYPES[self.value]:
=======
        if self.type == "behavioural":
            for key in VALIDATE_BEHAVIOURAL_PROP_TYPES[cast(BehaviouralPropertyType, self.value)]:
>>>>>>> 1971e122
                if getattr(self, key, None) is None:
                    raise ValueError(f"Missing required key {key} for property type {self.type}::{self.value}")

    def __repr__(self):
        params_repr = ", ".join(f"{key}={repr(value)}" for key, value in self.to_dict().items())
        return f"Property({params_repr})"

    def to_dict(self) -> Dict[str, Any]:
        return {key: value for key, value in vars(self).items() if value is not None}

    def _parse_value(self, value: ValueT) -> Any:
        if isinstance(value, list):
            return [self._parse_value(v) for v in value]
        if value == "true":
            return True
        if value == "false":
            return False
        if isinstance(value, int):
            return value
        try:
            return json.loads(value)
        except (json.JSONDecodeError, TypeError):
            return value

    def property_to_Q(self) -> Q:
        from .cohort import CohortPeople

        if self.type in CLICKHOUSE_ONLY_PROPERTY_TYPES:
            raise ValueError(f"property_to_Q: type is not supported: {repr(self.type)}")

        value = self._parse_value(self.value)
        if self.type == "cohort":
            from posthog.models.cohort import Cohort

            cohort_id = int(cast(Union[str, int], value))
            cohort = Cohort.objects.get(pk=cohort_id)
            return Q(
                Exists(
                    CohortPeople.objects.filter(
                        cohort_id=cohort.pk, person_id=OuterRef("id"), version=cohort.version
                    ).only("id")
                )
            )

        column = "group_properties" if self.type == "group" else "properties"

        if self.operator == "is_not":
            return Q(~lookup_q(f"{column}__{self.key}", value) | ~Q(**{f"{column}__has_key": self.key}))
        if self.operator == "is_set":
            return Q(**{f"{column}__{self.key}__isnull": False})
        if self.operator == "is_not_set":
            return Q(**{f"{column}__{self.key}__isnull": True})
        if self.operator in ("regex", "not_regex") and not is_valid_regex(value):
            # Return no data for invalid regexes
            return Q(pk=-1)
        if isinstance(self.operator, str) and self.operator.startswith("not_"):
            return Q(
                ~Q(**{f"{column}__{self.key}__{self.operator[4:]}": value})
                | ~Q(**{f"{column}__has_key": self.key})
                | Q(**{f"{column}__{self.key}": None})
            )

        if self.operator == "exact" or self.operator is None:
            return lookup_q(f"{column}__{self.key}", value)
        else:
            assert not isinstance(value, list)
            return Q(**{f"{column}__{self.key}__{self.operator}": value})


def lookup_q(key: str, value: Any) -> Q:
    # exact and is_not operators can pass lists as arguments. Handle those lookups!
    if isinstance(value, list):
        return Q(**{f"{key}__in": value})
    return Q(**{key: value})


class PropertyGroup:
    type: PropertyOperatorType
    values: Union[List[Property], List["PropertyGroup"]]

    def __init__(self, type: PropertyOperatorType, values: Union[List[Property], List["PropertyGroup"]]) -> None:
        self.type = type
        self.values = values

    def combine_properties(self, operator: PropertyOperatorType, properties: List[Property]) -> "PropertyGroup":
        if not properties:
            return self

        if len(self.values) == 0:
            return PropertyGroup(PropertyOperatorType.AND, properties)

        return PropertyGroup(operator, [self, PropertyGroup(PropertyOperatorType.AND, properties)])

    def combine_property_group(
        self, operator: PropertyOperatorType, property_group: Optional["PropertyGroup"]
    ) -> "PropertyGroup":
        if not property_group or not property_group.values:
            return self

        if len(self.values) == 0:
            return property_group

        return PropertyGroup(operator, [self, property_group])

    def to_dict(self):
        result: Dict = {}
        if not self.values:
            return result

        return {"type": self.type.value, "values": [prop.to_dict() for prop in self.values]}

    def __repr__(self):
        params_repr = ", ".join(f"{repr(prop)}" for prop in self.values)
        return f"PropertyGroup(type={self.type}-{params_repr})"

    @cached_property
    def flat(self) -> List[Property]:
        return list(self._property_groups_flat(self))

    def _property_groups_flat(self, prop_group: "PropertyGroup"):
        for value in prop_group.values:
            if isinstance(value, PropertyGroup):
                yield from self._property_groups_flat(value)
            else:
                yield value<|MERGE_RESOLUTION|>--- conflicted
+++ resolved
@@ -152,13 +152,7 @@
     operator_value: Optional[int]
     time_value: Optional[int]
     time_interval: Optional[OperatorInterval]
-<<<<<<< HEAD
-    total_periods: Optional[int]
-    min_periods: Optional[int]
-    # Query people who did event '$pageview' in last week, but not in the past 30 days
-=======
     # Query people who did event '$pageview' in last week, but not in the previous 30 days
->>>>>>> 1971e122
     # translates into:
     # key = '$pageview', value = 'restarted_performing_event'
     # time_value = 1, time_interval = 'week'
@@ -173,6 +167,8 @@
     # seq_time_value = 30, seq_time_interval = 'day'
     seq_event_type: Optional[str]
     seq_event: Optional[Union[str, int]]
+    total_periods: Optional[int]
+    min_periods: Optional[int]
     negation: Optional[bool] = False
     _data: Dict
 
@@ -219,13 +215,8 @@
             if getattr(self, key, None) is None:
                 raise ValueError(f"Missing required key {key} for property type {self.type}")
 
-<<<<<<< HEAD
-        if self.type == "behavioural" and isinstance(self.value, BehaviouralPropertyType):
-            for key in VALIDATE_BEHAVIOURAL_PROP_TYPES[self.value]:
-=======
         if self.type == "behavioural":
             for key in VALIDATE_BEHAVIOURAL_PROP_TYPES[cast(BehaviouralPropertyType, self.value)]:
->>>>>>> 1971e122
                 if getattr(self, key, None) is None:
                     raise ValueError(f"Missing required key {key} for property type {self.type}::{self.value}")
 
