--- conflicted
+++ resolved
@@ -1,10 +1,6 @@
 import { useState } from 'react'
 import { useActions, useValues } from 'kea'
-<<<<<<< HEAD
-import { EditorFilterProps, PathEdgeParameters } from '~/types'
-=======
 import { InputNumber } from 'antd'
->>>>>>> 25164f49
 
 import { EditorFilterProps, PathEdgeParameters, PathsFilterType, QueryEditorFilterProps } from '~/types'
 import { LemonDivider } from '@posthog/lemon-ui'
@@ -14,8 +10,6 @@
 import { Link } from 'lib/components/Link'
 import { LemonLabel } from 'lib/components/LemonLabel/LemonLabel'
 import { IconSettings } from 'lib/components/icons'
-<<<<<<< HEAD
-=======
 
 import { PathCleaningFilter, PathCleaningFilterDataExploration } from '../filters/PathCleaningFilter'
 
@@ -31,7 +25,6 @@
         />
     )
 }
->>>>>>> 25164f49
 
 export function PathsAdvanced({ insightProps, ...rest }: EditorFilterProps): JSX.Element {
     const { filter } = useValues(pathsLogic(insightProps))
@@ -142,14 +135,9 @@
                     >
                         Path Cleaning Rules
                     </LemonLabel>
-<<<<<<< HEAD
-                    <Link className="grow-1 text-right" to="/project/settings#path_cleaning_filtering">
-                        <IconSettings /> Configure Project Rules
-=======
                     <Link className="flex items-center ml-2" to="/project/settings#path_cleaning_filtering">
                         <IconSettings fontSize="16" className="mr-0.5" />
                         Configure Project Rules
->>>>>>> 25164f49
                     </Link>
                 </div>
                 {cleaningFilterComponent}
