from concurrent.futures import ThreadPoolExecutor
import functools
import uuid
from typing import Any, Optional
from unittest import mock

import aioboto3
from deltalake import DeltaTable
import posthoganalytics
import psycopg
import pytest
import pytest_asyncio
from asgiref.sync import sync_to_async
from django.conf import settings
from django.test import override_settings
from dlt.common.configuration.specs.aws_credentials import AwsCredentials
from dlt.sources.helpers.rest_client.client import RESTClient
from temporalio.common import RetryPolicy
from temporalio.testing import WorkflowEnvironment
from temporalio.worker import UnsandboxedWorkflowRunner, Worker

from posthog.constants import DATA_WAREHOUSE_TASK_QUEUE
from posthog.hogql.modifiers import create_default_modifiers_for_team
from posthog.hogql.query import execute_hogql_query
from posthog.hogql_queries.insights.funnels.funnel import Funnel
from posthog.hogql_queries.insights.funnels.funnel_query_context import (
    FunnelQueryContext,
)
from posthog.models.team.team import Team
from posthog.schema import (
    BreakdownFilter,
    BreakdownType,
    EventsNode,
    FunnelsQuery,
    HogQLQueryModifiers,
    PersonsOnEventsMode,
)
from posthog.temporal.data_imports import ACTIVITIES
from posthog.temporal.data_imports.external_data_job import ExternalDataJobWorkflow
from posthog.temporal.utils import ExternalDataWorkflowInputs
from posthog.warehouse.models import (
    ExternalDataJob,
    ExternalDataSchema,
    ExternalDataSource,
)
from posthog.warehouse.models.external_data_job import get_latest_run_if_exists
from posthog.warehouse.models.external_table_definitions import external_tables
from posthog.warehouse.models.join import DataWarehouseJoin

BUCKET_NAME = "test-pipeline"
SESSION = aioboto3.Session()
create_test_client = functools.partial(SESSION.client, endpoint_url=settings.OBJECT_STORAGE_ENDPOINT)


@pytest.fixture
def postgres_config():
    return {
        "user": settings.PG_USER,
        "password": settings.PG_PASSWORD,
        "database": "external_data_database",
        "schema": "external_data_schema",
        "host": settings.PG_HOST,
        "port": int(settings.PG_PORT),
    }


@pytest_asyncio.fixture
async def postgres_connection(postgres_config, setup_postgres_test_db):
    connection = await psycopg.AsyncConnection.connect(
        user=postgres_config["user"],
        password=postgres_config["password"],
        dbname=postgres_config["database"],
        host=postgres_config["host"],
        port=postgres_config["port"],
    )

    yield connection

    await connection.close()


@pytest_asyncio.fixture(autouse=True)
async def minio_client():
    """Manage an S3 client to interact with a MinIO bucket.

    Yields the client after creating a bucket. Upon resuming, we delete
    the contents and the bucket itself.
    """
    async with create_test_client(
        "s3",
        aws_access_key_id=settings.OBJECT_STORAGE_ACCESS_KEY_ID,
        aws_secret_access_key=settings.OBJECT_STORAGE_SECRET_ACCESS_KEY,
    ) as minio_client:
        try:
            await minio_client.head_bucket(Bucket=BUCKET_NAME)
        except:
            await minio_client.create_bucket(Bucket=BUCKET_NAME)

        yield minio_client


async def _run(
    team: Team,
    schema_name: str,
    table_name: str,
    source_type: str,
    job_inputs: dict[str, str],
    mock_data_response: Any,
    sync_type: Optional[ExternalDataSchema.SyncType] = None,
    sync_type_config: Optional[dict] = None,
):
    source = await sync_to_async(ExternalDataSource.objects.create)(
        source_id=uuid.uuid4(),
        connection_id=uuid.uuid4(),
        destination_id=uuid.uuid4(),
        team=team,
        status="running",
        source_type=source_type,
        job_inputs=job_inputs,
    )

    schema = await sync_to_async(ExternalDataSchema.objects.create)(
        name=schema_name,
        team_id=team.pk,
        source_id=source.pk,
        sync_type=sync_type,
        sync_type_config=sync_type_config or {},
    )

    workflow_id = str(uuid.uuid4())
    inputs = ExternalDataWorkflowInputs(
        team_id=team.id,
        external_data_source_id=source.pk,
        external_data_schema_id=schema.id,
    )

    await _execute_run(workflow_id, inputs, mock_data_response)

    run: ExternalDataJob = await get_latest_run_if_exists(team_id=team.pk, pipeline_id=source.pk)

    assert run is not None
    assert run.status == ExternalDataJob.Status.COMPLETED

    await sync_to_async(schema.refresh_from_db)()
    assert schema.last_synced_at == run.created_at

    res = await sync_to_async(execute_hogql_query)(f"SELECT * FROM {table_name}", team)
    assert len(res.results) == 1

    for name, field in external_tables.get(table_name, {}).items():
        if field.hidden:
            continue
        assert name in (res.columns or [])

    await sync_to_async(source.refresh_from_db)()
    assert source.job_inputs.get("reset_pipeline", None) is None

    return workflow_id, inputs


async def _execute_run(workflow_id: str, inputs: ExternalDataWorkflowInputs, mock_data_response):
    def mock_paginate(
        class_self,
        path: str = "",
        method: Any = "GET",
        params: Optional[dict[str, Any]] = None,
        json: Optional[dict[str, Any]] = None,
        auth: Optional[Any] = None,
        paginator: Optional[Any] = None,
        data_selector: Optional[Any] = None,
        hooks: Optional[Any] = None,
    ):
        return iter(mock_data_response)

    def mock_to_session_credentials(class_self):
        return {
            "aws_access_key_id": settings.OBJECT_STORAGE_ACCESS_KEY_ID,
            "aws_secret_access_key": settings.OBJECT_STORAGE_SECRET_ACCESS_KEY,
            "endpoint_url": settings.OBJECT_STORAGE_ENDPOINT,
            "aws_session_token": None,
            "AWS_ALLOW_HTTP": "true",
            "AWS_S3_ALLOW_UNSAFE_RENAME": "true",
        }

    def mock_to_object_store_rs_credentials(class_self):
        return {
            "aws_access_key_id": settings.OBJECT_STORAGE_ACCESS_KEY_ID,
            "aws_secret_access_key": settings.OBJECT_STORAGE_SECRET_ACCESS_KEY,
            "endpoint_url": settings.OBJECT_STORAGE_ENDPOINT,
            "region": "us-east-1",
            "AWS_ALLOW_HTTP": "true",
            "AWS_S3_ALLOW_UNSAFE_RENAME": "true",
        }

    with (
        mock.patch.object(RESTClient, "paginate", mock_paginate),
        override_settings(
            BUCKET_URL=f"s3://{BUCKET_NAME}",
            AIRBYTE_BUCKET_KEY=settings.OBJECT_STORAGE_ACCESS_KEY_ID,
            AIRBYTE_BUCKET_SECRET=settings.OBJECT_STORAGE_SECRET_ACCESS_KEY,
            AIRBYTE_BUCKET_REGION="us-east-1",
            AIRBYTE_BUCKET_DOMAIN="objectstorage:19000",
        ),
        mock.patch.object(AwsCredentials, "to_session_credentials", mock_to_session_credentials),
        mock.patch.object(AwsCredentials, "to_object_store_rs_credentials", mock_to_object_store_rs_credentials),
    ):
        async with await WorkflowEnvironment.start_time_skipping() as activity_environment:
            async with Worker(
                activity_environment.client,
                task_queue=DATA_WAREHOUSE_TASK_QUEUE,
                workflows=[ExternalDataJobWorkflow],
                activities=ACTIVITIES,  # type: ignore
                workflow_runner=UnsandboxedWorkflowRunner(),
                activity_executor=ThreadPoolExecutor(max_workers=50),
                max_concurrent_activities=50,
            ):
                await activity_environment.client.execute_workflow(  # type: ignore
                    ExternalDataJobWorkflow.run,
                    inputs,
                    id=workflow_id,
                    task_queue=DATA_WAREHOUSE_TASK_QUEUE,
                    retry_policy=RetryPolicy(maximum_attempts=1),
                )


@pytest.mark.django_db(transaction=True)
@pytest.mark.asyncio
async def test_stripe_balance_transactions(team, stripe_balance_transaction):
    await _run(
        team=team,
        schema_name="BalanceTransaction",
        table_name="stripe_balancetransaction",
        source_type="Stripe",
        job_inputs={"stripe_secret_key": "test-key", "stripe_account_id": "acct_id"},
        mock_data_response=stripe_balance_transaction["data"],
    )


@pytest.mark.django_db(transaction=True)
@pytest.mark.asyncio
async def test_stripe_charges(team, stripe_charge):
    await _run(
        team=team,
        schema_name="Charge",
        table_name="stripe_charge",
        source_type="Stripe",
        job_inputs={"stripe_secret_key": "test-key", "stripe_account_id": "acct_id"},
        mock_data_response=stripe_charge["data"],
    )


@pytest.mark.django_db(transaction=True)
@pytest.mark.asyncio
async def test_stripe_customer(team, stripe_customer):
    await _run(
        team=team,
        schema_name="Customer",
        table_name="stripe_customer",
        source_type="Stripe",
        job_inputs={"stripe_secret_key": "test-key", "stripe_account_id": "acct_id"},
        mock_data_response=stripe_customer["data"],
    )


@pytest.mark.django_db(transaction=True)
@pytest.mark.asyncio
async def test_stripe_invoice(team, stripe_invoice):
    await _run(
        team=team,
        schema_name="Invoice",
        table_name="stripe_invoice",
        source_type="Stripe",
        job_inputs={"stripe_secret_key": "test-key", "stripe_account_id": "acct_id"},
        mock_data_response=stripe_invoice["data"],
    )


@pytest.mark.django_db(transaction=True)
@pytest.mark.asyncio
async def test_stripe_price(team, stripe_price):
    await _run(
        team=team,
        schema_name="Price",
        table_name="stripe_price",
        source_type="Stripe",
        job_inputs={"stripe_secret_key": "test-key", "stripe_account_id": "acct_id"},
        mock_data_response=stripe_price["data"],
    )


@pytest.mark.django_db(transaction=True)
@pytest.mark.asyncio
async def test_stripe_product(team, stripe_product):
    await _run(
        team=team,
        schema_name="Product",
        table_name="stripe_product",
        source_type="Stripe",
        job_inputs={"stripe_secret_key": "test-key", "stripe_account_id": "acct_id"},
        mock_data_response=stripe_product["data"],
    )


@pytest.mark.django_db(transaction=True)
@pytest.mark.asyncio
async def test_stripe_subscription(team, stripe_subscription):
    await _run(
        team=team,
        schema_name="Subscription",
        table_name="stripe_subscription",
        source_type="Stripe",
        job_inputs={"stripe_secret_key": "test-key", "stripe_account_id": "acct_id"},
        mock_data_response=stripe_subscription["data"],
    )


@pytest.mark.django_db(transaction=True)
@pytest.mark.asyncio
async def test_zendesk_brands(team, zendesk_brands):
    await _run(
        team=team,
        schema_name="brands",
        table_name="zendesk_brands",
        source_type="Zendesk",
        job_inputs={
            "zendesk_subdomain": "test",
            "zendesk_api_key": "test_api_key",
            "zendesk_email_address": "test@posthog.com",
        },
        mock_data_response=zendesk_brands["brands"],
    )


@pytest.mark.django_db(transaction=True)
@pytest.mark.asyncio
async def test_zendesk_organizations(team, zendesk_organizations):
    await _run(
        team=team,
        schema_name="organizations",
        table_name="zendesk_organizations",
        source_type="Zendesk",
        job_inputs={
            "zendesk_subdomain": "test",
            "zendesk_api_key": "test_api_key",
            "zendesk_email_address": "test@posthog.com",
        },
        mock_data_response=zendesk_organizations["organizations"],
    )


@pytest.mark.django_db(transaction=True)
@pytest.mark.asyncio
async def test_zendesk_groups(team, zendesk_groups):
    await _run(
        team=team,
        schema_name="groups",
        table_name="zendesk_groups",
        source_type="Zendesk",
        job_inputs={
            "zendesk_subdomain": "test",
            "zendesk_api_key": "test_api_key",
            "zendesk_email_address": "test@posthog.com",
        },
        mock_data_response=zendesk_groups["groups"],
    )


@pytest.mark.django_db(transaction=True)
@pytest.mark.asyncio
async def test_zendesk_sla_policies(team, zendesk_sla_policies):
    await _run(
        team=team,
        schema_name="sla_policies",
        table_name="zendesk_sla_policies",
        source_type="Zendesk",
        job_inputs={
            "zendesk_subdomain": "test",
            "zendesk_api_key": "test_api_key",
            "zendesk_email_address": "test@posthog.com",
        },
        mock_data_response=zendesk_sla_policies["sla_policies"],
    )


@pytest.mark.django_db(transaction=True)
@pytest.mark.asyncio
async def test_zendesk_users(team, zendesk_users):
    await _run(
        team=team,
        schema_name="users",
        table_name="zendesk_users",
        source_type="Zendesk",
        job_inputs={
            "zendesk_subdomain": "test",
            "zendesk_api_key": "test_api_key",
            "zendesk_email_address": "test@posthog.com",
        },
        mock_data_response=zendesk_users["users"],
    )


@pytest.mark.django_db(transaction=True)
@pytest.mark.asyncio
async def test_zendesk_ticket_fields(team, zendesk_ticket_fields):
    await _run(
        team=team,
        schema_name="ticket_fields",
        table_name="zendesk_ticket_fields",
        source_type="Zendesk",
        job_inputs={
            "zendesk_subdomain": "test",
            "zendesk_api_key": "test_api_key",
            "zendesk_email_address": "test@posthog.com",
        },
        mock_data_response=zendesk_ticket_fields["ticket_fields"],
    )


@pytest.mark.django_db(transaction=True)
@pytest.mark.asyncio
async def test_zendesk_ticket_events(team, zendesk_ticket_events):
    await _run(
        team=team,
        schema_name="ticket_events",
        table_name="zendesk_ticket_events",
        source_type="Zendesk",
        job_inputs={
            "zendesk_subdomain": "test",
            "zendesk_api_key": "test_api_key",
            "zendesk_email_address": "test@posthog.com",
        },
        mock_data_response=zendesk_ticket_events["ticket_events"],
    )


@pytest.mark.django_db(transaction=True)
@pytest.mark.asyncio
async def test_zendesk_tickets(team, zendesk_tickets):
    await _run(
        team=team,
        schema_name="tickets",
        table_name="zendesk_tickets",
        source_type="Zendesk",
        job_inputs={
            "zendesk_subdomain": "test",
            "zendesk_api_key": "test_api_key",
            "zendesk_email_address": "test@posthog.com",
        },
        mock_data_response=zendesk_tickets["tickets"],
    )


@pytest.mark.django_db(transaction=True)
@pytest.mark.asyncio
async def test_zendesk_ticket_metric_events(team, zendesk_ticket_metric_events):
    await _run(
        team=team,
        schema_name="ticket_metric_events",
        table_name="zendesk_ticket_metric_events",
        source_type="Zendesk",
        job_inputs={
            "zendesk_subdomain": "test",
            "zendesk_api_key": "test_api_key",
            "zendesk_email_address": "test@posthog.com",
        },
        mock_data_response=zendesk_ticket_metric_events["ticket_metric_events"],
    )


@pytest.mark.django_db(transaction=True)
@pytest.mark.asyncio
async def test_chargebee_customer(team, chargebee_customer):
    await _run(
        team=team,
        schema_name="Customers",
        table_name="chargebee_customers",
        source_type="Chargebee",
        job_inputs={"api_key": "test-key", "site_name": "site-test"},
        mock_data_response=[chargebee_customer["list"][0]["customer"]],
    )


@pytest.mark.django_db(transaction=True)
@pytest.mark.asyncio
async def test_reset_pipeline(team, stripe_balance_transaction):
    await _run(
        team=team,
        schema_name="BalanceTransaction",
        table_name="stripe_balancetransaction",
        source_type="Stripe",
        job_inputs={"stripe_secret_key": "test-key", "stripe_account_id": "acct_id", "reset_pipeline": "True"},
        mock_data_response=stripe_balance_transaction["data"],
    )


@pytest.mark.django_db(transaction=True)
@pytest.mark.asyncio
async def test_postgres_binary_columns(team, postgres_config, postgres_connection):
    await postgres_connection.execute(
        "CREATE TABLE IF NOT EXISTS {schema}.binary_col_test (id integer, binary_column bytea)".format(
            schema=postgres_config["schema"]
        )
    )
    await postgres_connection.execute(
        "INSERT INTO {schema}.binary_col_test (id, binary_column) VALUES (1, '\x48656C6C6F')".format(
            schema=postgres_config["schema"]
        )
    )
    await postgres_connection.commit()

    await _run(
        team=team,
        schema_name="binary_col_test",
        table_name="postgres_binary_col_test",
        source_type="Postgres",
        job_inputs={
            "host": postgres_config["host"],
            "port": postgres_config["port"],
            "database": postgres_config["database"],
            "user": postgres_config["user"],
            "password": postgres_config["password"],
            "schema": postgres_config["schema"],
            "ssh_tunnel_enabled": "False",
        },
        mock_data_response=[],
    )

    res = await sync_to_async(execute_hogql_query)(f"SELECT * FROM postgres_binary_col_test", team)
    columns = res.columns

    assert columns is not None
    assert len(columns) == 1
    assert columns[0] == "id"


@pytest.mark.django_db(transaction=True)
@pytest.mark.asyncio
async def test_delta_wrapper_files(team, stripe_balance_transaction, minio_client):
    workflow_id, inputs = await _run(
        team=team,
        schema_name="BalanceTransaction",
        table_name="stripe_balancetransaction",
        source_type="Stripe",
        job_inputs={"stripe_secret_key": "test-key", "stripe_account_id": "acct_id"},
        mock_data_response=stripe_balance_transaction["data"],
    )

    @sync_to_async
    def get_jobs():
        jobs = ExternalDataJob.objects.filter(
            team_id=team.pk,
            pipeline_id=inputs.external_data_source_id,
        ).order_by("-created_at")

        return list(jobs)

    jobs = await get_jobs()
    latest_job = jobs[0]
    folder_path = await sync_to_async(latest_job.folder_path)()

    s3_objects = await minio_client.list_objects_v2(
        Bucket=BUCKET_NAME, Prefix=f"{folder_path}/balance_transaction__query/"
    )

    assert len(s3_objects["Contents"]) != 0


@pytest.mark.django_db(transaction=True)
@pytest.mark.asyncio
async def test_funnels_lazy_joins_ordering(team, stripe_customer):
    # Tests that funnels work in PERSON_ID_OVERRIDE_PROPERTIES_JOINED PoE mode when using extended person properties
    await _run(
        team=team,
        schema_name="Customer",
        table_name="stripe_customer",
        source_type="Stripe",
        job_inputs={"stripe_secret_key": "test-key", "stripe_account_id": "acct_id"},
        mock_data_response=stripe_customer["data"],
    )

    await sync_to_async(DataWarehouseJoin.objects.create)(
        team=team,
        source_table_name="persons",
        source_table_key="properties.email",
        joining_table_name="stripe_customer",
        joining_table_key="email",
        field_name="stripe_customer",
    )

    query = FunnelsQuery(
        series=[EventsNode(), EventsNode()],
        breakdownFilter=BreakdownFilter(
            breakdown_type=BreakdownType.DATA_WAREHOUSE_PERSON_PROPERTY, breakdown="stripe_customer.email"
        ),
    )
    funnel_class = Funnel(context=FunnelQueryContext(query=query, team=team))

    query_ast = funnel_class.get_query()
    await sync_to_async(execute_hogql_query)(
        query_type="FunnelsQuery",
        query=query_ast,
        team=team,
        modifiers=create_default_modifiers_for_team(
            team, HogQLQueryModifiers(personsOnEventsMode=PersonsOnEventsMode.PERSON_ID_OVERRIDE_PROPERTIES_JOINED)
        ),
    )


@pytest.mark.django_db(transaction=True)
@pytest.mark.asyncio
async def test_postgres_schema_evolution(team, postgres_config, postgres_connection):
    await postgres_connection.execute(
        "CREATE TABLE IF NOT EXISTS {schema}.test_table (id integer)".format(schema=postgres_config["schema"])
    )
    await postgres_connection.execute(
        "INSERT INTO {schema}.test_table (id) VALUES (1)".format(schema=postgres_config["schema"])
    )
    await postgres_connection.commit()

    _workflow_id, inputs = await _run(
        team=team,
        schema_name="test_table",
        table_name="postgres_test_table",
        source_type="Postgres",
        job_inputs={
            "host": postgres_config["host"],
            "port": postgres_config["port"],
            "database": postgres_config["database"],
            "user": postgres_config["user"],
            "password": postgres_config["password"],
            "schema": postgres_config["schema"],
            "ssh_tunnel_enabled": "False",
        },
        mock_data_response=[],
        sync_type=ExternalDataSchema.SyncType.INCREMENTAL,
        sync_type_config={"incremental_field": "id", "incremental_field_type": "integer"},
    )

    res = await sync_to_async(execute_hogql_query)("SELECT * FROM postgres_test_table", team)
    columns = res.columns

    assert columns is not None
    assert len(columns) == 1
    assert any(x == "id" for x in columns)

    # Evole schema
    await postgres_connection.execute(
        "ALTER TABLE {schema}.test_table ADD new_col integer".format(schema=postgres_config["schema"])
    )
    await postgres_connection.execute(
        "INSERT INTO {schema}.test_table (id, new_col) VALUES (2, 2)".format(schema=postgres_config["schema"])
    )
    await postgres_connection.commit()

    # Execute the same schema again - load
    await _execute_run(str(uuid.uuid4()), inputs, [])

    res = await sync_to_async(execute_hogql_query)("SELECT * FROM postgres_test_table", team)
    columns = res.columns

    assert columns is not None
    assert len(columns) == 2
    assert any(x == "id" for x in columns)
    assert any(x == "new_col" for x in columns)


@pytest.mark.django_db(transaction=True)
@pytest.mark.asyncio
async def test_sql_database_missing_incremental_values(team, postgres_config, postgres_connection):
    await postgres_connection.execute(
        "CREATE TABLE IF NOT EXISTS {schema}.test_table (id integer)".format(schema=postgres_config["schema"])
    )
    await postgres_connection.execute(
        "INSERT INTO {schema}.test_table (id) VALUES (1)".format(schema=postgres_config["schema"])
    )
    await postgres_connection.execute(
        "INSERT INTO {schema}.test_table (id) VALUES (null)".format(schema=postgres_config["schema"])
    )
    await postgres_connection.commit()

    await _run(
        team=team,
        schema_name="test_table",
        table_name="postgres_test_table",
        source_type="Postgres",
        job_inputs={
            "host": postgres_config["host"],
            "port": postgres_config["port"],
            "database": postgres_config["database"],
            "user": postgres_config["user"],
            "password": postgres_config["password"],
            "schema": postgres_config["schema"],
            "ssh_tunnel_enabled": "False",
        },
        mock_data_response=[],
        sync_type=ExternalDataSchema.SyncType.INCREMENTAL,
        sync_type_config={"incremental_field": "id", "incremental_field_type": "integer"},
    )

    res = await sync_to_async(execute_hogql_query)("SELECT * FROM postgres_test_table", team)
    columns = res.columns

    assert columns is not None
    assert len(columns) == 1
    assert any(x == "id" for x in columns)

    # Exclude rows that don't have the incremental cursor key set
    assert len(res.results) == 1


@pytest.mark.django_db(transaction=True)
@pytest.mark.asyncio
async def test_sql_database_incremental_initial_value(team, postgres_config, postgres_connection):
    await postgres_connection.execute(
        "CREATE TABLE IF NOT EXISTS {schema}.test_table (id integer)".format(schema=postgres_config["schema"])
    )
    # Setting `id` to `0` - the same as an `integer` incremental initial value
    await postgres_connection.execute(
        "INSERT INTO {schema}.test_table (id) VALUES (0)".format(schema=postgres_config["schema"])
    )
    await postgres_connection.commit()

    await _run(
        team=team,
        schema_name="test_table",
        table_name="postgres_test_table",
        source_type="Postgres",
        job_inputs={
            "host": postgres_config["host"],
            "port": postgres_config["port"],
            "database": postgres_config["database"],
            "user": postgres_config["user"],
            "password": postgres_config["password"],
            "schema": postgres_config["schema"],
            "ssh_tunnel_enabled": "False",
        },
        mock_data_response=[],
        sync_type=ExternalDataSchema.SyncType.INCREMENTAL,
        sync_type_config={"incremental_field": "id", "incremental_field_type": "integer"},
    )

    res = await sync_to_async(execute_hogql_query)("SELECT * FROM postgres_test_table", team)
    columns = res.columns

    assert columns is not None
    assert len(columns) == 1
    assert any(x == "id" for x in columns)

    # Include rows that have the same incremental value as the `initial_value`
    assert len(res.results) == 1


@pytest.mark.django_db(transaction=True)
@pytest.mark.asyncio
async def test_billing_limits(team, stripe_customer):
    source = await sync_to_async(ExternalDataSource.objects.create)(
        source_id=uuid.uuid4(),
        connection_id=uuid.uuid4(),
        destination_id=uuid.uuid4(),
        team=team,
        status="running",
        source_type="Stripe",
        job_inputs={"stripe_secret_key": "test-key", "stripe_account_id": "acct_id"},
    )

    schema = await sync_to_async(ExternalDataSchema.objects.create)(
        name="Customer",
        team_id=team.pk,
        source_id=source.pk,
        sync_type=ExternalDataSchema.SyncType.FULL_REFRESH,
        sync_type_config={},
    )

    workflow_id = str(uuid.uuid4())
    inputs = ExternalDataWorkflowInputs(
        team_id=team.id,
        external_data_source_id=source.pk,
        external_data_schema_id=schema.id,
    )

    with mock.patch(
        "posthog.temporal.data_imports.workflow_activities.check_billing_limits.list_limited_team_attributes",
    ) as mock_list_limited_team_attributes:
        mock_list_limited_team_attributes.return_value = [team.api_token]

        await _execute_run(workflow_id, inputs, stripe_customer["data"])

    job: ExternalDataJob = await sync_to_async(ExternalDataJob.objects.get)(team_id=team.id, schema_id=schema.pk)

    assert job.status == ExternalDataJob.Status.CANCELLED

    with pytest.raises(Exception):
        await sync_to_async(execute_hogql_query)("SELECT * FROM stripe_customer", team)


@pytest.mark.django_db(transaction=True)
@pytest.mark.asyncio
async def test_create_external_job_failure(team, stripe_customer):
    source = await sync_to_async(ExternalDataSource.objects.create)(
        source_id=uuid.uuid4(),
        connection_id=uuid.uuid4(),
        destination_id=uuid.uuid4(),
        team=team,
        status="running",
        source_type="Stripe",
        job_inputs={"stripe_secret_key": "test-key", "stripe_account_id": "acct_id"},
    )

    schema = await sync_to_async(ExternalDataSchema.objects.create)(
        name="Customer",
        team_id=team.pk,
        source_id=source.pk,
        sync_type=ExternalDataSchema.SyncType.FULL_REFRESH,
        sync_type_config={},
    )

    workflow_id = str(uuid.uuid4())
    inputs = ExternalDataWorkflowInputs(
        team_id=team.id,
        external_data_source_id=source.pk,
        external_data_schema_id=schema.id,
    )

    with mock.patch(
        "posthog.temporal.data_imports.workflow_activities.check_billing_limits.list_limited_team_attributes",
    ) as mock_list_limited_team_attributes:
        mock_list_limited_team_attributes.side_effect = Exception("Ruhoh!")

        with pytest.raises(Exception):
            await _execute_run(workflow_id, inputs, stripe_customer["data"])

    job: ExternalDataJob = await sync_to_async(ExternalDataJob.objects.get)(team_id=team.id, schema_id=schema.pk)

    assert job.status == ExternalDataJob.Status.FAILED

    with pytest.raises(Exception):
        await sync_to_async(execute_hogql_query)("SELECT * FROM stripe_customer", team)


@pytest.mark.django_db(transaction=True)
@pytest.mark.asyncio
async def test_create_external_job_failure_no_job_model(team, stripe_customer):
    source = await sync_to_async(ExternalDataSource.objects.create)(
        source_id=uuid.uuid4(),
        connection_id=uuid.uuid4(),
        destination_id=uuid.uuid4(),
        team=team,
        status="running",
        source_type="Stripe",
        job_inputs={"stripe_secret_key": "test-key", "stripe_account_id": "acct_id"},
    )

    schema = await sync_to_async(ExternalDataSchema.objects.create)(
        name="Customer",
        team_id=team.pk,
        source_id=source.pk,
        sync_type=ExternalDataSchema.SyncType.FULL_REFRESH,
        sync_type_config={},
    )

    workflow_id = str(uuid.uuid4())
    inputs = ExternalDataWorkflowInputs(
        team_id=team.id,
        external_data_source_id=source.pk,
        external_data_schema_id=schema.id,
    )

    @sync_to_async
    def get_jobs():
        jobs = ExternalDataJob.objects.filter(team_id=team.id, schema_id=schema.pk)

        return list(jobs)

    with mock.patch.object(
        ExternalDataJob.objects,
        "create",
    ) as create_external_data_job:
        create_external_data_job.side_effect = Exception("Ruhoh!")

        with pytest.raises(Exception):
            await _execute_run(workflow_id, inputs, stripe_customer["data"])

    jobs: list[ExternalDataJob] = await get_jobs()

    assert len(jobs) == 0

    with pytest.raises(Exception):
        await sync_to_async(execute_hogql_query)("SELECT * FROM stripe_customer", team)


@pytest.mark.django_db(transaction=True)
@pytest.mark.asyncio
async def test_non_retryable_error(team, stripe_customer):
    source = await sync_to_async(ExternalDataSource.objects.create)(
        source_id=uuid.uuid4(),
        connection_id=uuid.uuid4(),
        destination_id=uuid.uuid4(),
        team=team,
        status="running",
        source_type="Stripe",
        job_inputs={"stripe_secret_key": "test-key", "stripe_account_id": "acct_id"},
    )

    schema = await sync_to_async(ExternalDataSchema.objects.create)(
        name="Customer",
        team_id=team.pk,
        source_id=source.pk,
        sync_type=ExternalDataSchema.SyncType.FULL_REFRESH,
        sync_type_config={},
    )

    workflow_id = str(uuid.uuid4())
    inputs = ExternalDataWorkflowInputs(
        team_id=team.id,
        external_data_source_id=source.pk,
        external_data_schema_id=schema.id,
    )

    with (
        mock.patch(
            "posthog.temporal.data_imports.workflow_activities.check_billing_limits.list_limited_team_attributes",
        ) as mock_list_limited_team_attributes,
        mock.patch.object(posthoganalytics, "capture") as capture_mock,
    ):
        mock_list_limited_team_attributes.side_effect = Exception(
            "401 Client Error: Unauthorized for url: https://api.stripe.com"
        )

        with pytest.raises(Exception):
            await _execute_run(workflow_id, inputs, stripe_customer["data"])

        capture_mock.assert_called_once()

    job: ExternalDataJob = await sync_to_async(ExternalDataJob.objects.get)(team_id=team.id, schema_id=schema.pk)
    await sync_to_async(schema.refresh_from_db)()

    assert job.status == ExternalDataJob.Status.FAILED
    assert schema.should_sync is False

    with pytest.raises(Exception):
        await sync_to_async(execute_hogql_query)("SELECT * FROM stripe_customer", team)


@pytest.mark.django_db(transaction=True)
@pytest.mark.asyncio
<<<<<<< HEAD
async def test_non_retryable_error_with_special_characters(team, stripe_customer):
    source = await sync_to_async(ExternalDataSource.objects.create)(
        source_id=uuid.uuid4(),
        connection_id=uuid.uuid4(),
        destination_id=uuid.uuid4(),
        team=team,
        status="running",
        source_type="Stripe",
        job_inputs={"stripe_secret_key": "test-key", "stripe_account_id": "acct_id"},
    )

    schema = await sync_to_async(ExternalDataSchema.objects.create)(
        name="Customer",
        team_id=team.pk,
        source_id=source.pk,
        sync_type=ExternalDataSchema.SyncType.FULL_REFRESH,
        sync_type_config={},
    )

    workflow_id = str(uuid.uuid4())
    inputs = ExternalDataWorkflowInputs(
        team_id=team.id,
        external_data_source_id=source.pk,
        external_data_schema_id=schema.id,
    )

    with (
        mock.patch(
            "posthog.temporal.data_imports.workflow_activities.check_billing_limits.list_limited_team_attributes",
        ) as mock_list_limited_team_attributes,
        mock.patch.object(posthoganalytics, "capture") as capture_mock,
    ):
        mock_list_limited_team_attributes.side_effect = Exception(
            "401 Client Error:\nUnauthorized for url: https://api.stripe.com"
        )

        with pytest.raises(Exception):
            await _execute_run(workflow_id, inputs, stripe_customer["data"])

        capture_mock.assert_called_once()

    job: ExternalDataJob = await sync_to_async(ExternalDataJob.objects.get)(team_id=team.id, schema_id=schema.pk)
    await sync_to_async(schema.refresh_from_db)()

    assert job.status == ExternalDataJob.Status.FAILED
    assert schema.should_sync is False

    with pytest.raises(Exception):
        await sync_to_async(execute_hogql_query)("SELECT * FROM stripe_customer", team)
=======
async def test_delta_table_deleted(team, stripe_balance_transaction):
    workflow_id, inputs = await _run(
        team=team,
        schema_name="BalanceTransaction",
        table_name="stripe_balancetransaction",
        source_type="Stripe",
        job_inputs={"stripe_secret_key": "test-key", "stripe_account_id": "acct_id"},
        mock_data_response=stripe_balance_transaction["data"],
        sync_type=ExternalDataSchema.SyncType.FULL_REFRESH,
    )

    with mock.patch.object(DeltaTable, "delete") as mock_delta_table_delete:
        await _execute_run(str(uuid.uuid4()), inputs, stripe_balance_transaction["data"])

        mock_delta_table_delete.assert_called_once()
>>>>>>> afeb5529
<|MERGE_RESOLUTION|>--- conflicted
+++ resolved
@@ -943,7 +943,6 @@
 
 @pytest.mark.django_db(transaction=True)
 @pytest.mark.asyncio
-<<<<<<< HEAD
 async def test_non_retryable_error_with_special_characters(team, stripe_customer):
     source = await sync_to_async(ExternalDataSource.objects.create)(
         source_id=uuid.uuid4(),
@@ -993,7 +992,10 @@
 
     with pytest.raises(Exception):
         await sync_to_async(execute_hogql_query)("SELECT * FROM stripe_customer", team)
-=======
+
+
+@pytest.mark.django_db(transaction=True)
+@pytest.mark.asyncio
 async def test_delta_table_deleted(team, stripe_balance_transaction):
     workflow_id, inputs = await _run(
         team=team,
@@ -1009,4 +1011,3 @@
         await _execute_run(str(uuid.uuid4()), inputs, stripe_balance_transaction["data"])
 
         mock_delta_table_delete.assert_called_once()
->>>>>>> afeb5529
