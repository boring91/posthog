import './Experiment.scss'

import { IconInfo } from '@posthog/icons'
import { LemonTable, Tooltip } from '@posthog/lemon-ui'
import { useValues } from 'kea'
import { getSeriesColor } from 'lib/colors'
import { EntityFilterInfo } from 'lib/components/EntityFilterInfo'
import { FunnelLayout } from 'lib/constants'
import { LemonProgress } from 'lib/lemon-ui/LemonProgress'
import { capitalizeFirstLetter } from 'lib/utils'

import { filtersToQueryNode } from '~/queries/nodes/InsightQuery/utils/filtersToQueryNode'
import { Query } from '~/queries/Query/Query'
import { NodeKind } from '~/queries/schema'
import { ChartDisplayType, FilterType, FunnelVizType, InsightShortId, InsightType } from '~/types'

import { LoadingState } from './Experiment'
import { experimentLogic } from './experimentLogic'

export function getExperimentInsightColour(variantIndex: number | null): string {
    return variantIndex !== null ? getSeriesColor(variantIndex) : 'var(--muted-3000)'
}
interface ExperimentResultProps {
    secondaryMetricId?: number
}
export function ExperimentResult({ secondaryMetricId }: ExperimentResultProps): JSX.Element {
    const {
        experiment,
        experimentResults,
        secondaryMetricResults,
        countDataForVariant,
        exposureCountDataForVariant,
        experimentResultsLoading,
        secondaryMetricResultsLoading,
        conversionRateForVariant,
        getIndexForVariant,
        areTrendResultsConfusing,
        experimentResultCalculationError,
        sortedExperimentResultVariants,
        experimentMathAggregationForTrends,
    } = useValues(experimentLogic)

    const isSecondaryMetric = secondaryMetricId !== undefined
    const targetResults = isSecondaryMetric ? secondaryMetricResults?.[secondaryMetricId] : experimentResults
    const targetResultFilters = targetResults?.filters
    const targetResultsInsightType = targetResultFilters?.insight || InsightType.TRENDS
    const targetResultsLoading = isSecondaryMetric ? secondaryMetricResultsLoading : experimentResultsLoading

    const experimentResultVariants = experiment?.parameters?.feature_flag_variants || []

    const validMetric = targetResults && targetResults.insight

    return (
<<<<<<< HEAD
        <div className="experiment-result">
            {validMetric ? (
                experimentResultVariants.length > 4 ? (
                    <>
                        <LemonTable
                            showHeader={false}
                            dataSource={
                                [
                                    {
                                        header: 'Variant',
                                        ...Object.fromEntries(
                                            sortedExperimentResultVariants.map((variant, idx) => [
                                                variant,
                                                <div
                                                    key={idx}
                                                    className="color"
                                                    // eslint-disable-next-line react/forbid-dom-props
                                                    style={{
                                                        color: getExperimentInsightColour(
                                                            getIndexForVariant(targetResults, variant)
                                                        ),
                                                    }}
                                                >
                                                    <b>{capitalizeFirstLetter(variant)}</b>
                                                </div>,
                                            ])
                                        ),
                                    },
                                    {
                                        header:
                                            targetResultsInsightType === InsightType.TRENDS
                                                ? experimentMathAggregationForTrends(targetResultFilters)
                                                    ? 'Metric'
                                                    : 'Count'
                                                : 'Conversion Rate',
                                        ...Object.fromEntries(
                                            sortedExperimentResultVariants.map((variant) => [
                                                variant,
                                                targetResultsInsightType === InsightType.TRENDS
                                                    ? countDataForVariant(targetResults, variant)
                                                    : `${conversionRateForVariant(targetResults, variant)}%`,
                                            ])
                                        ),
                                    },
                                    targetResultsInsightType === InsightType.TRENDS
                                        ? {
                                              header: 'Exposure',
                                              ...Object.fromEntries(
                                                  sortedExperimentResultVariants.map((variant) => [
                                                      variant,
                                                      exposureCountDataForVariant(targetResults, variant),
                                                  ])
                                              ),
                                          }
                                        : {},
                                    {
                                        header: 'Probability to be the best',
                                        ...Object.fromEntries(
                                            sortedExperimentResultVariants.map((variant) => [
                                                variant,
                                                targetResults.probability?.[variant] != undefined
                                                    ? `${(targetResults.probability[variant] * 100).toFixed(1)}%`
                                                    : '--',
                                            ])
                                        ),
                                    },
                                ].filter((row) => Object.keys(row).length > 0) as {
                                    [key: string]: string | JSX.Element
                                }[]
                            }
                            columns={[
                                { title: 'Header', dataIndex: 'header' },
                                ...sortedExperimentResultVariants.map((variant) => ({
                                    title: capitalizeFirstLetter(variant),
                                    dataIndex: variant,
                                })),
                            ]}
                        />
                    </>
                ) : (
                    <div className="flex justify-around flex-nowrap">
                        {
                            //sort by decreasing probability, but omit the ones that are not in the results
                            sortedExperimentResultVariants
                                .filter(
                                    (variant) => isSecondaryMetric || targetResults.probability?.hasOwnProperty(variant)
                                )
                                .map((variant, idx) => (
                                    <div key={idx} className="pr-4">
                                        <div>
                                            <b>{capitalizeFirstLetter(variant)}</b>
                                        </div>
                                        {targetResultsInsightType === InsightType.TRENDS ? (
                                            <>
                                                <div className="flex">
                                                    <b className="pr-1">
                                                        <div className="flex">
                                                            {targetResults.insight?.[0] &&
                                                                'action' in targetResults.insight[0] && (
                                                                    <EntityFilterInfo
                                                                        filter={targetResults.insight[0].action}
                                                                    />
                                                                )}
                                                            <span className="pl-1">
                                                                {experimentMathAggregationForTrends(targetResultFilters)
                                                                    ? 'metric'
                                                                    : 'count'}
                                                                :
                                                            </span>
                                                        </div>
                                                    </b>{' '}
                                                    {countDataForVariant(targetResults, variant)}{' '}
                                                    {areTrendResultsConfusing && idx === 0 && (
                                                        <Tooltip
                                                            placement="right"
                                                            title="It might seem confusing that the best variant has lower absolute count, but this can happen when fewer people are exposed to this variant, so its relative count is higher."
                                                        >
                                                            <IconInfo className="py-1 px-0.5" />
                                                        </Tooltip>
=======
        <>
            {experimentResultsLoading ? (
                <div className="my-6">
                    <LoadingState />
                </div>
            ) : (
                <div className="experiment-result">
                    {experimentResults &&
                        ((experiment?.parameters?.feature_flag_variants?.length || 0) > 4 ? (
                            <>
                                <div className="flex justify-between py-2 border-t">
                                    <Col span={2 * secondaryColumnSpan}>Variant</Col>
                                    {sortedExperimentResultVariants.map((variant, idx) => (
                                        <Col
                                            key={idx}
                                            span={secondaryColumnSpan}
                                            style={{
                                                color: getSeriesColor(
                                                    getIndexForVariant(variant, experimentInsightType)
                                                ),
                                            }}
                                        >
                                            <b>{capitalizeFirstLetter(variant)}</b>
                                        </Col>
                                    ))}
                                </div>
                                <div className="flex justify-between py-2 border-t">
                                    <Col span={2 * secondaryColumnSpan}>
                                        {experimentInsightType === InsightType.TRENDS
                                            ? experimentMathAggregationForTrends
                                                ? 'Metric'
                                                : 'Count'
                                            : 'Conversion Rate'}
                                    </Col>
                                    {sortedExperimentResultVariants.map((variant, idx) => (
                                        <Col key={idx} span={secondaryColumnSpan}>
                                            {experimentInsightType === InsightType.TRENDS
                                                ? countDataForVariant(variant)
                                                : `${conversionRateForVariant(variant)}%`}
                                        </Col>
                                    ))}
                                </div>
                                <div className="flex justify-between py-2 border-t">
                                    <Col span={2 * secondaryColumnSpan}>Exposure</Col>
                                    {sortedExperimentResultVariants.map((variant, idx) => (
                                        <Col key={idx} span={secondaryColumnSpan}>
                                            {exposureCountDataForVariant(variant)}
                                        </Col>
                                    ))}
                                </div>
                                <div className="flex justify-between py-2 border-t">
                                    <Col span={2 * secondaryColumnSpan}>Probability to be the best</Col>
                                    {sortedExperimentResultVariants.map((variant, idx) => (
                                        <Col key={idx} span={secondaryColumnSpan}>
                                            <b>
                                                {experimentResults.probability[variant]
                                                    ? `${(experimentResults.probability[variant] * 100).toFixed(1)}%`
                                                    : '--'}
                                            </b>
                                        </Col>
                                    ))}
                                </div>
                            </>
                        ) : (
                            <div className="flex justify-around flex-nowrap">
                                {
                                    //sort by decreasing probability
                                    Object.keys(experimentResults.probability)
                                        .sort(
                                            (a, b) =>
                                                experimentResults.probability[b] - experimentResults.probability[a]
                                        )
                                        .map((variant, idx) => (
                                            <div key={idx} className="pr-4">
                                                <div>
                                                    <b>{capitalizeFirstLetter(variant)}</b>
                                                </div>
                                                {experimentInsightType === InsightType.TRENDS ? (
                                                    <>
                                                        <div className="flex">
                                                            <b className="pr-1">
                                                                <div className="flex">
                                                                    {'action' in experimentResults.insight[0] && (
                                                                        <EntityFilterInfo
                                                                            filter={experimentResults.insight[0].action}
                                                                        />
                                                                    )}
                                                                    <span className="pl-1">
                                                                        {experimentMathAggregationForTrends
                                                                            ? 'metric'
                                                                            : 'count'}
                                                                        :
                                                                    </span>
                                                                </div>
                                                            </b>{' '}
                                                            {countDataForVariant(variant)}{' '}
                                                            {areTrendResultsConfusing && idx === 0 && (
                                                                <Tooltip
                                                                    placement="right"
                                                                    title="It might seem confusing that the best variant has lower absolute count, but this can happen when fewer people are exposed to this variant, so its relative count is higher."
                                                                >
                                                                    <IconInfo className="py-1 px-0.5" />
                                                                </Tooltip>
                                                            )}
                                                        </div>
                                                        <div className="flex">
                                                            <b className="pr-1">Exposure:</b>{' '}
                                                            {exposureCountDataForVariant(variant)}
                                                        </div>
                                                    </>
                                                ) : (
                                                    <div className="space-x-1">
                                                        <span>
                                                            <b>Conversion rate:</b>{' '}
                                                        </span>
                                                        <span>{conversionRateForVariant(variant)}%</span>
                                                    </div>
                                                )}
                                                <LemonProgress
                                                    percent={Number(
                                                        (experimentResults.probability[variant] * 100).toFixed(1)
>>>>>>> 1cec3a95
                                                    )}
                                                    strokeColor={getSeriesColor(
                                                        getIndexForVariant(variant, experimentInsightType)
                                                    )}
                                                />
                                                <div>
                                                    Probability that this variant is the best:{' '}
                                                    <b>{(experimentResults.probability[variant] * 100).toFixed(1)}%</b>
                                                </div>
<<<<<<< HEAD
                                                <div className="flex">
                                                    <b className="pr-1">Exposure:</b>{' '}
                                                    {exposureCountDataForVariant(targetResults, variant)}
                                                </div>
                                            </>
                                        ) : (
                                            <div className="space-x-1">
                                                <span>
                                                    <b>Conversion rate:</b>{' '}
                                                </span>
                                                <span>{conversionRateForVariant(targetResults, variant)}%</span>
                                            </div>
                                        )}
                                        <LemonProgress
                                            percent={Number(
                                                ((targetResults.probability?.[variant] ?? 0) * 100).toFixed(1)
                                            )}
                                            strokeColor={getExperimentInsightColour(
                                                getIndexForVariant(targetResults, variant)
                                            )}
                                        />
                                        <div>
                                            Probability that this variant is the best:{' '}
                                            <b>
                                                {targetResults.probability?.[variant] != undefined
                                                    ? (targetResults.probability?.[variant] * 100).toFixed(1)
                                                    : '--'}
                                                %
                                            </b>
                                        </div>
                                    </div>
                                ))
                        }
                    </div>
                )
            ) : (
                targetResultsLoading && <LoadingState />
            )}
            {validMetric ? (
                // :KLUDGE: using `insights-page` for proper styling, should rather adapt styles
                <div className="mt-4 Insight">
                    <Query
                        query={{
                            kind: NodeKind.InsightVizNode,
                            source: filtersToQueryNode(transformResultFilters(targetResults.filters ?? {})),
                            showTable: !isSecondaryMetric,
                            showLastComputation: true,
                            showLastComputationRefresh: false,
                        }}
                        context={{
                            insightProps: {
                                dashboardItemId: targetResults.fakeInsightId as InsightShortId,
                                cachedInsight: {
                                    short_id: targetResults.fakeInsightId as InsightShortId,
                                    filters: transformResultFilters(targetResults.filters ?? {}),
                                    result: targetResults.insight,
                                    disable_baseline: true,
                                    last_refresh: targetResults.last_refresh,
                                },
                                doNotLoad: true,
                            },
                        }}
                        readOnly
                    />
                </div>
            ) : (
                experiment.start_date && (
                    <>
                        <div className="no-experiment-results p-4">
                            {!targetResultsLoading && (
                                <div className="text-center">
                                    <div className="mb-4">
                                        <b>
                                            There are no results for this{' '}
                                            {isSecondaryMetric ? 'secondary metric' : 'experiment'} yet.
                                        </b>
                                    </div>
                                    {!!experimentResultCalculationError && (
                                        <div className="text-sm mb-2">{experimentResultCalculationError}</div>
=======
                                            </div>
                                        ))
                                }
                            </div>
                        ))}
                    {experimentResults && !experimentResultsLoading ? (
                        // :KLUDGE: using `insights-page` for proper styling, should rather adapt styles
                        <div className="mt-4 Insight">
                            <Query
                                query={{
                                    kind: NodeKind.InsightVizNode,
                                    source: filtersToQueryNode(transformResultFilters(experimentResults.filters)),
                                    showTable: true,
                                    showLastComputation: true,
                                    showLastComputationRefresh: false,
                                }}
                                context={{
                                    insightProps: {
                                        dashboardItemId: experimentResults.fakeInsightId as InsightShortId,
                                        cachedInsight: {
                                            short_id: experimentResults.fakeInsightId as InsightShortId,
                                            filters: transformResultFilters(experimentResults.filters),
                                            result: experimentResults.insight,
                                            disable_baseline: true,
                                            last_refresh: experimentResults.last_refresh,
                                        },
                                        doNotLoad: true,
                                    },
                                }}
                                readOnly
                            />
                        </div>
                    ) : (
                        experiment.start_date && (
                            <>
                                <div className="no-experiment-results p-4">
                                    {!experimentResultsLoading && (
                                        <div className="text-center">
                                            <div className="mb-4">
                                                <b>There are no results for this experiment yet.</b>
                                            </div>
                                            {!!experimentResultCalculationError && (
                                                <div className="text-sm mb-2">{experimentResultCalculationError}</div>
                                            )}
                                            <div className="text-sm ">
                                                Wait a bit longer for your users to be exposed to the experiment. Double
                                                check your feature flag implementation if you're still not seeing
                                                results.
                                            </div>
                                        </div>
>>>>>>> 1cec3a95
                                    )}
                                </div>
                            </>
                        )
                    )}
                </div>
            )}
        </>
    )
}

const transformResultFilters = (filters: Partial<FilterType>): Partial<FilterType> => ({
    ...filters,
    ...(filters.insight === InsightType.FUNNELS && {
        layout: FunnelLayout.vertical,
        funnel_viz_type: FunnelVizType.Steps,
    }),
    ...(filters.insight === InsightType.TRENDS && {
        display: ChartDisplayType.ActionsLineGraphCumulative,
    }),
})<|MERGE_RESOLUTION|>--- conflicted
+++ resolved
@@ -50,11 +50,18 @@
 
     const validMetric = targetResults && targetResults.insight
 
+    if (targetResultsLoading) {
+        return (
+            <div className="my-6">
+                <LoadingState />
+            </div>
+        )
+    }
+
     return (
-<<<<<<< HEAD
         <div className="experiment-result">
-            {validMetric ? (
-                experimentResultVariants.length > 4 ? (
+            {validMetric &&
+                (experimentResultVariants.length > 4 ? (
                     <>
                         <LemonTable
                             showHeader={false}
@@ -171,139 +178,8 @@
                                                         >
                                                             <IconInfo className="py-1 px-0.5" />
                                                         </Tooltip>
-=======
-        <>
-            {experimentResultsLoading ? (
-                <div className="my-6">
-                    <LoadingState />
-                </div>
-            ) : (
-                <div className="experiment-result">
-                    {experimentResults &&
-                        ((experiment?.parameters?.feature_flag_variants?.length || 0) > 4 ? (
-                            <>
-                                <div className="flex justify-between py-2 border-t">
-                                    <Col span={2 * secondaryColumnSpan}>Variant</Col>
-                                    {sortedExperimentResultVariants.map((variant, idx) => (
-                                        <Col
-                                            key={idx}
-                                            span={secondaryColumnSpan}
-                                            style={{
-                                                color: getSeriesColor(
-                                                    getIndexForVariant(variant, experimentInsightType)
-                                                ),
-                                            }}
-                                        >
-                                            <b>{capitalizeFirstLetter(variant)}</b>
-                                        </Col>
-                                    ))}
-                                </div>
-                                <div className="flex justify-between py-2 border-t">
-                                    <Col span={2 * secondaryColumnSpan}>
-                                        {experimentInsightType === InsightType.TRENDS
-                                            ? experimentMathAggregationForTrends
-                                                ? 'Metric'
-                                                : 'Count'
-                                            : 'Conversion Rate'}
-                                    </Col>
-                                    {sortedExperimentResultVariants.map((variant, idx) => (
-                                        <Col key={idx} span={secondaryColumnSpan}>
-                                            {experimentInsightType === InsightType.TRENDS
-                                                ? countDataForVariant(variant)
-                                                : `${conversionRateForVariant(variant)}%`}
-                                        </Col>
-                                    ))}
-                                </div>
-                                <div className="flex justify-between py-2 border-t">
-                                    <Col span={2 * secondaryColumnSpan}>Exposure</Col>
-                                    {sortedExperimentResultVariants.map((variant, idx) => (
-                                        <Col key={idx} span={secondaryColumnSpan}>
-                                            {exposureCountDataForVariant(variant)}
-                                        </Col>
-                                    ))}
-                                </div>
-                                <div className="flex justify-between py-2 border-t">
-                                    <Col span={2 * secondaryColumnSpan}>Probability to be the best</Col>
-                                    {sortedExperimentResultVariants.map((variant, idx) => (
-                                        <Col key={idx} span={secondaryColumnSpan}>
-                                            <b>
-                                                {experimentResults.probability[variant]
-                                                    ? `${(experimentResults.probability[variant] * 100).toFixed(1)}%`
-                                                    : '--'}
-                                            </b>
-                                        </Col>
-                                    ))}
-                                </div>
-                            </>
-                        ) : (
-                            <div className="flex justify-around flex-nowrap">
-                                {
-                                    //sort by decreasing probability
-                                    Object.keys(experimentResults.probability)
-                                        .sort(
-                                            (a, b) =>
-                                                experimentResults.probability[b] - experimentResults.probability[a]
-                                        )
-                                        .map((variant, idx) => (
-                                            <div key={idx} className="pr-4">
-                                                <div>
-                                                    <b>{capitalizeFirstLetter(variant)}</b>
+                                                    )}
                                                 </div>
-                                                {experimentInsightType === InsightType.TRENDS ? (
-                                                    <>
-                                                        <div className="flex">
-                                                            <b className="pr-1">
-                                                                <div className="flex">
-                                                                    {'action' in experimentResults.insight[0] && (
-                                                                        <EntityFilterInfo
-                                                                            filter={experimentResults.insight[0].action}
-                                                                        />
-                                                                    )}
-                                                                    <span className="pl-1">
-                                                                        {experimentMathAggregationForTrends
-                                                                            ? 'metric'
-                                                                            : 'count'}
-                                                                        :
-                                                                    </span>
-                                                                </div>
-                                                            </b>{' '}
-                                                            {countDataForVariant(variant)}{' '}
-                                                            {areTrendResultsConfusing && idx === 0 && (
-                                                                <Tooltip
-                                                                    placement="right"
-                                                                    title="It might seem confusing that the best variant has lower absolute count, but this can happen when fewer people are exposed to this variant, so its relative count is higher."
-                                                                >
-                                                                    <IconInfo className="py-1 px-0.5" />
-                                                                </Tooltip>
-                                                            )}
-                                                        </div>
-                                                        <div className="flex">
-                                                            <b className="pr-1">Exposure:</b>{' '}
-                                                            {exposureCountDataForVariant(variant)}
-                                                        </div>
-                                                    </>
-                                                ) : (
-                                                    <div className="space-x-1">
-                                                        <span>
-                                                            <b>Conversion rate:</b>{' '}
-                                                        </span>
-                                                        <span>{conversionRateForVariant(variant)}%</span>
-                                                    </div>
-                                                )}
-                                                <LemonProgress
-                                                    percent={Number(
-                                                        (experimentResults.probability[variant] * 100).toFixed(1)
->>>>>>> 1cec3a95
-                                                    )}
-                                                    strokeColor={getSeriesColor(
-                                                        getIndexForVariant(variant, experimentInsightType)
-                                                    )}
-                                                />
-                                                <div>
-                                                    Probability that this variant is the best:{' '}
-                                                    <b>{(experimentResults.probability[variant] * 100).toFixed(1)}%</b>
-                                                </div>
-<<<<<<< HEAD
                                                 <div className="flex">
                                                     <b className="pr-1">Exposure:</b>{' '}
                                                     {exposureCountDataForVariant(targetResults, variant)}
@@ -338,10 +214,7 @@
                                 ))
                         }
                     </div>
-                )
-            ) : (
-                targetResultsLoading && <LoadingState />
-            )}
+                ))}
             {validMetric ? (
                 // :KLUDGE: using `insights-page` for proper styling, should rather adapt styles
                 <div className="mt-4 Insight">
@@ -383,66 +256,18 @@
                                     </div>
                                     {!!experimentResultCalculationError && (
                                         <div className="text-sm mb-2">{experimentResultCalculationError}</div>
-=======
-                                            </div>
-                                        ))
-                                }
-                            </div>
-                        ))}
-                    {experimentResults && !experimentResultsLoading ? (
-                        // :KLUDGE: using `insights-page` for proper styling, should rather adapt styles
-                        <div className="mt-4 Insight">
-                            <Query
-                                query={{
-                                    kind: NodeKind.InsightVizNode,
-                                    source: filtersToQueryNode(transformResultFilters(experimentResults.filters)),
-                                    showTable: true,
-                                    showLastComputation: true,
-                                    showLastComputationRefresh: false,
-                                }}
-                                context={{
-                                    insightProps: {
-                                        dashboardItemId: experimentResults.fakeInsightId as InsightShortId,
-                                        cachedInsight: {
-                                            short_id: experimentResults.fakeInsightId as InsightShortId,
-                                            filters: transformResultFilters(experimentResults.filters),
-                                            result: experimentResults.insight,
-                                            disable_baseline: true,
-                                            last_refresh: experimentResults.last_refresh,
-                                        },
-                                        doNotLoad: true,
-                                    },
-                                }}
-                                readOnly
-                            />
+                                    )}
+                                    <div className="text-sm ">
+                                        Wait a bit longer for your users to be exposed to the experiment. Double check
+                                        your feature flag implementation if you're still not seeing results.
+                                    </div>
+                                </div>
+                            )}
                         </div>
-                    ) : (
-                        experiment.start_date && (
-                            <>
-                                <div className="no-experiment-results p-4">
-                                    {!experimentResultsLoading && (
-                                        <div className="text-center">
-                                            <div className="mb-4">
-                                                <b>There are no results for this experiment yet.</b>
-                                            </div>
-                                            {!!experimentResultCalculationError && (
-                                                <div className="text-sm mb-2">{experimentResultCalculationError}</div>
-                                            )}
-                                            <div className="text-sm ">
-                                                Wait a bit longer for your users to be exposed to the experiment. Double
-                                                check your feature flag implementation if you're still not seeing
-                                                results.
-                                            </div>
-                                        </div>
->>>>>>> 1cec3a95
-                                    )}
-                                </div>
-                            </>
-                        )
-                    )}
-                </div>
+                    </>
+                )
             )}
-        </>
+        </div>
     )
 }
 
