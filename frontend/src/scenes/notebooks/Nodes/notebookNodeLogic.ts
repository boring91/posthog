--- conflicted
+++ resolved
@@ -66,10 +66,7 @@
         setRef: (ref: HTMLElement | null) => ({ ref }),
         toggleEditingTitle: (editing?: boolean) => ({ editing }),
         copyToClipboard: true,
-<<<<<<< HEAD
         convertToBacklink: (href: string) => ({ href }),
-=======
->>>>>>> a0068d02
     }),
 
     connect((props: NotebookNodeLogicProps) => ({
@@ -311,7 +308,6 @@
 
             await window.navigator.clipboard.write(data)
         },
-<<<<<<< HEAD
         convertToBacklink: ({ href }) => {
             const editor = values.notebookLogic.values.editor
             if (!props.getPos || !editor) {
@@ -326,8 +322,6 @@
             })
             actions.deleteNode()
         },
-=======
->>>>>>> a0068d02
     })),
 
     afterMount((logic) => {
