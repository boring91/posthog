import { EitherMembershipLevel, FEATURE_FLAGS } from 'lib/constants'

import { AvailableFeature, Realm } from '~/types'

export type SettingsLogicProps = {
    logicKey?: string
    // Optional - if given, renders only the given level
    settingLevelId?: SettingLevelId
    // Optional - if given, renders only the given section
    sectionId?: SettingSectionId
    // Optional - if given, renders only the given setting
    settingId?: SettingId
}

export const SettingLevelIds = ['environment', 'project', 'organization', 'user'] as const
export type SettingLevelId = (typeof SettingLevelIds)[number]

export type SettingSectionId =
    | 'environment-details'
    | 'environment-autocapture'
    | 'environment-product-analytics'
    | 'environment-replay'
    | 'environment-surveys'
    | 'environment-toolbar'
    | 'environment-integrations'
    | 'environment-rbac'
    | 'environment-danger-zone'
    | 'project-details'
<<<<<<< HEAD
    | 'project-autocapture'
    | 'project-product-analytics'
    | 'project-replay'
    | 'project-surveys'
    | 'project-toolbar'
    | 'project-integrations'
    | 'project-access-control'
    | 'project-role-based-access-control'
=======
    | 'project-autocapture' // TODO: This section is for backward compat – remove when Environments are rolled out
    | 'project-product-analytics' // TODO: This section is for backward compat – remove when Environments are rolled out
    | 'project-replay' // TODO: This section is for backward compat – remove when Environments are rolled out
    | 'project-surveys' // TODO: This section is for backward compat – remove when Environments are rolled out
    | 'project-toolbar' // TODO: This section is for backward compat – remove when Environments are rolled out
    | 'project-integrations' // TODO: This section is for backward compat – remove when Environments are rolled out
    | 'project-rbac' // TODO: This section is for backward compat – remove when Environments are rolled out
>>>>>>> 2ed96158
    | 'project-danger-zone'
    | 'organization-details'
    | 'organization-members'
    | 'organization-authentication'
    | 'organization-rbac'
    | 'organization-proxy'
    | 'organization-danger-zone'
    | 'user-profile'
    | 'user-api-keys'
    | 'user-customization'

export type SettingId =
    | 'display-name'
    | 'snippet'
    | 'bookmarklet'
    | 'variables'
    | 'autocapture'
    | 'exception-autocapture'
    | 'autocapture-data-attributes'
    | 'date-and-time'
    | 'internal-user-filtering'
    | 'correlation-analysis'
    | 'person-display-name'
    | 'path-cleaning'
    | 'datacapture'
    | 'group-analytics'
    | 'persons-on-events'
    | 'replay'
    | 'replay-network'
    | 'replay-authorized-domains'
    | 'replay-ingestion'
    | 'surveys-interface'
    | 'authorized-toolbar-urls'
    | 'integration-webhooks'
    | 'integration-slack'
    | 'integration-other'
    | 'integration-ip-allowlist'
<<<<<<< HEAD
    | 'project-access-control'
    | 'project-role-based-access-control'
=======
    | 'environment-rbac'
    | 'environment-delete'
>>>>>>> 2ed96158
    | 'project-delete'
    | 'organization-logo'
    | 'organization-display-name'
    | 'invites'
    | 'members'
    | 'email-members'
    | 'authentication-domains'
    | 'organization-rbac'
    | 'organization-delete'
    | 'organization-proxy'
    | 'details'
    | 'change-password'
    | '2fa'
    | 'personal-api-keys'
    | 'notifications'
    | 'optout'
    | 'theme'
    | 'replay-ai-config'
    | 'heatmaps'
    | 'hedgehog-mode'
    | 'persons-join-mode'
    | 'bounce-rate-page-view-mode'
    | 'session-table-version'
    | 'web-vitals-autocapture'

type FeatureFlagKey = keyof typeof FEATURE_FLAGS

export type Setting = {
    id: SettingId
    title: string
    description?: JSX.Element | string
    component: JSX.Element
    /**
     * Feature flag to gate the setting being shown.
     * If prefixed with !, the condition is inverted - the setting will only be shown if the is flag false.
     */
    flag?: FeatureFlagKey | `!${FeatureFlagKey}`
    features?: AvailableFeature[]
    hideOn?: Realm[]
}

export type SettingSection = {
    id: SettingSectionId
    title: string
    level: SettingLevelId
    settings: Setting[]
    /**
     * Feature flag to gate the section being shown.
     * If prefixed with !, the condition is inverted - the section will only be shown if the is flag false.
     */
    flag?: FeatureFlagKey | `!${FeatureFlagKey}`
    minimumAccessLevel?: EitherMembershipLevel
}<|MERGE_RESOLUTION|>--- conflicted
+++ resolved
@@ -26,24 +26,14 @@
     | 'environment-rbac'
     | 'environment-danger-zone'
     | 'project-details'
-<<<<<<< HEAD
-    | 'project-autocapture'
-    | 'project-product-analytics'
-    | 'project-replay'
-    | 'project-surveys'
-    | 'project-toolbar'
-    | 'project-integrations'
-    | 'project-access-control'
-    | 'project-role-based-access-control'
-=======
     | 'project-autocapture' // TODO: This section is for backward compat – remove when Environments are rolled out
     | 'project-product-analytics' // TODO: This section is for backward compat – remove when Environments are rolled out
     | 'project-replay' // TODO: This section is for backward compat – remove when Environments are rolled out
     | 'project-surveys' // TODO: This section is for backward compat – remove when Environments are rolled out
     | 'project-toolbar' // TODO: This section is for backward compat – remove when Environments are rolled out
     | 'project-integrations' // TODO: This section is for backward compat – remove when Environments are rolled out
-    | 'project-rbac' // TODO: This section is for backward compat – remove when Environments are rolled out
->>>>>>> 2ed96158
+    | 'project-access-control' // TODO: This section is for backward compat – remove when Environments are rolled out
+    | 'project-role-based-access-control' // TODO: This section is for backward compat – remove when Environments are rolled out
     | 'project-danger-zone'
     | 'organization-details'
     | 'organization-members'
@@ -81,13 +71,10 @@
     | 'integration-slack'
     | 'integration-other'
     | 'integration-ip-allowlist'
-<<<<<<< HEAD
     | 'project-access-control'
     | 'project-role-based-access-control'
-=======
     | 'environment-rbac'
     | 'environment-delete'
->>>>>>> 2ed96158
     | 'project-delete'
     | 'organization-logo'
     | 'organization-display-name'
