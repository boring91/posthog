import { PageHeader } from 'lib/components/PageHeader'
import { teamLogic } from 'scenes/teamLogic'
import { useValues } from 'kea'
import { urls } from 'scenes/urls'
import { SceneExport } from 'scenes/sceneTypes'
import { SessionRecordingsPlaylist } from './playlist/SessionRecordingsPlaylist'
import { AlertMessage } from 'lib/components/AlertMessage'
import { LemonButton } from '@posthog/lemon-ui'
import { Tabs } from 'antd'
import { SessionRecordingsTabs } from '~/types'
import { SavedSessionRecordingPlaylists } from './saved-playlists/SavedSessionRecordingPlaylists'
import { Tooltip } from 'lib/components/Tooltip'
import { humanFriendlyTabName, sessionRecordingsLogic } from './sessionRecordingsLogic'
import { Spinner } from 'lib/components/Spinner/Spinner'
import { IconSettings } from 'lib/components/icons'
import { router } from 'kea-router'
import { openSessionRecordingSettingsDialog } from './settings/SessionRecordingSettings'
<<<<<<< HEAD
=======
import { openPlayerNewPlaylistDialog } from 'scenes/session-recordings/player/new-playlist/PlayerNewPlaylist'
import { featureFlagLogic } from 'lib/logic/featureFlagLogic'
import { FEATURE_FLAGS } from 'lib/constants'
import { SessionRecordingFilePlayback } from './file-playback/SessionRecodingFilePlayback'
>>>>>>> ceb9fc59

export function SessionsRecordings(): JSX.Element {
    const { currentTeam } = useValues(teamLogic)
    const { tab, newPlaylistLoading } = useValues(sessionRecordingsLogic)
    const recordingsDisabled = currentTeam && !currentTeam?.session_recording_opt_in
    const { featureFlags } = useValues(featureFlagLogic)

    const visibleTabs = [SessionRecordingsTabs.Recent, SessionRecordingsTabs.Playlists]

    if (!featureFlags[FEATURE_FLAGS.RECORDINGS_EXPORT]) {
        visibleTabs.push(SessionRecordingsTabs.FilePlayback)
    }

    return (
        <div>
            <PageHeader
                title={<div>Session Recordings</div>}
                buttons={
                    <>
                        {tab === SessionRecordingsTabs.Recent && !recordingsDisabled && (
                            <LemonButton
                                type="secondary"
                                icon={<IconSettings />}
                                onClick={() => openSessionRecordingSettingsDialog()}
                            >
                                Configure
                            </LemonButton>
                        )}

<<<<<<< HEAD
                        {tab === SessionRecordingsTabs.Playlists && (
                            <Tooltip placement="topRight" title={'Create a new playlist'}>
=======
                        <Tooltip
                            placement="topRight"
                            title={
                                tab === SessionRecordingsTabs.Recent
                                    ? 'Save the currently filters as a dynamic playlist'
                                    : 'Create a new playlist'
                            }
                        >
                            {tab === SessionRecordingsTabs.Recent ? (
                                <LemonButtonWithSideAction
                                    type="primary"
                                    onClick={() => {
                                        saveNewPlaylist()
                                    }}
                                    loading={newPlaylistLoading}
                                    data-attr="save-recordings-playlist-button"
                                    sideAction={{
                                        popup: {
                                            placement: 'bottom-end',
                                            className: 'save-recordings-playlist-overlay',
                                            actionable: true,
                                            overlay: (
                                                <LemonButton
                                                    status="stealth"
                                                    onClick={() => {
                                                        openPlayerNewPlaylistDialog({
                                                            sessionRecordingId: 'global',
                                                            playerKey: 'recents',
                                                            defaultStatic: true,
                                                        })
                                                    }}
                                                    data-attr="create-new-playlist-button"
                                                    fullWidth
                                                >
                                                    Create new static playlist
                                                </LemonButton>
                                            ),
                                        },
                                        'data-attr': 'saved-recordings-playlists-new-playlist-dropdown',
                                    }}
                                >
                                    Save as dynamic playlist
                                </LemonButtonWithSideAction>
                            ) : tab === SessionRecordingsTabs.Playlists ? (
>>>>>>> ceb9fc59
                                <LemonButton
                                    type="primary"
                                    // onClick={() => {
                                    //     openPlayerNewPlaylistDialog({
                                    //         sessionRecordingId: 'global',
                                    //         playerKey: 'recents',
                                    //     })
                                    // }}
                                    loading={newPlaylistLoading}
                                    data-attr="save-recordings-playlist-button"
                                >
                                    New playlist
                                </LemonButton>
<<<<<<< HEAD
                            </Tooltip>
                        )}
=======
                            ) : null}
                        </Tooltip>
>>>>>>> ceb9fc59
                    </>
                }
            />
            <Tabs
                activeKey={tab}
                animated={false}
                style={{ borderColor: '#D9D9D9' }}
                onChange={(t) => router.actions.push(urls.sessionRecordings(t as SessionRecordingsTabs))}
            >
                {Object.values(SessionRecordingsTabs).map((value) => (
                    <Tabs.TabPane tab={humanFriendlyTabName(value)} key={value} />
                ))}
            </Tabs>
            {recordingsDisabled ? (
                <div className="mb-4">
                    <AlertMessage
                        type="info"
                        action={{
                            type: 'secondary',
                            icon: <IconSettings />,
                            onClick: () => openSessionRecordingSettingsDialog(),
                            children: 'Configure',
                        }}
                    >
                        Session recordings are currently disabled for this project.
                    </AlertMessage>
                </div>
            ) : null}
            {!tab ? (
                <Spinner />
            ) : tab === SessionRecordingsTabs.Recent ? (
<<<<<<< HEAD
                <SessionRecordingsPlaylist updateSearchParams />
            ) : (
=======
                <SessionRecordingsPlaylist logicKey="recents" updateSearchParams />
            ) : tab === SessionRecordingsTabs.Playlists ? (
>>>>>>> ceb9fc59
                <SavedSessionRecordingPlaylists tab={SessionRecordingsTabs.Playlists} />
            ) : tab === SessionRecordingsTabs.FilePlayback ? (
                <SessionRecordingFilePlayback />
            ) : null}
        </div>
    )
}

export const scene: SceneExport = {
    component: SessionsRecordings,
    logic: sessionRecordingsLogic,
}<|MERGE_RESOLUTION|>--- conflicted
+++ resolved
@@ -15,13 +15,10 @@
 import { IconSettings } from 'lib/components/icons'
 import { router } from 'kea-router'
 import { openSessionRecordingSettingsDialog } from './settings/SessionRecordingSettings'
-<<<<<<< HEAD
-=======
 import { openPlayerNewPlaylistDialog } from 'scenes/session-recordings/player/new-playlist/PlayerNewPlaylist'
 import { featureFlagLogic } from 'lib/logic/featureFlagLogic'
 import { FEATURE_FLAGS } from 'lib/constants'
 import { SessionRecordingFilePlayback } from './file-playback/SessionRecodingFilePlayback'
->>>>>>> ceb9fc59
 
 export function SessionsRecordings(): JSX.Element {
     const { currentTeam } = useValues(teamLogic)
@@ -51,55 +48,8 @@
                             </LemonButton>
                         )}
 
-<<<<<<< HEAD
                         {tab === SessionRecordingsTabs.Playlists && (
                             <Tooltip placement="topRight" title={'Create a new playlist'}>
-=======
-                        <Tooltip
-                            placement="topRight"
-                            title={
-                                tab === SessionRecordingsTabs.Recent
-                                    ? 'Save the currently filters as a dynamic playlist'
-                                    : 'Create a new playlist'
-                            }
-                        >
-                            {tab === SessionRecordingsTabs.Recent ? (
-                                <LemonButtonWithSideAction
-                                    type="primary"
-                                    onClick={() => {
-                                        saveNewPlaylist()
-                                    }}
-                                    loading={newPlaylistLoading}
-                                    data-attr="save-recordings-playlist-button"
-                                    sideAction={{
-                                        popup: {
-                                            placement: 'bottom-end',
-                                            className: 'save-recordings-playlist-overlay',
-                                            actionable: true,
-                                            overlay: (
-                                                <LemonButton
-                                                    status="stealth"
-                                                    onClick={() => {
-                                                        openPlayerNewPlaylistDialog({
-                                                            sessionRecordingId: 'global',
-                                                            playerKey: 'recents',
-                                                            defaultStatic: true,
-                                                        })
-                                                    }}
-                                                    data-attr="create-new-playlist-button"
-                                                    fullWidth
-                                                >
-                                                    Create new static playlist
-                                                </LemonButton>
-                                            ),
-                                        },
-                                        'data-attr': 'saved-recordings-playlists-new-playlist-dropdown',
-                                    }}
-                                >
-                                    Save as dynamic playlist
-                                </LemonButtonWithSideAction>
-                            ) : tab === SessionRecordingsTabs.Playlists ? (
->>>>>>> ceb9fc59
                                 <LemonButton
                                     type="primary"
                                     // onClick={() => {
@@ -113,13 +63,8 @@
                                 >
                                     New playlist
                                 </LemonButton>
-<<<<<<< HEAD
                             </Tooltip>
                         )}
-=======
-                            ) : null}
-                        </Tooltip>
->>>>>>> ceb9fc59
                     </>
                 }
             />
@@ -151,13 +96,8 @@
             {!tab ? (
                 <Spinner />
             ) : tab === SessionRecordingsTabs.Recent ? (
-<<<<<<< HEAD
                 <SessionRecordingsPlaylist updateSearchParams />
-            ) : (
-=======
-                <SessionRecordingsPlaylist logicKey="recents" updateSearchParams />
             ) : tab === SessionRecordingsTabs.Playlists ? (
->>>>>>> ceb9fc59
                 <SavedSessionRecordingPlaylists tab={SessionRecordingsTabs.Playlists} />
             ) : tab === SessionRecordingsTabs.FilePlayback ? (
                 <SessionRecordingFilePlayback />
