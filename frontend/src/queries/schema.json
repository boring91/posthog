--- conflicted
+++ resolved
@@ -1026,48 +1026,6 @@
                     "$ref": "#/definitions/GroupPropertyFilter"
                 },
                 {
-<<<<<<< HEAD
-                    "additionalProperties": false,
-                    "properties": {
-                        "key": {
-                            "type": "string"
-                        },
-                        "label": {
-                            "type": "string"
-                        },
-                        "operator": {
-                            "$ref": "#/definitions/PropertyOperator"
-                        },
-                        "type": {
-                            "const": "feature",
-                            "description": "Event property with \"$feature/\" prepended",
-                            "type": "string"
-                        },
-                        "value": {
-                            "$ref": "#/definitions/PropertyFilterValue"
-                        }
-                    },
-                    "type": "object"
-                },
-                {
-                    "additionalProperties": false,
-                    "properties": {
-                        "key": {
-                            "type": "string"
-                        },
-                        "label": {
-                            "type": "string"
-                        },
-                        "type": {
-                            "const": "hogql",
-                            "type": "string"
-                        },
-                        "value": {
-                            "$ref": "#/definitions/PropertyFilterValue"
-                        }
-                    },
-                    "type": "object"
-=======
                     "$ref": "#/definitions/FeaturePropertyFilter"
                 },
                 {
@@ -1075,7 +1033,6 @@
                 },
                 {
                     "$ref": "#/definitions/EmptyPropertyFilter"
->>>>>>> 531c367b
                 }
             ]
         },
@@ -1624,10 +1581,6 @@
                     "description": "Number of rows to skip before returning rows",
                     "type": "integer"
                 },
-                "offset": {
-                    "description": "Number of rows to skip before returning rows",
-                    "type": "number"
-                },
                 "orderBy": {
                     "description": "Columns to order by",
                     "items": {
@@ -1774,7 +1727,6 @@
             "type": "string"
         },
         "FunnelsFilter": {
-<<<<<<< HEAD
             "additionalProperties": false,
             "properties": {
                 "bin_count": {
@@ -1886,117 +1838,6 @@
                 "breakdown": {
                     "$ref": "#/definitions/BreakdownFilter",
                     "description": "Breakdown of the events and actions"
-=======
-            "additionalProperties": false,
-            "properties": {
-                "bin_count": {
-                    "$ref": "#/definitions/BinCountValue"
->>>>>>> 531c367b
-                },
-                "breakdown_attribution_type": {
-                    "$ref": "#/definitions/BreakdownAttributionType"
-                },
-                "breakdown_attribution_value": {
-                    "type": "number"
-                },
-                "drop_off": {
-                    "type": "boolean"
-                },
-<<<<<<< HEAD
-=======
-                "entrance_period_start": {
-                    "type": "string"
-                },
-                "exclusions": {
-                    "items": {
-                        "$ref": "#/definitions/FunnelStepRangeEntityFilter"
-                    },
-                    "type": "array"
-                },
-                "funnel_advanced": {
-                    "type": "boolean"
-                },
-                "funnel_correlation_person_converted": {
-                    "enum": ["true", "false"],
-                    "type": "string"
-                },
-                "funnel_correlation_person_entity": {
-                    "type": "object"
-                },
-                "funnel_custom_steps": {
-                    "items": {
-                        "type": "number"
-                    },
-                    "type": "array"
-                },
-                "funnel_from_step": {
-                    "type": "number"
-                },
-                "funnel_order_type": {
-                    "$ref": "#/definitions/StepOrderValue"
-                },
-                "funnel_step": {
-                    "type": "number"
-                },
-                "funnel_step_breakdown": {
-                    "anyOf": [
-                        {
-                            "type": "string"
-                        },
-                        {
-                            "items": {
-                                "type": "number"
-                            },
-                            "type": "array"
-                        },
-                        {
-                            "type": "number"
-                        },
-                        {
-                            "type": "null"
-                        }
-                    ]
-                },
-                "funnel_step_reference": {
-                    "$ref": "#/definitions/FunnelStepReference"
-                },
-                "funnel_to_step": {
-                    "type": "number"
-                },
-                "funnel_viz_type": {
-                    "$ref": "#/definitions/FunnelVizType"
-                },
-                "funnel_window_interval": {
-                    "type": "number"
-                },
-                "funnel_window_interval_unit": {
-                    "$ref": "#/definitions/FunnelConversionWindowTimeUnit"
-                },
-                "hidden_legend_keys": {
-                    "additionalProperties": {
-                        "anyOf": [
-                            {
-                                "type": "boolean"
-                            },
-                            {
-                                "not": {}
-                            }
-                        ]
-                    },
-                    "type": "object"
-                },
-                "layout": {
-                    "$ref": "#/definitions/FunnelLayout"
-                }
-            },
-            "type": "object"
-        },
-        "FunnelsQuery": {
-            "additionalProperties": false,
-            "properties": {
-                "breakdown": {
-                    "$ref": "#/definitions/BreakdownFilter",
-                    "description": "Breakdown of the events and actions"
                 },
                 "dateRange": {
                     "$ref": "#/definitions/DateRange",
@@ -2006,7 +1847,6 @@
                     "description": "Exclude internal and test users by applying the respective filters",
                     "type": "boolean"
                 },
->>>>>>> 531c367b
                 "funnelsFilter": {
                     "$ref": "#/definitions/FunnelsFilter",
                     "description": "Properties specific to the funnels insight"
@@ -2055,8 +1895,6 @@
             "const": "unique_group",
             "type": "string"
         },
-<<<<<<< HEAD
-=======
         "GroupPropertyFilter": {
             "additionalProperties": false,
             "properties": {
@@ -2083,7 +1921,6 @@
             "required": ["key", "operator", "type"],
             "type": "object"
         },
->>>>>>> 531c367b
         "HogQLExpression": {
             "type": "string"
         },
@@ -2292,11 +2129,7 @@
                 },
                 "local_path_cleaning_filters": {
                     "items": {
-<<<<<<< HEAD
-                        "type": "object"
-=======
                         "$ref": "#/definitions/PathCleaningFilter"
->>>>>>> 531c367b
                     },
                     "type": "array"
                 },
@@ -2358,8 +2191,6 @@
                 "pathsFilter": {
                     "$ref": "#/definitions/PathsFilter",
                     "description": "Properties specific to the paths insight"
-<<<<<<< HEAD
-=======
                 },
                 "properties": {
                     "anyOf": [
@@ -2396,7 +2227,6 @@
                     "const": "person",
                     "description": "Person properties",
                     "type": "string"
->>>>>>> 531c367b
                 },
                 "value": {
                     "$ref": "#/definitions/PropertyFilterValue"
@@ -2595,8 +2425,6 @@
             "required": ["kind"],
             "type": "object"
         },
-<<<<<<< HEAD
-=======
         "RecordingDurationFilter": {
             "additionalProperties": false,
             "properties": {
@@ -2621,7 +2449,6 @@
             "required": ["key", "operator", "type", "value"],
             "type": "object"
         },
->>>>>>> 531c367b
         "RetentionFilter": {
             "additionalProperties": false,
             "properties": {
