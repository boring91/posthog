import { DateTime } from 'luxon'
import { Message } from 'node-rdkafka'
import { Counter } from 'prom-client'

import { buildIntegerMatcher } from '../config/config'
import { BatchConsumer, startBatchConsumer } from '../kafka/batch-consumer'
import { createRdConnectionConfigFromEnvVars } from '../kafka/config'
import { addSentryBreadcrumbsEventListeners } from '../main/ingestion-queues/kafka-metrics'
import { runInstrumentedFunction } from '../main/utils'
import {
    ClickHouseEvent,
    EventDefinitionType,
    EventPropertyType,
    Hub,
    PluginServerService,
    ProjectId,
    PropertyDefinitionType,
    PropertyDefinitionTypeEnum,
    PropertyType,
    RawClickHouseEvent,
    ValueMatcher,
} from '../types'
import { parseRawClickHouseEvent } from '../utils/event'
<<<<<<< HEAD
import { logger } from '../utils/logger'
=======
import { parseJSON } from '../utils/json-parse'
import { status } from '../utils/status'
>>>>>>> 81117d1d
import { UUIDT } from '../utils/utils'
import { GroupTypeManager, GroupTypesByProjectId } from '../worker/ingestion/group-type-manager'
import { TeamManager } from '../worker/ingestion/team-manager'
import { PropertyDefsDB } from './services/property-defs-db'
import {
    getPropertyType,
    PROPERTY_DEFS_PROPERTIES_TO_SKIP,
    sanitizeEventName,
    willFitInPostgres,
} from './services/property-defs-utils'

// Must require as `tsc` strips unused `import` statements and just requiring this seems to init some globals
require('@sentry/tracing')

const propertyDefTypesCounter = new Counter({
    name: 'property_defs_types_total',
    help: 'Count of derived property types.',
    labelNames: ['type'],
})

const eventDefTypesCounter = new Counter({
    name: 'event_defs_types_total',
    help: 'Count of new event definitions.',
})

const eventPropTypesCounter = new Counter({
    name: 'event_props_types_total',
    help: 'Count of derived event properties.',
})

const propDefDroppedCounter = new Counter({
    name: 'prop_defs_dropped_total',
    help: 'Count of property definitions dropped.',
    labelNames: ['type', 'reason'],
})

const propDefsPostgresWritesCounter = new Counter({
    name: 'prop_defs_postgres_writes_total',
    help: 'Count of property definitions written to Postgres.',
    labelNames: ['type'],
})

export type CollectedPropertyDefinitions = {
    // known project ID => resolved group_type & group_type_index
    eventDefinitionsById: Record<ProjectId, Record<string, EventDefinitionType>>
    // known project ID => deduped properties
    propertyDefinitionsById: Record<ProjectId, Record<string, PropertyDefinitionType>>
    // known project ID => deduped event_properties
    eventPropertiesById: Record<ProjectId, Record<string, EventPropertyType>>
}

/**
 * NOTE: This is currently experimental and only used to do some testing on performance and comparisons.
 */
export class PropertyDefsConsumer {
    protected groupId: string
    protected topic: string
    protected name = 'property-defs-consumer'

    private batchConsumer?: BatchConsumer
    private propertyDefsDB: PropertyDefsDB
    private teamManager: TeamManager
    private groupTypeManager: GroupTypeManager
    private isStopping = false
    protected heartbeat = () => {}
    protected promises: Set<Promise<any>> = new Set()
    private propDefsEnabledProjects: ValueMatcher<number>
    private writeDisabled: boolean

    constructor(private hub: Hub) {
        this.groupId = hub.PROPERTY_DEFS_CONSUMER_GROUP_ID
        this.topic = hub.PROPERTY_DEFS_CONSUMER_CONSUME_TOPIC
        this.propertyDefsDB = new PropertyDefsDB(hub)
        this.teamManager = new TeamManager(hub.postgres)
        this.groupTypeManager = new GroupTypeManager(hub.postgres, this.teamManager)
        this.propDefsEnabledProjects = buildIntegerMatcher(hub.PROPERTY_DEFS_CONSUMER_ENABLED_TEAMS, true)
        this.writeDisabled = hub.PROPERTY_DEFS_WRITE_DISABLED
    }

    public get service(): PluginServerService {
        return {
            id: this.name,
            onShutdown: async () => await this.stop(),
            healthcheck: () => this.isHealthy() ?? false,
            batchConsumer: this.batchConsumer,
        }
    }

    public async start(): Promise<void> {
        await Promise.all([
            this.startKafkaConsumer({
                topic: this.topic,
                groupId: this.groupId,
                handleBatch: async (messages) => this.handleKafkaBatch(messages),
            }),
        ])
    }

    public async stop(): Promise<void> {
        logger.info('🔁', `${this.name} - stopping`)
        this.isStopping = true

        // Mark as stopping so that we don't actually process any more incoming messages, but still keep the process alive
        logger.info('🔁', `${this.name} - stopping batch consumer`)
        await this.batchConsumer?.stop()
        logger.info('👍', `${this.name} - stopped!`)
    }

    public isHealthy() {
        return this.batchConsumer?.isHealthy()
    }

    private scheduleWork<T>(promise: Promise<T>): Promise<T> {
        this.promises.add(promise)
        void promise.finally(() => this.promises.delete(promise))
        return promise
    }

    private runInstrumented<T>(name: string, func: () => Promise<T>): Promise<T> {
        return runInstrumentedFunction<T>({ statsKey: `propertyDefsConsumer.${name}`, func })
    }

    public async handleKafkaBatch(messages: Message[]) {
        let parsedMessages: ClickHouseEvent[] = await this.runInstrumented('parseKafkaMessages', () =>
            this.parseKafkaBatch(messages)
        )

        parsedMessages = parsedMessages.filter((msg) => this.propDefsEnabledProjects(msg.project_id))

        if (parsedMessages.length === 0) {
            logger.debug('🔁', `No messages to process`)
            return
        }

        const projectsToLoadGroupsFor = new Set<ProjectId>()

        parsedMessages.forEach((msg) => {
            if (msg.event === '$groupidentify') {
                projectsToLoadGroupsFor.add(msg.project_id)
            }
        })

        const groupTypesByProjectId = await this.runInstrumented('fetchGroupTypesForProjects', () =>
            this.groupTypeManager.fetchGroupTypesForProjects(projectsToLoadGroupsFor)
        )

        // extract and dedup event and property definitions
        const collected = await this.runInstrumented('derivePropDefs', () =>
            Promise.resolve(this.extractPropertyDefinitions(parsedMessages, groupTypesByProjectId))
        )

        const eventDefinitions = Object.values(collected.eventDefinitionsById).flatMap((eventDefinitions) =>
            Object.values(eventDefinitions)
        )

        if (eventDefinitions.length > 0) {
            eventDefTypesCounter.inc(eventDefinitions.length)
            logger.info('🔁', `Writing event definitions batch of size ${eventDefinitions.length}`)
            propDefsPostgresWritesCounter.inc({ type: 'event_definitions' })
            if (!this.writeDisabled) {
                void this.scheduleWork(this.propertyDefsDB.writeEventDefinitions(eventDefinitions))
            }
        }

        const propertyDefinitions = Object.values(collected.propertyDefinitionsById).flatMap((propertyDefinitions) =>
            Object.values(propertyDefinitions)
        )

        if (propertyDefinitions.length > 0) {
            for (const propDef of propertyDefinitions) {
                propertyDefTypesCounter.inc({ type: propDef.type })
            }
            logger.info('🔁', `Writing property definitions batch of size ${propertyDefinitions.length}`)
            propDefsPostgresWritesCounter.inc({ type: 'property_definitions' })
            if (!this.writeDisabled) {
                void this.scheduleWork(this.propertyDefsDB.writePropertyDefinitions(propertyDefinitions))
            }
        }

        const eventProperties = Object.values(collected.eventPropertiesById).flatMap((eventProperties) =>
            Object.values(eventProperties)
        )

        if (eventProperties.length > 0) {
            eventPropTypesCounter.inc(eventProperties.length)
            logger.info('🔁', `Writing event properties batch of size ${eventProperties.length}`)
            propDefsPostgresWritesCounter.inc({ type: 'event_properties' })
            if (!this.writeDisabled) {
                void this.scheduleWork(this.propertyDefsDB.writeEventProperties(eventProperties))
            }
        }

        logger.debug('🔁', `Waiting for promises`, { promises: this.promises.size })
        await this.runInstrumented('awaitScheduledWork', () => Promise.all(this.promises))
        logger.debug('🔁', `Processed batch`)
    }

    private extractPropertyDefinitions(
        events: ClickHouseEvent[],
        groupTypesByProjectId: GroupTypesByProjectId
    ): CollectedPropertyDefinitions {
        const collected: CollectedPropertyDefinitions = {
            eventDefinitionsById: {},
            propertyDefinitionsById: {},
            eventPropertiesById: {},
        }

        for (const event of events) {
            event.event = sanitizeEventName(event.event)

            if (!willFitInPostgres(event.event)) {
                propDefDroppedCounter.inc({ type: 'event', reason: 'key_too_long' })
                continue
            }

            // Setup all the objects for this event's project ID
            const eventDefinitions = (collected.eventDefinitionsById[event.project_id] =
                collected.eventDefinitionsById[event.project_id] ?? {})

            const propertyDefinitions = (collected.propertyDefinitionsById[event.project_id] =
                collected.propertyDefinitionsById[event.project_id] ?? {})

            const eventProperties = (collected.eventPropertiesById[event.project_id] =
                collected.eventPropertiesById[event.project_id] ?? {})

            // Capture event definition
            if (!eventDefinitions[event.event]) {
                eventDefinitions[event.event] = {
                    id: new UUIDT().toString(),
                    name: event.event,
                    team_id: event.team_id,
                    project_id: event.team_id, // TODO: add project_id
                    created_at: event.created_at.toISO() || DateTime.now().toString(),
                    volume_30_day: 0, // deprecated
                    query_usage_30_day: 0, // deprecated
                }
            }

            // Decision: are there group properties eligible for capture in this event?
            let shouldCaptureGroupProps: boolean = event.event === '$groupidentify'
            const groupTypesForProject = groupTypesByProjectId[event.project_id]

            if (shouldCaptureGroupProps) {
                shouldCaptureGroupProps = true

                if (!groupTypesForProject) {
                    propDefDroppedCounter.inc({ type: 'group', reason: 'team_groups_not_found' })
                    shouldCaptureGroupProps = false
                } else if (!event.properties['$group_type']) {
                    propDefDroppedCounter.inc({ type: 'group', reason: 'undefined_group' })
                    shouldCaptureGroupProps = false
                } else if (typeof groupTypesForProject[event.properties['$group_type']] !== 'number') {
                    propDefDroppedCounter.inc({ type: 'group', reason: 'group_index_not_found' })
                    shouldCaptureGroupProps = false
                }
            }

            // Capture group properties
            if (shouldCaptureGroupProps && groupTypesForProject) {
                const groupType: string = event.properties['$group_type'] // e.g. "organization"
                const groupTypeIndex = groupTypesForProject[groupType]
                const groupProperties: Record<string, any> | undefined = event.properties['$group_set'] // { name: 'value', id: 'id', foo: "bar" }

                for (const [property, value] of Object.entries(groupProperties ?? {})) {
                    if (!willFitInPostgres(property)) {
                        propDefDroppedCounter.inc({ type: 'group', reason: 'key_too_long' })
                        continue
                    }

                    const propType = getPropertyType(property, value)
                    if (!propType) {
                        propDefDroppedCounter.inc({ type: 'group', reason: 'missing_prop_type' })
                        continue
                    }

                    const propDefKey = `${groupType}:${property}`
                    if (!propertyDefinitions[propDefKey]) {
                        propertyDefinitions[propDefKey] = {
                            id: new UUIDT().toString(),
                            name: property,
                            is_numerical: propType === PropertyType.Numeric,
                            team_id: event.team_id,
                            project_id: event.team_id, // TODO: Add project_id
                            property_type: propType,
                            type: PropertyDefinitionTypeEnum.Group,
                            group_type_name: groupType,
                            group_type_index: groupTypeIndex,
                        }
                    }
                }
            }

            // Capture person properties
            for (const [property, value] of Object.entries(event.person_properties ?? {})) {
                if (!willFitInPostgres(property)) {
                    propDefDroppedCounter.inc({ type: 'person', reason: 'key_too_long' })
                    continue
                }

                const propDefKey = `person:${property}`
                if (!propertyDefinitions[propDefKey]) {
                    const propType = getPropertyType(property, value)
                    if (propType) {
                        propertyDefinitions[propDefKey] = {
                            id: new UUIDT().toString(),
                            name: property,
                            is_numerical: propType === PropertyType.Numeric,
                            team_id: event.team_id,
                            project_id: event.team_id, // TODO: Add project_id
                            property_type: propType,
                            type: PropertyDefinitionTypeEnum.Person,
                        }
                    }
                }
            }

            // Capture event properties
            for (const [property, value] of Object.entries(event.properties)) {
                if (!willFitInPostgres(property)) {
                    propDefDroppedCounter.inc({ type: 'event', reason: 'key_too_long' })
                    continue
                }

                if (PROPERTY_DEFS_PROPERTIES_TO_SKIP.includes(property)) {
                    // We don't need to count these as it is expected that they will be dropped
                    continue
                }

                const propDefKey = `event:${property}`
                if (!propertyDefinitions[propDefKey]) {
                    const propType = getPropertyType(property, value)
                    if (propType) {
                        propertyDefinitions[propDefKey] = {
                            id: new UUIDT().toString(),
                            name: property,
                            is_numerical: propType === PropertyType.Numeric,
                            team_id: event.team_id,
                            project_id: event.team_id, // TODO: Add project_id
                            property_type: propType,
                            type: PropertyDefinitionTypeEnum.Event,
                        }
                    }
                }

                const eventPropKey = `${event.event}:${property}`
                if (!eventProperties[eventPropKey]) {
                    eventProperties[eventPropKey] = {
                        id: new UUIDT().toString(),
                        event: event.event,
                        property,
                        team_id: event.team_id,
                        project_id: event.team_id, // TODO: Add project_id
                    }
                }
            }
        }

        return collected
    }

    private parseKafkaBatch(messages: Message[]): Promise<ClickHouseEvent[]> {
        const events: ClickHouseEvent[] = []

        messages.forEach((message) => {
            try {
                const clickHouseEvent = parseRawClickHouseEvent(
                    parseJSON(message.value!.toString()) as RawClickHouseEvent
                )

                events.push(clickHouseEvent)
            } catch (e) {
                logger.error('Error parsing message', e)
            }
        })

        return Promise.resolve(events)
    }

    private async startKafkaConsumer(options: {
        topic: string
        groupId: string
        handleBatch: (messages: Message[]) => Promise<void>
    }): Promise<void> {
        this.batchConsumer = await startBatchConsumer({
            ...options,
            connectionConfig: createRdConnectionConfigFromEnvVars(this.hub, 'consumer'),
            autoCommit: true,
            sessionTimeout: this.hub.KAFKA_CONSUMPTION_SESSION_TIMEOUT_MS,
            maxPollIntervalMs: this.hub.KAFKA_CONSUMPTION_MAX_POLL_INTERVAL_MS,
            consumerMaxBytes: this.hub.KAFKA_CONSUMPTION_MAX_BYTES,
            consumerMaxBytesPerPartition: this.hub.KAFKA_CONSUMPTION_MAX_BYTES_PER_PARTITION,
            consumerMaxWaitMs: this.hub.KAFKA_CONSUMPTION_MAX_WAIT_MS,
            consumerErrorBackoffMs: this.hub.KAFKA_CONSUMPTION_ERROR_BACKOFF_MS,
            fetchBatchSize: this.hub.INGESTION_BATCH_SIZE,
            batchingTimeoutMs: this.hub.KAFKA_CONSUMPTION_BATCHING_TIMEOUT_MS,
            topicCreationTimeoutMs: this.hub.KAFKA_TOPIC_CREATION_TIMEOUT_MS,
            topicMetadataRefreshInterval: this.hub.KAFKA_TOPIC_METADATA_REFRESH_INTERVAL_MS,
            eachBatch: async (messages, { heartbeat }) => {
                logger.info('🔁', `${this.name} - handling batch`, {
                    size: messages.length,
                })

                this.heartbeat = heartbeat

                // histogramKafkaBatchSize.observe(messages.length)
                // histogramKafkaBatchSizeKb.observe(messages.reduce((acc, m) => (m.value?.length ?? 0) + acc, 0) / 1024)

                return await runInstrumentedFunction({
                    statsKey: `propertyDefsConsumer.handleEachBatch`,
                    sendTimeoutGuardToSentry: false,
                    func: async () => {
                        await options.handleBatch(messages)
                    },
                })
            },
            callEachBatchWhenEmpty: false,
        })

        addSentryBreadcrumbsEventListeners(this.batchConsumer.consumer)

        this.batchConsumer.consumer.on('disconnected', async (err) => {
            if (this.isStopping) {
                return
            }
            // since we can't be guaranteed that the consumer will be stopped before some other code calls disconnect
            // we need to listen to disconnect and make sure we're stopped
            logger.info('🔁', `${this.name} batch consumer disconnected, cleaning up`, { err })
            await this.stop()
        })
    }
}<|MERGE_RESOLUTION|>--- conflicted
+++ resolved
@@ -21,12 +21,8 @@
     ValueMatcher,
 } from '../types'
 import { parseRawClickHouseEvent } from '../utils/event'
-<<<<<<< HEAD
+import { parseJSON } from '../utils/json-parse'
 import { logger } from '../utils/logger'
-=======
-import { parseJSON } from '../utils/json-parse'
-import { status } from '../utils/status'
->>>>>>> 81117d1d
 import { UUIDT } from '../utils/utils'
 import { GroupTypeManager, GroupTypesByProjectId } from '../worker/ingestion/group-type-manager'
 import { TeamManager } from '../worker/ingestion/team-manager'
