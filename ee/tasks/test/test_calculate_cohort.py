--- conflicted
+++ resolved
@@ -130,7 +130,6 @@
                 timestamp="2021-01-01T12:00:00Z",
             )
 
-<<<<<<< HEAD
         response = self.client.post(
             "/api/cohort/?interval=day&display=ActionsLineGraph&events=%5B%7B%22id%22%3A%22%24pageview%22%2C%22name%22%3A%22%24pageview%22%2C%22type%22%3A%22events%22%2C%22order%22%3A0%7D%5D&properties=%5B%5D&entity_id=%24pageview&entity_type=events&date_from=2021-01-01&date_to=2021-01-01&label=%24pageview",
             {"name": "test", "is_static": True},
@@ -222,80 +221,4 @@
                     )
                 ),
             },
-        )
-=======
-        # response = self.client.post(
-        #     f"/api/projects/{self.team.id}/cohorts/?interval=day&display=ActionsLineGraph&events=%5B%7B%22id%22%3A%22%24pageview%22%2C%22name%22%3A%22%24pageview%22%2C%22type%22%3A%22events%22%2C%22order%22%3A0%7D%5D&properties=%5B%5D&entity_id=%24pageview&entity_type=events&date_from=2021-01-01&date_to=2021-01-01&label=%24pageview",
-        #     {"name": "test", "is_static": True},
-        # ).json()
-        # cohort_id = response["id"]
-        # _insert_cohort_from_query.assert_called_once_with(
-        #     cohort_id,
-        #     "TRENDS",
-        #     {
-        #         "date_from": "2021-01-01",
-        #         "date_to": "2021-01-01",
-        #         "display": "ActionsLineGraph",
-        #         "events": [
-        #             {
-        #                 "id": "$pageview",
-        #                 "type": "events",
-        #                 "order": 0,
-        #                 "name": "$pageview",
-        #                 "math": None,
-        #                 "math_property": None,
-        #                 "properties": [],
-        #             }
-        #         ],
-        #         "entity_id": "$pageview",
-        #         "entity_type": "events",
-        #         "insight": "TRENDS",
-        #         "interval": "day",
-        #     },
-        #     entity_data={
-        #         "id": "$pageview",
-        #         "type": "events",
-        #         "order": None,
-        #         "name": "$pageview",
-        #         "math": None,
-        #         "math_property": None,
-        #         "properties": [],
-        #     },
-        # )
-        # insert_cohort_from_query(
-        #     cohort_id,
-        #     "TRENDS",
-        #     {
-        #         "date_from": "2021-01-01",
-        #         "date_to": "2021-01-01",
-        #         "display": "ActionsLineGraph",
-        #         "events": [
-        #             {
-        #                 "id": "$pageview",
-        #                 "type": "events",
-        #                 "order": 0,
-        #                 "name": "$pageview",
-        #                 "math": None,
-        #                 "math_property": None,
-        #                 "properties": [],
-        #             }
-        #         ],
-        #         "entity_id": "$pageview",
-        #         "entity_type": "events",
-        #         "insight": "TRENDS",
-        #         "interval": "day",
-        #     },
-        #     entity_data={
-        #         "id": "$pageview",
-        #         "type": "events",
-        #         "order": 0,
-        #         "name": "$pageview",
-        #         "math": None,
-        #         "math_property": None,
-        #         "properties": [],
-        #     },
-        # )
-        # cohort = Cohort.objects.get(pk=cohort_id)
-        # people = Person.objects.filter(cohort__id=cohort.pk)
-        # self.assertEqual(len(people), 1)
->>>>>>> 718a17fd
+        )