--- conflicted
+++ resolved
@@ -1,19 +1,11 @@
-<<<<<<< HEAD
-import { IconClock, IconPinFilled } from '@posthog/icons'
-=======
-import { IconKeyboard, IconPinFilled } from '@posthog/icons'
->>>>>>> 7ae83c19
+import { IconClock, IconKeyboard, IconPinFilled } from '@posthog/icons'
 import clsx from 'clsx'
 import { useValues } from 'kea'
 import { FlaggedFeature } from 'lib/components/FlaggedFeature'
 import { PropertyIcon } from 'lib/components/PropertyIcon'
 import { TZLabel } from 'lib/components/TZLabel'
 import { FEATURE_FLAGS } from 'lib/constants'
-<<<<<<< HEAD
-import { IconAutoAwesome, IconAutocapture, IconKeyboard } from 'lib/lemon-ui/icons'
-=======
-import { IconAutoAwesome, IconAutocapture, IconSchedule } from 'lib/lemon-ui/icons'
->>>>>>> 7ae83c19
+import { IconAutoAwesome, IconAutocapture } from 'lib/lemon-ui/icons'
 import { LemonButton } from 'lib/lemon-ui/LemonButton'
 import { LemonSkeleton } from 'lib/lemon-ui/LemonSkeleton'
 import { Popover } from 'lib/lemon-ui/Popover'
