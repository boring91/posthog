import asyncio
import datetime as dt
import logging

import structlog
from temporalio import workflow

with workflow.unsafe.imports_passed_through():
    from django.conf import settings
    from django.core.management.base import BaseCommand

from posthog.constants import (
    BATCH_EXPORTS_TASK_QUEUE,
    DATA_WAREHOUSE_COMPACTION_TASK_QUEUE,
    DATA_WAREHOUSE_TASK_QUEUE,
    GENERAL_PURPOSE_TASK_QUEUE,
    SYNC_BATCH_EXPORTS_TASK_QUEUE,
    TEST_TASK_QUEUE,
)
from posthog.temporal.ai import ACTIVITIES as AI_ACTIVITIES, WORKFLOWS as AI_WORKFLOWS
from posthog.temporal.batch_exports import (
    ACTIVITIES as BATCH_EXPORTS_ACTIVITIES,
    WORKFLOWS as BATCH_EXPORTS_WORKFLOWS,
)
from posthog.temporal.common.worker import start_worker
from posthog.temporal.data_imports.settings import ACTIVITIES as DATA_SYNC_ACTIVITIES, WORKFLOWS as DATA_SYNC_WORKFLOWS
from posthog.temporal.data_modeling import ACTIVITIES as DATA_MODELING_ACTIVITIES, WORKFLOWS as DATA_MODELING_WORKFLOWS
from posthog.temporal.delete_persons import (
    ACTIVITIES as DELETE_PERSONS_ACTIVITIES,
    WORKFLOWS as DELETE_PERSONS_WORKFLOWS,
)
from posthog.temporal.proxy_service import ACTIVITIES as PROXY_SERVICE_ACTIVITIES, WORKFLOWS as PROXY_SERVICE_WORKFLOWS
<<<<<<< HEAD
from posthog.temporal.tests.utils.workflow import ACTIVITIES as TEST_ACTIVITIES, WORKFLOWS as TEST_WORKFLOWS
=======
from posthog.temporal.usage_reports import ACTIVITIES as USAGE_REPORTS_ACTIVITIES, WORKFLOWS as USAGE_REPORTS_WORKFLOWS
>>>>>>> aac40ec5

WORKFLOWS_DICT = {
    SYNC_BATCH_EXPORTS_TASK_QUEUE: BATCH_EXPORTS_WORKFLOWS,
    BATCH_EXPORTS_TASK_QUEUE: BATCH_EXPORTS_WORKFLOWS,
    DATA_WAREHOUSE_TASK_QUEUE: DATA_SYNC_WORKFLOWS + DATA_MODELING_WORKFLOWS,
    DATA_WAREHOUSE_COMPACTION_TASK_QUEUE: DATA_SYNC_WORKFLOWS + DATA_MODELING_WORKFLOWS,
<<<<<<< HEAD
    GENERAL_PURPOSE_TASK_QUEUE: PROXY_SERVICE_WORKFLOWS + DELETE_PERSONS_WORKFLOWS + AI_WORKFLOWS,
    TEST_TASK_QUEUE: TEST_WORKFLOWS,
=======
    GENERAL_PURPOSE_TASK_QUEUE: PROXY_SERVICE_WORKFLOWS
    + DELETE_PERSONS_WORKFLOWS
    + AI_WORKFLOWS
    + USAGE_REPORTS_WORKFLOWS,
>>>>>>> aac40ec5
}
ACTIVITIES_DICT = {
    SYNC_BATCH_EXPORTS_TASK_QUEUE: BATCH_EXPORTS_ACTIVITIES,
    BATCH_EXPORTS_TASK_QUEUE: BATCH_EXPORTS_ACTIVITIES,
    DATA_WAREHOUSE_TASK_QUEUE: DATA_SYNC_ACTIVITIES + DATA_MODELING_ACTIVITIES,
    DATA_WAREHOUSE_COMPACTION_TASK_QUEUE: DATA_SYNC_ACTIVITIES + DATA_MODELING_ACTIVITIES,
<<<<<<< HEAD
    GENERAL_PURPOSE_TASK_QUEUE: PROXY_SERVICE_ACTIVITIES + DELETE_PERSONS_ACTIVITIES + AI_ACTIVITIES,
    TEST_TASK_QUEUE: TEST_ACTIVITIES,
=======
    GENERAL_PURPOSE_TASK_QUEUE: PROXY_SERVICE_ACTIVITIES
    + DELETE_PERSONS_ACTIVITIES
    + AI_ACTIVITIES
    + USAGE_REPORTS_ACTIVITIES,
>>>>>>> aac40ec5
}


class Command(BaseCommand):
    help = "Start Temporal Python Django-aware Worker"

    def add_arguments(self, parser):
        parser.add_argument(
            "--temporal-host",
            default=settings.TEMPORAL_HOST,
            help="Hostname for Temporal Scheduler",
        )
        parser.add_argument(
            "--temporal-port",
            default=settings.TEMPORAL_PORT,
            help="Port for Temporal Scheduler",
        )
        parser.add_argument(
            "--namespace",
            default=settings.TEMPORAL_NAMESPACE,
            help="Namespace to connect to",
        )
        parser.add_argument(
            "--task-queue",
            default=settings.TEMPORAL_TASK_QUEUE,
            help="Task queue to service",
        )
        parser.add_argument(
            "--server-root-ca-cert",
            default=settings.TEMPORAL_CLIENT_ROOT_CA,
            help="Optional root server CA cert",
        )
        parser.add_argument(
            "--client-cert",
            default=settings.TEMPORAL_CLIENT_CERT,
            help="Optional client cert",
        )
        parser.add_argument(
            "--client-key",
            default=settings.TEMPORAL_CLIENT_KEY,
            help="Optional client key",
        )
        parser.add_argument(
            "--metrics-port",
            default=settings.PROMETHEUS_METRICS_EXPORT_PORT,
            help="Port to export Prometheus metrics on",
        )
        parser.add_argument(
            "--graceful-shutdown-timeout-seconds",
            default=settings.GRACEFUL_SHUTDOWN_TIMEOUT_SECONDS,
            help="Time that the worker will wait after shutdown before canceling activities, in seconds",
        )
        parser.add_argument(
            "--max-concurrent-workflow-tasks",
            default=settings.MAX_CONCURRENT_WORKFLOW_TASKS,
            help="Maximum number of concurrent workflow tasks for this worker",
        )
        parser.add_argument(
            "--max-concurrent-activities",
            default=settings.MAX_CONCURRENT_ACTIVITIES,
            help="Maximum number of concurrent activity tasks for this worker",
        )

    def handle(self, *args, **options):
        temporal_host = options["temporal_host"]
        temporal_port = options["temporal_port"]
        namespace = options["namespace"]
        task_queue = options["task_queue"]
        server_root_ca_cert = options.get("server_root_ca_cert", None)
        client_cert = options.get("client_cert", None)
        client_key = options.get("client_key", None)
        graceful_shutdown_timeout_seconds = options.get("graceful_shutdown_timeout_seconds", None)
        max_concurrent_workflow_tasks = options.get("max_concurrent_workflow_tasks", None)
        max_concurrent_activities = options.get("max_concurrent_activities", None)

        try:
            workflows = WORKFLOWS_DICT[task_queue]
            activities = ACTIVITIES_DICT[task_queue]
        except KeyError:
            raise ValueError(f'Task queue "{task_queue}" not found in WORKFLOWS_DICT or ACTIVITIES_DICT')

        if options["client_key"]:
            options["client_key"] = "--SECRET--"
        logging.info(f"Starting Temporal Worker with options: {options}")

        structlog.reset_defaults()
        metrics_port = int(options["metrics_port"])

        asyncio.run(
            start_worker(
                temporal_host,
                temporal_port,
                metrics_port=metrics_port,
                namespace=namespace,
                task_queue=task_queue,
                server_root_ca_cert=server_root_ca_cert,
                client_cert=client_cert,
                client_key=client_key,
                workflows=workflows,  # type: ignore
                activities=activities,
                graceful_shutdown_timeout=dt.timedelta(seconds=graceful_shutdown_timeout_seconds)
                if graceful_shutdown_timeout_seconds is not None
                else None,
                max_concurrent_workflow_tasks=max_concurrent_workflow_tasks,
                max_concurrent_activities=max_concurrent_activities,
            )
        )<|MERGE_RESOLUTION|>--- conflicted
+++ resolved
@@ -30,41 +30,30 @@
     WORKFLOWS as DELETE_PERSONS_WORKFLOWS,
 )
 from posthog.temporal.proxy_service import ACTIVITIES as PROXY_SERVICE_ACTIVITIES, WORKFLOWS as PROXY_SERVICE_WORKFLOWS
-<<<<<<< HEAD
 from posthog.temporal.tests.utils.workflow import ACTIVITIES as TEST_ACTIVITIES, WORKFLOWS as TEST_WORKFLOWS
-=======
 from posthog.temporal.usage_reports import ACTIVITIES as USAGE_REPORTS_ACTIVITIES, WORKFLOWS as USAGE_REPORTS_WORKFLOWS
->>>>>>> aac40ec5
 
 WORKFLOWS_DICT = {
     SYNC_BATCH_EXPORTS_TASK_QUEUE: BATCH_EXPORTS_WORKFLOWS,
     BATCH_EXPORTS_TASK_QUEUE: BATCH_EXPORTS_WORKFLOWS,
     DATA_WAREHOUSE_TASK_QUEUE: DATA_SYNC_WORKFLOWS + DATA_MODELING_WORKFLOWS,
     DATA_WAREHOUSE_COMPACTION_TASK_QUEUE: DATA_SYNC_WORKFLOWS + DATA_MODELING_WORKFLOWS,
-<<<<<<< HEAD
-    GENERAL_PURPOSE_TASK_QUEUE: PROXY_SERVICE_WORKFLOWS + DELETE_PERSONS_WORKFLOWS + AI_WORKFLOWS,
-    TEST_TASK_QUEUE: TEST_WORKFLOWS,
-=======
     GENERAL_PURPOSE_TASK_QUEUE: PROXY_SERVICE_WORKFLOWS
     + DELETE_PERSONS_WORKFLOWS
     + AI_WORKFLOWS
     + USAGE_REPORTS_WORKFLOWS,
->>>>>>> aac40ec5
+    TEST_TASK_QUEUE: TEST_WORKFLOWS,
 }
 ACTIVITIES_DICT = {
     SYNC_BATCH_EXPORTS_TASK_QUEUE: BATCH_EXPORTS_ACTIVITIES,
     BATCH_EXPORTS_TASK_QUEUE: BATCH_EXPORTS_ACTIVITIES,
     DATA_WAREHOUSE_TASK_QUEUE: DATA_SYNC_ACTIVITIES + DATA_MODELING_ACTIVITIES,
     DATA_WAREHOUSE_COMPACTION_TASK_QUEUE: DATA_SYNC_ACTIVITIES + DATA_MODELING_ACTIVITIES,
-<<<<<<< HEAD
-    GENERAL_PURPOSE_TASK_QUEUE: PROXY_SERVICE_ACTIVITIES + DELETE_PERSONS_ACTIVITIES + AI_ACTIVITIES,
-    TEST_TASK_QUEUE: TEST_ACTIVITIES,
-=======
     GENERAL_PURPOSE_TASK_QUEUE: PROXY_SERVICE_ACTIVITIES
     + DELETE_PERSONS_ACTIVITIES
     + AI_ACTIVITIES
     + USAGE_REPORTS_ACTIVITIES,
->>>>>>> aac40ec5
+    TEST_TASK_QUEUE: TEST_ACTIVITIES,
 }
 
 
