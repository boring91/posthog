{
    "name": "posthog",
    "description": "",
    "version": "0.0.0",
    "repository": {
        "type": "git",
        "url": "https://github.com/posthog/posthog.git"
    },
    "author": "PostHog Inc.",
    "bugs": {
        "url": "https://github.com/posthog/posthog/issues"
    },
    "homepage": "https://github.com/posthog/posthog#readme",
    "license": "MIT",
    "engines": {
        "node": ">=18 <19"
    },
    "packageManager": "pnpm@8.10.5",
    "scripts": {
        "copy-scripts": "mkdir -p frontend/dist/ && ./bin/copy-posthog-js",
        "test": "pnpm test:unit && pnpm test:visual",
        "test:unit": "jest --testPathPattern=frontend/",
        "jest": "jest",
        "test:visual": "rm -rf frontend/__snapshots__/__failures__/ && docker compose -f docker-compose.playwright.yml run --rm -it --build playwright pnpm test:visual:update --url http://host.docker.internal:6006",
        "test:visual:update": "NODE_OPTIONS=--max-old-space-size=6144 test-storybook -u --browsers chromium webkit --no-index-json",
        "test:visual:debug": "PWDEBUG=1 NODE_OPTIONS=--max-old-space-size=6144 test-storybook --browsers chromium webkit --no-index-json",
        "test:visual:ci:update": "test-storybook -u --no-index-json --maxWorkers=2",
        "test:visual:ci:verify": "test-storybook --ci --no-index-json --maxWorkers=2",
        "start": "concurrently -n ESBUILD,TYPEGEN -c yellow,green \"pnpm start-http\" \"pnpm run typegen:watch\"",
        "start-http": "pnpm clean && pnpm copy-scripts && node frontend/build.mjs --dev",
        "start-docker": "pnpm start-http --host 0.0.0.0",
        "clean": "rm -rf frontend/dist && mkdir frontend/dist",
        "build": "pnpm copy-scripts && pnpm build:esbuild",
        "build:esbuild": "node frontend/build.mjs",
        "schema:build": "pnpm run schema:build:json && pnpm run schema:build:python",
        "schema:build:json": "ts-node bin/build-schema-json.mjs && prettier --write frontend/src/queries/schema.json",
        "schema:build:python": "bash bin/build-schema-python.sh",
        "grammar:build": "npm run grammar:build:python && npm run grammar:build:cpp",
        "grammar:build:python": "cd posthog/hogql/grammar && antlr -Dlanguage=Python3 HogQLLexer.g4 && antlr -visitor -no-listener -Dlanguage=Python3 HogQLParser.g4",
        "grammar:build:cpp": "cd posthog/hogql/grammar && antlr -o ../../../hogql_parser -Dlanguage=Cpp HogQLLexer.g4 && antlr -o ../../../hogql_parser -visitor -no-listener -Dlanguage=Cpp HogQLParser.g4",
        "packages:build": "pnpm packages:build:apps-common && pnpm packages:build:lemon-ui",
        "packages:build:apps-common": "cd frontend/@posthog/apps-common && pnpm i && pnpm build",
        "packages:build:lemon-ui": "cd frontend/@posthog/lemon-ui && pnpm i && pnpm build",
        "editor:update-tsd": "pnpm packages:build && node frontend/editor-update-tsd.mjs",
        "prettier": "prettier --write \"./**/*.{js,mjs,ts,tsx,json,yaml,yml,css,scss}\"",
        "prettier:check": "prettier --check \"frontend/**/*.{js,mjs,ts,tsx,json,yaml,yml,css,scss}\"",
        "typescript:check": "tsc --noEmit && echo \"No errors reported by tsc.\"",
        "lint:js": "eslint frontend/src cypress",
        "lint:css": "stylelint \"frontend/**/*.{css,scss}\"",
        "format:backend": "ruff .",
        "format:frontend": "pnpm lint:js --fix && pnpm lint:css --fix && pnpm prettier",
        "format": "pnpm format:backend && pnpm format:frontend",
        "typegen:write": "kea-typegen write --delete --show-ts-errors",
        "typegen:check": "kea-typegen check",
        "typegen:watch": "kea-typegen watch --delete --show-ts-errors",
        "typegen:clean": "find frontend/src -type f -name '*Type.ts' -delete",
        "storybook": "storybook dev -p 6006",
        "build-storybook": "storybook build",
        "dev:migrate:postgres": "export DEBUG=1 && source env/bin/activate && python manage.py migrate",
        "dev:migrate:clickhouse": "export DEBUG=1 && source env/bin/activate && python manage.py migrate_clickhouse",
        "prepare": "husky install",
        "mobile-replay:web:schema:build:json": "ts-json-schema-generator -f tsconfig.json --path 'node_modules/@rrweb/types/dist/index.d.ts' --type 'eventWithTime' --expose all --no-top-ref --out ee/frontend/mobile-replay/schema/web/rr-web-schema.json && prettier --write ee/frontend/mobile-replay/schema/web/rr-web-schema.json",
        "mobile-replay:mobile:schema:build:json": "ts-json-schema-generator -f tsconfig.json --path 'ee/frontend/mobile-replay/mobile.types.ts' --type 'mobileEventWithTime' --expose all --no-top-ref --out ee/frontend/mobile-replay/schema/mobile/rr-mobile-schema.json && prettier --write ee/frontend/mobile-replay/schema/mobile/rr-mobile-schema.json",
        "mobile-replay:schema:build:json": "pnpm mobile-replay:web:schema:build:json && pnpm mobile-replay:mobile:schema:build:json",
        "visualize-toolbar-bundle": "pnpm exec esbuild-visualizer --metadata ./toolbar-esbuild-meta.json --filename=toolbar-esbuild-bundle-visualization.html",
        "mypy-baseline-sync": "mypy -p posthog | mypy-baseline sync"
    },
    "dependencies": {
        "@ant-design/icons": "^4.7.0",
        "@babel/runtime": "^7.24.0",
        "@dnd-kit/core": "^6.0.8",
        "@dnd-kit/modifiers": "^6.0.1",
        "@dnd-kit/sortable": "^7.0.2",
        "@dnd-kit/utilities": "^3.2.1",
        "@floating-ui/react": "^0.26.9",
        "@lottiefiles/react-lottie-player": "^3.4.7",
        "@medv/finder": "^3.1.0",
        "@microlink/react-json-view": "^1.21.3",
        "@monaco-editor/react": "4.6.0",
<<<<<<< HEAD
        "@posthog/hogvm": "^1.0.38",
=======
        "@posthog/hogvm": "^1.0.42",
>>>>>>> e76dad47
        "@posthog/icons": "0.7.3",
        "@posthog/plugin-scaffold": "^1.4.4",
        "@react-hook/size": "^2.1.2",
        "@rrweb/types": "2.0.0-alpha.13",
        "@sentry/react": "7.112.1",
        "@tailwindcss/container-queries": "^0.1.1",
        "@testing-library/dom": ">=7.21.4",
        "@tiptap/core": "^2.1.16",
        "@tiptap/extension-document": "^2.1.16",
        "@tiptap/extension-floating-menu": "^2.1.16",
        "@tiptap/extension-placeholder": "^2.1.16",
        "@tiptap/extension-task-item": "^2.1.16",
        "@tiptap/extension-task-list": "^2.1.16",
        "@tiptap/pm": "^2.1.16",
        "@tiptap/react": "^2.1.16",
        "@tiptap/starter-kit": "^2.1.16",
        "@tiptap/suggestion": "^2.1.16",
        "@types/md5": "^2.3.0",
        "@types/react-transition-group": "^4.4.5",
        "@types/react-virtualized": "^9.21.23",
        "ajv": "^8.12.0",
        "algoliasearch": "^4.22.1",
        "autoprefixer": "^10.4.13",
        "babel-preset-nano-react-app": "^0.1.0",
        "chart.js": "^4.4.3",
        "chartjs-adapter-dayjs-3": "^1.2.3",
        "chartjs-plugin-annotation": "2.2.1",
        "chartjs-plugin-crosshair": "^1.2.0",
        "chartjs-plugin-datalabels": "^2.2.0",
        "chartjs-plugin-stacked100": "^1.4.0",
        "chartjs-plugin-trendline": "^2.1.2",
        "chokidar": "^3.5.3",
        "clsx": "^1.1.1",
        "core-js": "^3.32.0",
        "cors": "^2.8.5",
        "cssnano": "^6.0.3",
        "cypress-network-idle": "^1.14.2",
        "d3": "^7.8.2",
        "d3-sankey": "^0.12.3",
        "dayjs": "1.11.11",
        "dompurify": "^3.0.6",
        "esbuild": "^0.19.8",
        "esbuild-plugin-less": "^1.3.1",
        "esbuild-plugin-polyfill-node": "^0.3.0",
        "esbuild-sass-plugin": "^3.0.0",
        "expr-eval": "^2.0.2",
        "express": "^4.17.1",
        "fast-deep-equal": "^3.1.3",
        "fflate": "^0.7.4",
        "fs-extra": "^10.0.0",
        "fuse.js": "^6.6.2",
        "heatmap.js": "^2.0.5",
        "husky": "^7.0.4",
        "image-blob-reduce": "^4.1.0",
        "kea": "^3.1.5",
        "kea-forms": "^3.2.0",
        "kea-loaders": "^3.0.0",
        "kea-localstorage": "^3.1.0",
        "kea-router": "^3.1.4",
        "kea-subscriptions": "^3.0.1",
        "kea-test-utils": "^0.2.4",
        "kea-waitfor": "^0.2.1",
        "kea-window-values": "^3.0.0",
        "lodash.merge": "^4.6.2",
        "maplibre-gl": "^3.5.1",
        "md5": "^2.3.0",
        "monaco-editor": "^0.49.0",
        "natural-orderby": "^3.0.2",
        "papaparse": "^5.4.1",
        "pmtiles": "^2.11.0",
        "postcss": "^8.4.31",
        "postcss-preset-env": "^9.3.0",
        "posthog-js": "1.159.0",
        "posthog-js-lite": "3.0.0",
        "prettier": "^2.8.8",
        "prop-types": "^15.7.2",
        "protomaps-themes-base": "2.0.0-alpha.1",
        "query-selector-shadow-dom": "^1.0.0",
        "rc-trigger": "^5.2.5",
        "re2js": "^0.4.1",
        "react": "^18.2.0",
        "react-dom": "^18.2.0",
        "react-draggable": "^4.2.0",
        "react-email-editor": "^1.7.11",
        "react-grid-layout": "^1.3.0",
        "react-instantsearch": "^7.6.0",
        "react-intersection-observer": "^9.5.3",
        "react-markdown": "^5.0.3",
        "react-modal": "^3.15.1",
        "react-resizable": "^3.0.5",
        "react-shadow": "^20.3.0",
        "react-syntax-highlighter": "^15.5.0",
        "react-textarea-autosize": "^8.3.3",
        "react-toastify": "^8.2.0",
        "react-transition-group": "^4.4.5",
        "react-virtualized": "^9.22.5",
        "resize-observer-polyfill": "^1.5.1",
        "rrweb": "2.0.0-alpha.13",
        "sass": "^1.26.2",
        "tailwind-merge": "^2.2.2",
        "tailwindcss": "^3.4.0",
        "ts-pattern": "4.3",
        "use-debounce": "^9.0.3",
        "use-resize-observer": "^8.0.0",
        "zxcvbn": "^4.4.2"
    },
    "devDependencies": {
        "@babel/core": "^7.22.10",
        "@babel/plugin-transform-class-properties": "^7.24.7",
        "@babel/plugin-transform-nullish-coalescing-operator": "^7.24.7",
        "@babel/plugin-transform-private-property-in-object": "^7.24.7",
        "@babel/plugin-transform-react-jsx": "^7.22.5",
        "@babel/plugin-transform-runtime": "^7.22.10",
        "@babel/preset-env": "^7.22.10",
        "@babel/preset-react": "^7.22.5",
        "@babel/preset-typescript": "^7.22.5",
        "@cypress/webpack-preprocessor": "^5.17.1",
        "@playwright/test": "1.45.0",
        "@sentry/types": "7.112.1",
        "@storybook/addon-a11y": "^7.6.4",
        "@storybook/addon-actions": "^7.6.4",
        "@storybook/addon-essentials": "^7.6.4",
        "@storybook/addon-links": "^7.6.4",
        "@storybook/addon-storysource": "^7.6.4",
        "@storybook/addons": "^7.6.4",
        "@storybook/api": "^7.6.4",
        "@storybook/blocks": "^7.6.4",
        "@storybook/components": "^7.6.4",
        "@storybook/core-events": "^7.6.4",
        "@storybook/csf": "^0.1.2",
        "@storybook/react": "^7.6.4",
        "@storybook/react-webpack5": "^7.6.4",
        "@storybook/test-runner": "^0.16.0",
        "@storybook/theming": "^7.6.4",
        "@storybook/types": "^7.6.4",
        "@sucrase/jest-plugin": "^3.0.0",
        "@testing-library/dom": ">=7.21.4",
        "@testing-library/jest-dom": "^5.16.2",
        "@testing-library/react": "^13.4.0",
        "@testing-library/react-hooks": "^8.0.1",
        "@testing-library/user-event": "^13.5.0",
        "@types/chartjs-plugin-crosshair": "^1.1.1",
        "@types/chartjs-plugin-trendline": "^1.0.4",
        "@types/clone": "^2.1.1",
        "@types/d3": "^7.4.0",
        "@types/d3-sankey": "^0.12.1",
        "@types/dompurify": "^3.0.3",
        "@types/heatmap.js": "^2.0.41",
        "@types/image-blob-reduce": "^4.1.1",
        "@types/jest": "^29.5.12",
        "@types/jest-image-snapshot": "^6.1.0",
        "@types/lodash.merge": "^4.6.9",
        "@types/md5": "^2.3.0",
        "@types/node": "^18.11.9",
        "@types/papaparse": "^5.3.8",
        "@types/pixelmatch": "^5.2.4",
        "@types/pngjs": "^6.0.1",
        "@types/query-selector-shadow-dom": "^1.0.0",
        "@types/react": "^17.0.39",
        "@types/react-dom": "^18.2.8",
        "@types/react-grid-layout": "^1.1.2",
        "@types/react-modal": "^3.13.1",
        "@types/react-resizable": "^3.0.4",
        "@types/react-syntax-highlighter": "^15.5.7",
        "@types/react-virtualized": "^9.21.23",
        "@types/testing-library__jest-dom": "^5.14.5",
        "@types/zxcvbn": "^4.4.0",
        "@typescript-eslint/eslint-plugin": "^7.1.1",
        "@typescript-eslint/parser": "^7.1.1",
        "axe-core": "^4.4.3",
        "babel-loader": "^8.0.6",
        "babel-plugin-import": "^1.13.0",
        "concurrently": "^5.3.0",
        "css-loader": "^3.4.2",
        "cypress": "^13.11.0",
        "cypress-axe": "^1.5.0",
        "cypress-terminal-report": "^6.1.0",
        "esbuild-visualizer": "^0.6.0",
        "eslint": "^8.57.0",
        "eslint-config-prettier": "^9.1.0",
        "eslint-plugin-compat": "^4.2.0",
        "eslint-plugin-cypress": "^2.15.1",
        "eslint-plugin-eslint-comments": "^3.2.0",
        "eslint-plugin-import": "^2.29.0",
        "eslint-plugin-jest": "^28.6.0",
        "eslint-plugin-posthog": "link:./eslint-rules",
        "eslint-plugin-react": "^7.33.2",
        "eslint-plugin-simple-import-sort": "^10.0.0",
        "eslint-plugin-storybook": "^0.6.15",
        "eslint-plugin-unused-imports": "^3.1.0",
        "file-loader": "^6.1.0",
        "givens": "^1.3.6",
        "history": "^5.0.1",
        "html-webpack-harddisk-plugin": "^2.0.0",
        "html-webpack-plugin": "^5.5.3",
        "jest": "^29.7.0",
        "jest-canvas-mock": "^2.4.0",
        "jest-environment-jsdom": "^29.3.1",
        "jest-image-snapshot": "^6.1.0",
        "kea-typegen": "^3.3.0",
        "less": "^3.12.2",
        "less-loader": "^7.0.2",
        "lint-staged": "~10.2.13",
        "mockdate": "^3.0.5",
        "monaco-editor-webpack-plugin": "^7.0.1",
        "msw": "^0.49.0",
        "path-browserify": "^1.0.1",
        "pixelmatch": "^5.3.0",
        "pngjs": "^6.0.0",
        "postcss-loader": "^4.3.0",
        "process": "^0.11.10",
        "raw-loader": "^4.0.2",
        "redis": "^4.6.13",
        "safe-stable-stringify": "^2.4.3",
        "sass-loader": "^10.0.1",
        "storybook": "^7.6.4",
        "storybook-addon-pseudo-states": "2.1.2",
        "style-loader": "^2.0.0",
        "stylelint": "^15.11.0",
        "stylelint-config-recess-order": "^4.3.0",
        "stylelint-config-standard-scss": "^11.1.0",
        "stylelint-order": "^6.0.3",
        "sucrase": "^3.29.0",
        "timekeeper": "^2.2.0",
        "ts-json-schema-generator": "^1.5.0",
        "ts-node": "^10.9.1",
        "typescript": "~4.9.5",
        "webpack": "^5.88.2",
        "webpack-cli": "^5.1.4",
        "whatwg-fetch": "^3.6.2"
    },
    "optionalDependencies": {
        "fsevents": "^2.3.2"
    },
    "pnpm": {
        "overrides": {
            "playwright": "1.45.0"
        },
        "patchedDependencies": {
            "rrweb@2.0.0-alpha.13": "patches/rrweb@2.0.0-alpha.13.patch",
            "heatmap.js@2.0.5": "patches/heatmap.js@2.0.5.patch",
            "dayjs@1.11.11": "patches/dayjs@1.11.11.patch"
        }
    },
    "lint-staged": {
        "*.{json,yaml,yml}": "prettier --write",
        "*.{css,scss}": [
            "stylelint --fix",
            "prettier --write"
        ],
        "cypress/**/*.{js,jsx,mjs,ts,tsx}": [
            "eslint -c .eslintrc.js --fix",
            "prettier --write"
        ],
        "frontend/src/**/*.{js,jsx,mjs,ts,tsx}": [
            "eslint -c .eslintrc.js --fix",
            "prettier --write"
        ],
        "frontend/*.mjs": [
            "eslint -c .eslintrc.js --fix",
            "prettier --write"
        ],
        "ee/frontend/**/*.{js,jsx,mjs,ts,tsx}": [
            "eslint -c .eslintrc.js --fix",
            "prettier --write"
        ],
        "plugin-server/**/*.{js,jsx,mjs,ts,tsx}": [
            "pnpm --dir plugin-server exec eslint --fix",
            "pnpm --dir plugin-server exec prettier --write"
        ],
        "!(posthog/hogql/grammar/*)*.{py,pyi}": [
            "ruff check --fix",
            "ruff format"
        ]
    },
    "browserslist": {
        "development": [
            "last 2 chrome versions",
            "last 2 firefox versions",
            "last 2 edge versions"
        ],
        "production": [
            "defaults and not not op_mini all"
        ]
    },
    "browser": {
        "path": "path-browserify"
    }
}<|MERGE_RESOLUTION|>--- conflicted
+++ resolved
@@ -77,11 +77,7 @@
         "@medv/finder": "^3.1.0",
         "@microlink/react-json-view": "^1.21.3",
         "@monaco-editor/react": "4.6.0",
-<<<<<<< HEAD
-        "@posthog/hogvm": "^1.0.38",
-=======
         "@posthog/hogvm": "^1.0.42",
->>>>>>> e76dad47
         "@posthog/icons": "0.7.3",
         "@posthog/plugin-scaffold": "^1.4.4",
         "@react-hook/size": "^2.1.2",
