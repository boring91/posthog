import asyncio
import signal
from concurrent.futures import ThreadPoolExecutor
from datetime import timedelta

from temporalio.runtime import PrometheusConfig, Runtime, TelemetryConfig
from temporalio.worker import UnsandboxedWorkflowRunner, Worker

from posthog.constants import DATA_WAREHOUSE_TASK_QUEUE_V2
from posthog.temporal.common.client import connect
from posthog.temporal.common.posthog_client import PostHogClientInterceptor
from posthog.temporal.common.sentry import SentryInterceptor


async def start_worker(
    host,
    port,
    metrics_port,
    namespace,
    task_queue,
    workflows,
    activities,
    server_root_ca_cert=None,
    client_cert=None,
    client_key=None,
    max_concurrent_workflow_tasks=None,
    max_concurrent_activities=None,
):
    runtime = Runtime(telemetry=TelemetryConfig(metrics=PrometheusConfig(bind_address=f"0.0.0.0:{metrics_port:d}")))
    client = await connect(
        host,
        port,
        namespace,
        server_root_ca_cert,
        client_cert,
        client_key,
        runtime=runtime,
    )
<<<<<<< HEAD
    worker = Worker(
        client,
        task_queue=task_queue,
        workflows=workflows,
        activities=activities,
        workflow_runner=UnsandboxedWorkflowRunner(),
        graceful_shutdown_timeout=timedelta(minutes=5),
        interceptors=[SentryInterceptor(), PostHogClientInterceptor()],
        activity_executor=ThreadPoolExecutor(max_workers=max_concurrent_activities or 50),
        max_concurrent_activities=max_concurrent_activities or 50,
        max_concurrent_workflow_tasks=max_concurrent_workflow_tasks,
    )
=======
    if task_queue == DATA_WAREHOUSE_TASK_QUEUE_V2:
        worker = Worker(
            client,
            task_queue=task_queue,
            workflows=workflows,
            activities=activities,
            workflow_runner=UnsandboxedWorkflowRunner(),
            graceful_shutdown_timeout=timedelta(minutes=5),
            interceptors=[SentryInterceptor()],
            activity_executor=ThreadPoolExecutor(max_workers=max_concurrent_activities or 50),
            # Only run one workflow at a time
            max_concurrent_activities=1,
            max_concurrent_workflow_task_polls=1,
            max_concurrent_workflow_tasks=1,
            max_cached_workflows=0,
        )
    else:
        worker = Worker(
            client,
            task_queue=task_queue,
            workflows=workflows,
            activities=activities,
            workflow_runner=UnsandboxedWorkflowRunner(),
            graceful_shutdown_timeout=timedelta(minutes=5),
            interceptors=[SentryInterceptor()],
            activity_executor=ThreadPoolExecutor(max_workers=max_concurrent_activities or 50),
            max_concurrent_activities=max_concurrent_activities or 50,
            max_concurrent_workflow_tasks=max_concurrent_workflow_tasks,
        )
>>>>>>> cf723e27

    # catch the TERM signal, and stop the worker gracefully
    # https://github.com/temporalio/sdk-python#worker-shutdown
    async def shutdown_worker():
        await worker.shutdown()

    loop = asyncio.get_event_loop()
    loop.add_signal_handler(signal.SIGTERM, lambda: asyncio.create_task(shutdown_worker()))

    await worker.run()<|MERGE_RESOLUTION|>--- conflicted
+++ resolved
@@ -36,20 +36,7 @@
         client_key,
         runtime=runtime,
     )
-<<<<<<< HEAD
-    worker = Worker(
-        client,
-        task_queue=task_queue,
-        workflows=workflows,
-        activities=activities,
-        workflow_runner=UnsandboxedWorkflowRunner(),
-        graceful_shutdown_timeout=timedelta(minutes=5),
-        interceptors=[SentryInterceptor(), PostHogClientInterceptor()],
-        activity_executor=ThreadPoolExecutor(max_workers=max_concurrent_activities or 50),
-        max_concurrent_activities=max_concurrent_activities or 50,
-        max_concurrent_workflow_tasks=max_concurrent_workflow_tasks,
-    )
-=======
+
     if task_queue == DATA_WAREHOUSE_TASK_QUEUE_V2:
         worker = Worker(
             client,
@@ -58,7 +45,7 @@
             activities=activities,
             workflow_runner=UnsandboxedWorkflowRunner(),
             graceful_shutdown_timeout=timedelta(minutes=5),
-            interceptors=[SentryInterceptor()],
+            interceptors=[SentryInterceptor(), PostHogClientInterceptor()],
             activity_executor=ThreadPoolExecutor(max_workers=max_concurrent_activities or 50),
             # Only run one workflow at a time
             max_concurrent_activities=1,
@@ -74,12 +61,11 @@
             activities=activities,
             workflow_runner=UnsandboxedWorkflowRunner(),
             graceful_shutdown_timeout=timedelta(minutes=5),
-            interceptors=[SentryInterceptor()],
+            interceptors=[SentryInterceptor(), PostHogClientInterceptor()],
             activity_executor=ThreadPoolExecutor(max_workers=max_concurrent_activities or 50),
             max_concurrent_activities=max_concurrent_activities or 50,
             max_concurrent_workflow_tasks=max_concurrent_workflow_tasks,
         )
->>>>>>> cf723e27
 
     # catch the TERM signal, and stop the worker gracefully
     # https://github.com/temporalio/sdk-python#worker-shutdown
