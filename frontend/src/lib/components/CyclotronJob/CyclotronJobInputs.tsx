--- conflicted
+++ resolved
@@ -314,15 +314,8 @@
     input: CyclotronJobInputType
     onChange?: (value: CyclotronJobInputType) => void
     disabled?: boolean
-<<<<<<< HEAD
-    configuration:
-        | HogFunctionConfigurationType
-        | HogFunctionMappingType
-        | { inputs: Record<string, CyclotronJobInputType>; inputs_schema: CyclotronJobInputSchemaType[] }
-=======
     configuration: CyclotronJobInputConfiguration
     parentConfiguration?: CyclotronJobInputConfiguration
->>>>>>> 10f6cd1a
 }
 
 export function CyclotronJobInputRenderer({
@@ -396,15 +389,8 @@
     value: CyclotronJobInputSchemaType
     onChange: (value: CyclotronJobInputSchemaType | null) => void
     onDone: () => void
-<<<<<<< HEAD
-    configuration:
-        | HogFunctionConfigurationType
-        | HogFunctionMappingType
-        | { inputs: Record<string, CyclotronJobInputType>; inputs_schema: CyclotronJobInputSchemaType[] }
-=======
     configuration: CyclotronJobInputConfiguration
     parentConfiguration?: CyclotronJobInputConfiguration
->>>>>>> 10f6cd1a
 }
 
 function CyclotronJobInputSchemaControls({
