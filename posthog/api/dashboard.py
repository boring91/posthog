from rest_framework import request, response, serializers, viewsets, authentication
from rest_framework.decorators import action
from rest_framework.exceptions import AuthenticationFailed
from posthog.models import Dashboard, DashboardItem, Filter
from typing import Dict, Any, List
from django.db.models import QuerySet, Prefetch
from django.shortcuts import get_object_or_404
from datetime import datetime
from posthog.utils import render_template, generate_cache_key
from django.contrib.auth.models import AnonymousUser
from django.http import HttpRequest
from django.core.cache import cache
from django.utils.timezone import now
import secrets


class PublicTokenAuthentication(authentication.BaseAuthentication):
    def authenticate(self, request: request.Request):
        if (
            request.GET.get("share_token")
            and request.parser_context
            and request.parser_context.get("kwargs")
        ):
            dashboard = Dashboard.objects.filter(
                share_token=request.GET.get("share_token"),
                pk=request.parser_context["kwargs"].get("pk"),
            )
            if not dashboard.exists():
                raise AuthenticationFailed(detail="Dashboard doesn't exist")
            return (AnonymousUser(), None)
        return None



class DashboardSerializer(serializers.ModelSerializer):
    items = serializers.SerializerMethodField()  # type: ignore

    class Meta:
        model = Dashboard
<<<<<<< HEAD
        fields = [
            "id",
            "name",
            "pinned",
            "items",
            "created_at",
            "created_by",
            "is_shared",
            "share_token",
        ]
=======
        fields = ["id", "name", "pinned", "items", "created_at", "created_by", "deleted",]
>>>>>>> f2f4da3c

    def create(self, validated_data: Dict, *args: Any, **kwargs: Any) -> Dashboard:
        request = self.context["request"]
        validated_data["created_by"] = request.user
        team = request.user.team_set.get()
        dashboard = Dashboard.objects.create(team=team, **validated_data)

        if request.data.get("items"):
            for item in request.data["items"]:
                DashboardItem.objects.create(
<<<<<<< HEAD
                    **{
                        key: value
                        for key, value in item.items()
                        if key not in ("id", "deleted", "dashboard", "team")
                    },
=======
                    **{key: value for key, value in item.items() if key not in ("id", "deleted", "dashboard", "team")},
>>>>>>> f2f4da3c
                    dashboard=dashboard,
                    team=team,
                )

        return dashboard

    def update(
        self, instance: Dashboard, validated_data: Dict, *args: Any, **kwargs: Any  # type: ignore
    ) -> Dashboard:
        if validated_data.get("is_shared") and not instance.share_token:
            instance.share_token = secrets.token_urlsafe(22)
        return super().update(instance, validated_data)

    def get_items(self, dashboard: Dashboard):
        if self.context["view"].action == "list":
            return None
<<<<<<< HEAD
        items = dashboard.items.all()
=======
        items = dashboard.items.filter(deleted=False).order_by("order").all()
>>>>>>> f2f4da3c
        return DashboardItemSerializer(items, many=True).data


class DashboardsViewSet(viewsets.ModelViewSet):
    queryset = Dashboard.objects.all()
    serializer_class = DashboardSerializer
    authentication_classes = [
        PublicTokenAuthentication,
        authentication.SessionAuthentication,
        authentication.BasicAuthentication,
    ]
    # Empty list means we can allow users to not be authenticated.
    permission_classes = []  # type: ignore

    def get_queryset(self) -> QuerySet:
<<<<<<< HEAD
        queryset = super().get_queryset().order_by("name")
=======
        queryset = super().get_queryset()
>>>>>>> f2f4da3c
        if self.action == "list":  # type: ignore
            queryset = queryset.filter(deleted=False)
        queryset = queryset.prefetch_related(
            Prefetch(
                "items",
                queryset=DashboardItem.objects.filter(deleted=False).order_by("order"),
            )
        )

        if self.request.user.is_anonymous:
            if self.request.GET.get("share_token"):
                return queryset.filter(share_token=self.request.GET["share_token"])
            else:
                raise AuthenticationFailed(
                    detail="You're not logged in or forgot to add a share_token."
                )

        return queryset.filter(team=self.request.user.team_set.get())

<<<<<<< HEAD
    def retrieve(
        self, request: request.Request, *args: Any, **kwargs: Any
    ) -> response.Response:
        pk = kwargs["pk"]
        queryset = self.get_queryset()
        dashboard = get_object_or_404(queryset, pk=pk)
        dashboard.last_accessed_at = now()
        dashboard.save()
        serializer = DashboardSerializer(
            dashboard, context={"view": self, "request": request}
        )
        return response.Response(serializer.data)
=======
        return queryset.filter(team=self.request.user.team_set.get()).order_by("name")
>>>>>>> f2f4da3c


class DashboardItemSerializer(serializers.ModelSerializer):
    result = serializers.SerializerMethodField()

    class Meta:
        model = DashboardItem
        fields = [
            "id",
            "name",
            "filters",
            "order",
            "type",
            "deleted",
            "dashboard",
            "layouts",
            "color",
            "last_refresh",
            "refreshing",
<<<<<<< HEAD
            "result",
=======
>>>>>>> f2f4da3c
        ]

    def create(self, validated_data: Dict, *args: Any, **kwargs: Any) -> DashboardItem:
        request = self.context["request"]
        team = request.user.team_set.get()
<<<<<<< HEAD
        validated_data.pop(
            "last_refresh", None
        )  # last_refresh sometimes gets sent if dashboard_item is duplicated

        if validated_data["dashboard"].team == team:
            dashboard_item = DashboardItem.objects.create(
                team=team, last_refresh=datetime.now(), **validated_data
            )
=======
        if validated_data["dashboard"].team == team:
            dashboard_item = DashboardItem.objects.create(team=team, last_refresh=datetime.now(), **validated_data)
>>>>>>> f2f4da3c
            return dashboard_item
        else:
            raise serializers.ValidationError("Dashboard not found")

    def get_result(self, dashboard_item: DashboardItem):
        if not dashboard_item.filters:
            return None
        filter = Filter(data=dashboard_item.filters)
        cache_key = generate_cache_key(
            filter.toJSON() + "_" + str(dashboard_item.team_id)
        )
        result = cache.get(cache_key)
        if not result:
            return None
        return result["result"]


class DashboardItemsViewSet(viewsets.ModelViewSet):
    queryset = DashboardItem.objects.all()
    serializer_class = DashboardItemSerializer

    def get_queryset(self) -> QuerySet:
        queryset = super().get_queryset()
        if self.action == "list":  # type: ignore
            queryset = queryset.filter(deleted=False)
        return queryset.filter(team=self.request.user.team_set.get()).order_by("order")

    @action(methods=["patch"], detail=False)
    def layouts(self, request):
        team = request.user.team_set.get()

        for data in request.data["items"]:
<<<<<<< HEAD
            self.queryset.filter(team=team, pk=data["id"]).update(
                layouts=data["layouts"]
            )

        serializer = self.get_serializer(self.queryset.filter(team=team), many=True)
        return response.Response(serializer.data)

=======
            self.queryset.filter(team=team, pk=data["id"]).update(layouts=data["layouts"])
>>>>>>> f2f4da3c

def shared_dashboard(request: HttpRequest, share_token: str):
    dashboard = get_object_or_404(Dashboard, is_shared=True, share_token=share_token)
    return render_template(
        "shared_dashboard.html",
        request=request,
        context={"dashboard": dashboard, "team_name": dashboard.team.name},
    )<|MERGE_RESOLUTION|>--- conflicted
+++ resolved
@@ -16,14 +16,9 @@
 
 class PublicTokenAuthentication(authentication.BaseAuthentication):
     def authenticate(self, request: request.Request):
-        if (
-            request.GET.get("share_token")
-            and request.parser_context
-            and request.parser_context.get("kwargs")
-        ):
+        if request.GET.get("share_token") and request.parser_context and request.parser_context.get("kwargs"):
             dashboard = Dashboard.objects.filter(
-                share_token=request.GET.get("share_token"),
-                pk=request.parser_context["kwargs"].get("pk"),
+                share_token=request.GET.get("share_token"), pk=request.parser_context["kwargs"].get("pk"),
             )
             if not dashboard.exists():
                 raise AuthenticationFailed(detail="Dashboard doesn't exist")
@@ -31,26 +26,12 @@
         return None
 
 
-
 class DashboardSerializer(serializers.ModelSerializer):
     items = serializers.SerializerMethodField()  # type: ignore
 
     class Meta:
         model = Dashboard
-<<<<<<< HEAD
-        fields = [
-            "id",
-            "name",
-            "pinned",
-            "items",
-            "created_at",
-            "created_by",
-            "is_shared",
-            "share_token",
-        ]
-=======
-        fields = ["id", "name", "pinned", "items", "created_at", "created_by", "deleted",]
->>>>>>> f2f4da3c
+        fields = ["id", "name", "pinned", "items", "created_at", "created_by", "is_shared", "share_token", "deleted"]
 
     def create(self, validated_data: Dict, *args: Any, **kwargs: Any) -> Dashboard:
         request = self.context["request"]
@@ -61,15 +42,7 @@
         if request.data.get("items"):
             for item in request.data["items"]:
                 DashboardItem.objects.create(
-<<<<<<< HEAD
-                    **{
-                        key: value
-                        for key, value in item.items()
-                        if key not in ("id", "deleted", "dashboard", "team")
-                    },
-=======
                     **{key: value for key, value in item.items() if key not in ("id", "deleted", "dashboard", "team")},
->>>>>>> f2f4da3c
                     dashboard=dashboard,
                     team=team,
                 )
@@ -86,11 +59,7 @@
     def get_items(self, dashboard: Dashboard):
         if self.context["view"].action == "list":
             return None
-<<<<<<< HEAD
-        items = dashboard.items.all()
-=======
         items = dashboard.items.filter(deleted=False).order_by("order").all()
->>>>>>> f2f4da3c
         return DashboardItemSerializer(items, many=True).data
 
 
@@ -106,46 +75,29 @@
     permission_classes = []  # type: ignore
 
     def get_queryset(self) -> QuerySet:
-<<<<<<< HEAD
         queryset = super().get_queryset().order_by("name")
-=======
-        queryset = super().get_queryset()
->>>>>>> f2f4da3c
         if self.action == "list":  # type: ignore
             queryset = queryset.filter(deleted=False)
         queryset = queryset.prefetch_related(
-            Prefetch(
-                "items",
-                queryset=DashboardItem.objects.filter(deleted=False).order_by("order"),
-            )
+            Prefetch("items", queryset=DashboardItem.objects.filter(deleted=False).order_by("order"),)
         )
 
         if self.request.user.is_anonymous:
             if self.request.GET.get("share_token"):
                 return queryset.filter(share_token=self.request.GET["share_token"])
             else:
-                raise AuthenticationFailed(
-                    detail="You're not logged in or forgot to add a share_token."
-                )
+                raise AuthenticationFailed(detail="You're not logged in or forgot to add a share_token.")
 
         return queryset.filter(team=self.request.user.team_set.get())
 
-<<<<<<< HEAD
-    def retrieve(
-        self, request: request.Request, *args: Any, **kwargs: Any
-    ) -> response.Response:
+    def retrieve(self, request: request.Request, *args: Any, **kwargs: Any) -> response.Response:
         pk = kwargs["pk"]
         queryset = self.get_queryset()
         dashboard = get_object_or_404(queryset, pk=pk)
         dashboard.last_accessed_at = now()
         dashboard.save()
-        serializer = DashboardSerializer(
-            dashboard, context={"view": self, "request": request}
-        )
+        serializer = DashboardSerializer(dashboard, context={"view": self, "request": request})
         return response.Response(serializer.data)
-=======
-        return queryset.filter(team=self.request.user.team_set.get()).order_by("name")
->>>>>>> f2f4da3c
 
 
 class DashboardItemSerializer(serializers.ModelSerializer):
@@ -165,28 +117,16 @@
             "color",
             "last_refresh",
             "refreshing",
-<<<<<<< HEAD
             "result",
-=======
->>>>>>> f2f4da3c
         ]
 
     def create(self, validated_data: Dict, *args: Any, **kwargs: Any) -> DashboardItem:
         request = self.context["request"]
         team = request.user.team_set.get()
-<<<<<<< HEAD
-        validated_data.pop(
-            "last_refresh", None
-        )  # last_refresh sometimes gets sent if dashboard_item is duplicated
+        validated_data.pop("last_refresh", None)  # last_refresh sometimes gets sent if dashboard_item is duplicated
 
         if validated_data["dashboard"].team == team:
-            dashboard_item = DashboardItem.objects.create(
-                team=team, last_refresh=datetime.now(), **validated_data
-            )
-=======
-        if validated_data["dashboard"].team == team:
             dashboard_item = DashboardItem.objects.create(team=team, last_refresh=datetime.now(), **validated_data)
->>>>>>> f2f4da3c
             return dashboard_item
         else:
             raise serializers.ValidationError("Dashboard not found")
@@ -195,9 +135,7 @@
         if not dashboard_item.filters:
             return None
         filter = Filter(data=dashboard_item.filters)
-        cache_key = generate_cache_key(
-            filter.toJSON() + "_" + str(dashboard_item.team_id)
-        )
+        cache_key = generate_cache_key(filter.toJSON() + "_" + str(dashboard_item.team_id))
         result = cache.get(cache_key)
         if not result:
             return None
@@ -219,22 +157,14 @@
         team = request.user.team_set.get()
 
         for data in request.data["items"]:
-<<<<<<< HEAD
-            self.queryset.filter(team=team, pk=data["id"]).update(
-                layouts=data["layouts"]
-            )
+            self.queryset.filter(team=team, pk=data["id"]).update(layouts=data["layouts"])
 
         serializer = self.get_serializer(self.queryset.filter(team=team), many=True)
         return response.Response(serializer.data)
 
-=======
-            self.queryset.filter(team=team, pk=data["id"]).update(layouts=data["layouts"])
->>>>>>> f2f4da3c
 
 def shared_dashboard(request: HttpRequest, share_token: str):
     dashboard = get_object_or_404(Dashboard, is_shared=True, share_token=share_token)
     return render_template(
-        "shared_dashboard.html",
-        request=request,
-        context={"dashboard": dashboard, "team_name": dashboard.team.name},
+        "shared_dashboard.html", request=request, context={"dashboard": dashboard, "team_name": dashboard.team.name},
     )