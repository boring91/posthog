from typing import List

from ee.clickhouse.queries.funnels.base import ClickhouseFunnelBase


class ClickhouseFunnelStrict(ClickhouseFunnelBase):
    def get_query(self):
        max_steps = len(self._filter.entities)

        breakdown_clause = self._get_breakdown_prop()

        return f"""
        SELECT {self._get_count_columns(max_steps)} {self._get_step_time_avgs(max_steps)} {self._get_step_time_median(max_steps)} {breakdown_clause} FROM (
            {self.get_step_counts_query()}
        ) {'GROUP BY prop' if breakdown_clause != '' else ''} SETTINGS allow_experimental_window_functions = 1
        """

    def get_step_counts_query(self):

        steps_per_person_query = self.get_step_counts_without_aggregation_query()
        max_steps = len(self._filter.entities)
        breakdown_clause = self._get_breakdown_prop()

        return f"""
<<<<<<< HEAD
            SELECT person_id, steps {self._get_step_time_avgs(max_steps)} {breakdown_clause} FROM (
                SELECT person_id, steps, max(steps) over (PARTITION BY person_id {breakdown_clause}) as max_steps {self._get_step_time_names(max_steps)} {breakdown_clause} FROM (
                        {steps_per_person_query}
                )
            ) GROUP BY person_id, steps {breakdown_clause}
            HAVING steps = max_steps
=======
            SELECT person_id, max(steps) AS steps {self._get_step_time_avgs(max_steps, inner_query=True)} {self._get_step_time_median(max_steps, inner_query=True)} {breakdown_clause} FROM (
                {formatted_query}
            ) GROUP BY person_id {breakdown_clause}
>>>>>>> 6b11dcf7
        """

    def get_step_counts_without_aggregation_query(self):
        max_steps = len(self._filter.entities)

        partition_select = self._get_partition_cols(1, max_steps)
        sorting_condition = self._get_sorting_condition(max_steps, max_steps)
        breakdown_clause = self._get_breakdown_prop()

        inner_query = f"""
            SELECT 
            person_id,
            timestamp,
            {partition_select}
            {breakdown_clause}
            FROM ({self._get_inner_event_query(skip_entity_filter=True, skip_step_filter=True)})
        """

        formatted_query = f"""
            SELECT *, {sorting_condition} AS steps {self._get_step_times(max_steps)} FROM (
                    {inner_query}
                ) WHERE step_0 = 1"""

        return formatted_query

    def _get_partition_cols(self, level_index: int, max_steps: int):
        cols: List[str] = []
        for i in range(0, max_steps):
            cols.append(f"step_{i}")
            if i < level_index:
                cols.append(f"latest_{i}")
            else:
                cols.append(
                    f"min(latest_{i}) over (PARTITION by person_id {self._get_breakdown_prop()} ORDER BY timestamp DESC ROWS BETWEEN {i} PRECEDING AND {i} PRECEDING) latest_{i}"
                )
        return ", ".join(cols)<|MERGE_RESOLUTION|>--- conflicted
+++ resolved
@@ -22,18 +22,12 @@
         breakdown_clause = self._get_breakdown_prop()
 
         return f"""
-<<<<<<< HEAD
-            SELECT person_id, steps {self._get_step_time_avgs(max_steps)} {breakdown_clause} FROM (
+            SELECT person_id, steps {self._get_step_time_avgs(max_steps)} {self._get_step_time_median(max_steps, inner_query=True)} {breakdown_clause} FROM (
                 SELECT person_id, steps, max(steps) over (PARTITION BY person_id {breakdown_clause}) as max_steps {self._get_step_time_names(max_steps)} {breakdown_clause} FROM (
                         {steps_per_person_query}
                 )
             ) GROUP BY person_id, steps {breakdown_clause}
             HAVING steps = max_steps
-=======
-            SELECT person_id, max(steps) AS steps {self._get_step_time_avgs(max_steps, inner_query=True)} {self._get_step_time_median(max_steps, inner_query=True)} {breakdown_clause} FROM (
-                {formatted_query}
-            ) GROUP BY person_id {breakdown_clause}
->>>>>>> 6b11dcf7
         """
 
     def get_step_counts_without_aggregation_query(self):
