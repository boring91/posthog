import {
    Node,
    NodeViewWrapper,
    mergeAttributes,
    ReactNodeViewRenderer,
    ExtendedRegExpMatchArray,
    Attribute,
    NodeViewProps,
    getExtensionField,
} from '@tiptap/react'
import { memo, useCallback, useEffect, useRef } from 'react'
import clsx from 'clsx'
import {
    IconClose,
    IconDragHandle,
    IconFilter,
    IconLink,
    IconPlusMini,
    IconUnfoldLess,
    IconUnfoldMore,
} from 'lib/lemon-ui/icons'
import { LemonButton } from '@posthog/lemon-ui'
import './NodeWrapper.scss'
import { LemonSkeleton } from 'lib/lemon-ui/LemonSkeleton'
import { BindLogic, BuiltLogic, useActions, useMountedLogic, useValues } from 'kea'
import { notebookLogic } from '../Notebook/notebookLogic'
import { useInView } from 'react-intersection-observer'
import { NotebookNodeResource } from '~/types'
import { ErrorBoundary } from '~/layout/ErrorBoundary'
import { NotebookNodeContext, NotebookNodeLogicProps, notebookNodeLogic } from './notebookNodeLogic'
import { posthogNodePasteRule, useSyncedAttributes } from './utils'
import {
    NotebookNodeAttributes,
    NotebookNodeProps,
    CustomNotebookNodeAttributes,
    NotebookNodeSettings,
} from '../Notebook/utils'
import { useWhyDidIRender } from 'lib/hooks/useWhyDidIRender'
import { NotebookNodeTitle } from './components/NotebookNodeTitle'
import { notebookNodeLogicType } from './notebookNodeLogicType'

<<<<<<< HEAD
export interface NodeWrapperProps<T extends CustomNotebookNodeAttributes> {
    nodeType: NotebookNodeType
    children?: ReactNode

    // Meta properties - these should never be too advanced - more advanced should be done via updateAttributes in the component
    defaultTitle: string
    href?: string | ((attributes: NotebookNodeAttributes<T>) => string | undefined)

    // Sizing
    expandable?: boolean
    startExpanded?: boolean
    resizeable?: boolean | ((attributes: CustomNotebookNodeAttributes) => boolean)
    heightEstimate?: number | string
    minHeight?: number | string
    /** If true the metadata area will only show when hovered if in editing mode */
    autoHideMetadata?: boolean
    /** Expand the node if the component is clicked */
    expandOnClick?: boolean
    widgets?: NotebookNodeWidget[]
}
=======
// TODO: fix the typing of string to NotebookNodeType
const KNOWN_NODES: Record<string, CreatePostHogWidgetNodeOptions<any>> = {}
>>>>>>> 8b8cedf0

type NodeWrapperProps<T extends CustomNotebookNodeAttributes> = Omit<NotebookNodeLogicProps, 'notebookLogic'> &
    NotebookNodeProps<T> & {
        Component: (props: NotebookNodeProps<T>) => JSX.Element | null

        // View only props
        href?: string | ((attributes: NotebookNodeAttributes<T>) => string | undefined)
        expandable?: boolean
        selected?: boolean
        heightEstimate?: number | string
        minHeight?: number | string
        /** If true the metadata area will only show when hovered if in editing mode */
        autoHideMetadata?: boolean
        /** Expand the node if the component is clicked */
        expandOnClick?: boolean
    }

function NodeWrapper<T extends CustomNotebookNodeAttributes>(props: NodeWrapperProps<T>): JSX.Element {
    const {
        nodeType,
        Component,
        selected,
        href,
        heightEstimate = '4rem',
        expandable = true,
        expandOnClick = true,
        autoHideMetadata = false,
        minHeight,
        getPos,
        attributes,
        updateAttributes,
        settings = null,
    } = props

    useWhyDidIRender('NodeWrapper.props', props)

    const mountedNotebookLogic = useMountedLogic(notebookLogic)
    const { isEditable, editingNodeId } = useValues(mountedNotebookLogic)
    const { unregisterNodeLogic } = useActions(notebookLogic)

    const logicProps: NotebookNodeLogicProps = {
        ...props,
        notebookLogic: mountedNotebookLogic,
    }

    // nodeId can start null, but should then immediately be generated
    const nodeLogic = useMountedLogic(notebookNodeLogic(logicProps))
    const { resizeable, expanded, actions, nodeId } = useValues(nodeLogic)
    const { setExpanded, deleteNode, toggleEditing, insertOrSelectNextLine } = useActions(nodeLogic)

    useEffect(() => {
        // TRICKY: child nodes mount the parent logic so we need to control the mounting / unmounting directly in this component
        return () => unregisterNodeLogic(nodeId)
    }, [])

    useWhyDidIRender('NodeWrapper.logicProps', {
        resizeable,
        expanded,
        actions,
        setExpanded,
        deleteNode,
        toggleEditing,
        mountedNotebookLogic,
    })

    const [ref, inView] = useInView({ triggerOnce: true })
    const contentRef = useRef<HTMLDivElement | null>(null)

    // If resizeable is true then the node attr "height" is required
    const height = attributes.height ?? heightEstimate

    const onResizeStart = useCallback((): void => {
        if (!resizeable) {
            return
        }
        const initialHeightAttr = contentRef.current?.style.height
        const onResizedEnd = (): void => {
            window.removeEventListener('mouseup', onResizedEnd)
            // css resize sets the style attr so we check that to detect changes. Resize obsserver doesn't trigger for style changes
            const heightAttr = contentRef.current?.style.height
            if (heightAttr && heightAttr !== initialHeightAttr) {
                updateAttributes({
                    height: contentRef.current?.clientHeight,
                } as any)
            }
        }

        window.addEventListener('mouseup', onResizedEnd)
    }, [resizeable, updateAttributes])

    const onActionsAreaClick = (): void => {
        // Clicking in the area of the actions without selecting a specific action likely indicates the user wants to
        // add new content below. If we are in editing mode, we should select the next line if there is one, otherwise
        insertOrSelectNextLine()
        // setTextSelection(getPos() + 1)
    }

    const parsedHref = typeof href === 'function' ? href(attributes) : href

    // Element is resizable if resizable is set to true. If expandable is set to true then is is only resizable if expanded is true
    const isResizeable = resizeable && (!expandable || expanded)
    const isDraggable = !!(isEditable && getPos)

    return (
        <NotebookNodeContext.Provider value={nodeLogic}>
            <BindLogic logic={notebookNodeLogic} props={logicProps}>
                <NodeViewWrapper as="div">
                    <div
                        ref={ref}
                        className={clsx(nodeType, 'NotebookNode', {
                            'NotebookNode--selected': isEditable && selected,
                            'NotebookNode--auto-hide-metadata': autoHideMetadata,
                            'NotebookNode--has-actions': getPos && isEditable && actions.length,
                        })}
                    >
                        <div className="NotebookNode__box">
                            <ErrorBoundary>
                                {!inView ? (
                                    <>
                                        <div className="h-4" /> {/* Placeholder for the drag handle */}
                                        {/* eslint-disable-next-line react/forbid-dom-props */}
                                        <div style={{ height: heightEstimate }}>
                                            <LemonSkeleton className="h-full" />
                                        </div>
                                    </>
                                ) : (
                                    <>
                                        <div className="NotebookNode__meta" data-drag-handle>
                                            <div className="flex items-center flex-1 overflow-hidden">
                                                {isDraggable && (
                                                    <IconDragHandle className="cursor-move text-base shrink-0" />
                                                )}
                                                <NotebookNodeTitle />
                                            </div>

                                            <div className="flex space-x-1">
                                                {parsedHref && (
                                                    <LemonButton size="small" icon={<IconLink />} to={parsedHref} />
                                                )}

                                                {expandable && (
                                                    <LemonButton
                                                        onClick={() => setExpanded(!expanded)}
                                                        size="small"
                                                        icon={expanded ? <IconUnfoldLess /> : <IconUnfoldMore />}
                                                    />
                                                )}

                                                {isEditable ? (
                                                    <>
                                                        {settings ? (
                                                            <LemonButton
                                                                onClick={() => toggleEditing()}
                                                                size="small"
                                                                icon={<IconFilter />}
                                                                active={editingNodeId === nodeId}
                                                            />
                                                        ) : null}

                                                        <LemonButton
                                                            onClick={() => deleteNode()}
                                                            size="small"
                                                            status="danger"
                                                            icon={<IconClose />}
                                                        />
                                                    </>
                                                ) : null}
                                            </div>
                                        </div>
                                        <div
                                            ref={contentRef}
                                            className={clsx(
                                                'NotebookNode__content flex flex-col relative z-0 overflow-hidden',
                                                isEditable && isResizeable && 'resize-y'
                                            )}
                                            // eslint-disable-next-line react/forbid-dom-props
                                            style={isResizeable ? { height, minHeight } : {}}
                                            onClick={!expanded && expandOnClick ? () => setExpanded(true) : undefined}
                                            onMouseDown={onResizeStart}
                                        >
                                            <Component attributes={attributes} updateAttributes={updateAttributes} />
                                        </div>
                                    </>
                                )}
                            </ErrorBoundary>
                        </div>
                        <div
                            className="NotebookNode__gap"
                            // UX improvement so that the actions don't get in the way of the cursor
                            onClick={() => onActionsAreaClick()}
                        >
                            {getPos && isEditable && actions.length ? (
                                <>
                                    {actions.map((x, i) => (
                                        <LemonButton
                                            key={i}
                                            type="secondary"
                                            status="primary"
                                            size="small"
                                            icon={x.icon ?? <IconPlusMini />}
                                            onClick={(e) => {
                                                e.stopPropagation()
                                                x.onClick()
                                            }}
                                        >
                                            {x.text}
                                        </LemonButton>
                                    ))}
                                </>
                            ) : null}
                        </div>
                    </div>
                </NodeViewWrapper>
            </BindLogic>
        </NotebookNodeContext.Provider>
    )
}

export const MemoizedNodeWrapper = memo(NodeWrapper) as typeof NodeWrapper

export type CreatePostHogWidgetNodeOptions<T extends CustomNotebookNodeAttributes> = Omit<
    NodeWrapperProps<T>,
    'updateAttributes'
> & {
    Component: (props: NotebookNodeProps<T>) => JSX.Element | null
    pasteOptions?: {
        find: string
        getAttributes: (match: ExtendedRegExpMatchArray) => Promise<T | null | undefined> | T | null | undefined
    }
    attributes: Record<keyof T, Partial<Attribute>>
    settings?: NotebookNodeSettings
    serializedText?: (attributes: NotebookNodeAttributes<T>) => string
}

export function createPostHogWidgetNode<T extends CustomNotebookNodeAttributes>(
    options: CreatePostHogWidgetNodeOptions<T>
): Node {
    const { Component, pasteOptions, attributes, serializedText, ...wrapperProps } = options

    KNOWN_NODES[wrapperProps.nodeType] = options

    // NOTE: We use NodeViewProps here as we convert them to NotebookNodeProps
    const WrappedComponent = (props: NodeViewProps): JSX.Element => {
        useWhyDidIRender('NodeWrapper(WrappedComponent)', props)
        const [attributes, updateAttributes] = useSyncedAttributes<T>(props)

        if (props.node.attrs.nodeId === null) {
            // TODO only wrapped in setTimeout because of the flushSync bug
            setTimeout(() => {
                props.updateAttributes({
                    nodeId: attributes.nodeId,
                })
            }, 0)
        }

        const nodeProps: NotebookNodeProps<T> & Omit<NodeViewProps, 'attributes' | 'updateAttributes'> = {
            ...props,
            attributes,
            updateAttributes,
        }

        return <MemoizedNodeWrapper Component={Component} {...nodeProps} {...wrapperProps} />
    }

    return Node.create({
        name: wrapperProps.nodeType,
        group: 'block',
        atom: true,
        draggable: true,

        serializedText: serializedText,

        extendNodeSchema(extension) {
            const context = {
                name: extension.name,
                options: extension.options,
                storage: extension.storage,
            }
            return {
                serializedText: getExtensionField(extension, 'serializedText', context),
            }
        },

        addAttributes() {
            return {
                height: {},
                title: {},
                nodeId: {
                    default: null,
                },
                __init: { default: null },
                children: {},
                ...attributes,
            }
        },

        parseHTML() {
            return [
                {
                    tag: wrapperProps.nodeType,
                },
            ]
        },

        renderHTML({ HTMLAttributes }) {
            return [wrapperProps.nodeType, mergeAttributes(HTMLAttributes)]
        },

        addNodeView() {
            return ReactNodeViewRenderer(WrappedComponent)
        },

        addPasteRules() {
            return pasteOptions
                ? [
                      posthogNodePasteRule({
                          editor: this.editor,
                          type: this.type,
                          ...pasteOptions,
                      }),
                  ]
                : []
        },
    })
}

export const NotebookNodeChildRenderer = ({
    nodeLogic,
    content,
}: {
    nodeLogic: BuiltLogic<notebookNodeLogicType>
    content: NotebookNodeResource
}): JSX.Element => {
    const options = KNOWN_NODES[content.type]

    // eslint-disable-next-line no-console
    console.log(nodeLogic)
    // TODO: Respect attr changes

    // TODO: Allow deletion

    return (
        <MemoizedNodeWrapper
            {...options}
            // parentNodeLogic={nodeLogic}
            Component={options.Component}
            nodeType={content.type}
            titlePlaceholder={options.titlePlaceholder}
            attributes={content.attrs}
            updateAttributes={(newAttrs) => {
                // eslint-disable-next-line no-console
                console.log('updated called (TODO)', newAttrs)
            }}
            selected={false}
        />
    )
    // return
}<|MERGE_RESOLUTION|>--- conflicted
+++ resolved
@@ -39,31 +39,8 @@
 import { NotebookNodeTitle } from './components/NotebookNodeTitle'
 import { notebookNodeLogicType } from './notebookNodeLogicType'
 
-<<<<<<< HEAD
-export interface NodeWrapperProps<T extends CustomNotebookNodeAttributes> {
-    nodeType: NotebookNodeType
-    children?: ReactNode
-
-    // Meta properties - these should never be too advanced - more advanced should be done via updateAttributes in the component
-    defaultTitle: string
-    href?: string | ((attributes: NotebookNodeAttributes<T>) => string | undefined)
-
-    // Sizing
-    expandable?: boolean
-    startExpanded?: boolean
-    resizeable?: boolean | ((attributes: CustomNotebookNodeAttributes) => boolean)
-    heightEstimate?: number | string
-    minHeight?: number | string
-    /** If true the metadata area will only show when hovered if in editing mode */
-    autoHideMetadata?: boolean
-    /** Expand the node if the component is clicked */
-    expandOnClick?: boolean
-    widgets?: NotebookNodeWidget[]
-}
-=======
 // TODO: fix the typing of string to NotebookNodeType
 const KNOWN_NODES: Record<string, CreatePostHogWidgetNodeOptions<any>> = {}
->>>>>>> 8b8cedf0
 
 type NodeWrapperProps<T extends CustomNotebookNodeAttributes> = Omit<NotebookNodeLogicProps, 'notebookLogic'> &
     NotebookNodeProps<T> & {
