import React, { useEffect, useMemo } from 'react'
import { useActions, useValues } from 'kea'
import { LemonButton } from 'lib/components/LemonButton'
import { VerticalForm } from 'lib/forms/VerticalForm'
import { Select } from 'antd'
import { membersLogic } from 'scenes/organization/Settings/membersLogic'
import { preflightLogic } from 'scenes/PreflightCheck/preflightLogic'
import { Field } from 'lib/forms/Field'
import { dayjs } from 'lib/dayjs'
import { LemonSelect, LemonSelectOptions, LemonSelectProps } from 'lib/components/LemonSelect'
import { subscriptionLogic } from '../subscriptionLogic'
import { UserActivityIndicator } from 'lib/components/UserActivityIndicator/UserActivityIndicator'
import { IconChevronLeft, IconOpenInNew } from 'lib/components/icons'
import { AlertMessage } from 'lib/components/AlertMessage'
import { subscriptionsLogic } from '../subscriptionsLogic'
import {
    bysetposOptions,
    frequencyOptions,
    intervalOptions,
    monthlyWeekdayOptions,
    SubscriptionBaseProps,
    targetTypeOptions,
    timeOptions,
    weekdayOptions,
} from '../utils'
import { LemonDivider, LemonInput, LemonTextArea, Link } from '@posthog/lemon-ui'
import { integrationsLogic } from 'scenes/project/Settings/integrationsLogic'
import { featureFlagLogic } from 'lib/logic/featureFlagLogic'
import { FEATURE_FLAGS } from 'lib/constants'
import { urls } from 'scenes/urls'

interface EditSubscriptionProps extends SubscriptionBaseProps {
    id: number | 'new'
    onCancel: () => void
    onDelete: () => void
}

export function EditSubscription({
    id,
    insightShortId,
    dashboardId,
    onCancel,
    onDelete,
}: EditSubscriptionProps): JSX.Element {
    const logicProps = {
        id,
        insightShortId,
        dashboardId,
    }
    const logic = subscriptionLogic(logicProps)
    const subscriptionslogic = subscriptionsLogic({
        insightShortId,
        dashboardId,
    })

    const { antSelectOptions } = useValues(membersLogic)
    const { subscription, isSubscriptionSubmitting, subscriptionChanged } = useValues(logic)
    const { preflight, siteUrlMisconfigured } = useValues(preflightLogic)
    const { deleteSubscription } = useActions(subscriptionslogic)
    const { slackChannels, slackChannelsLoading, slackIntegration } = useValues(integrationsLogic)
    const { loadSlackChannels } = useActions(integrationsLogic)
    const { featureFlags } = useValues(featureFlagLogic)

    const emailDisabled = !preflight?.email_service_available
    const slackDisabled = !slackIntegration

    const _onDelete = (): void => {
        if (id !== 'new') {
            deleteSubscription(id)
            onDelete()
        }
    }

    const commonSelectProps: Partial<LemonSelectProps<LemonSelectOptions>> = {
        type: 'stealth',
        outlined: true,
<<<<<<< HEAD
        disabled: emailDisabled,
        dropdownMatchSelectWidth: false,
=======
        dropdownMaxWindowDimensions: true,
>>>>>>> 9712fd9b
    }

    useEffect(() => {
        if (subscription.target_type === 'slack') {
            loadSlackChannels()
        }
    }, [subscription.target_type])

    // If slackChannels aren't loaded, make sure we display only the channel name and not the actual underlying value
    const slackChannelOptions = useMemo(
        () =>
            slackChannels
                ? slackChannels.map((x) => ({
                      key: x.id,
                      value: `${x.id}|#${x.name}`,
                      label: x.is_private ? `🔒${x.name}` : `#${x.name}`,
                  }))
                : [
                      {
                          key: subscription.target_value,
                          value: subscription.target_value,
                          label: subscription.target_value?.split('|')?.pop(),
                      },
                  ],
        [slackChannels, subscription.target_value]
    )

    return (
        <>
            <VerticalForm logic={subscriptionLogic} props={logicProps} formKey="subscription" enableFormOnSubmit>
                <header className="flex items-center border-bottom pb-05">
                    <LemonButton type="stealth" onClick={onCancel} size="small">
                        <IconChevronLeft fontSize={'1rem'} />
                        Back
                    </LemonButton>
                    <LemonDivider vertical />

                    <h4 className="mt-05">{id === 'new' ? 'New' : 'Edit '} Subscription</h4>
                </header>
                <section>
                    {subscription?.created_by ? (
                        <UserActivityIndicator
                            at={subscription.created_at}
                            by={subscription.created_by}
                            prefix={'Created'}
                            className={'mb'}
                        />
                    ) : null}

                    {siteUrlMisconfigured && (
                        <AlertMessage type="warning">
                            <>
                                Your <code>SITE_URL</code> environment variable seems misconfigured. Your{' '}
                                <code>SITE_URL</code> is set to{' '}
                                <b>
                                    <code>{preflight?.site_url}</code>
                                </b>{' '}
                                but you're currently browsing this page from{' '}
                                <b>
                                    <code>{window.location.origin}</code>
                                </b>
                                . <br />
                                If this value is not configured correctly PostHog may be unable to correctly send
                                Subscriptions.{' '}
                                <a
                                    target="_blank"
                                    rel="noopener"
                                    href="https://posthog.com/docs/configuring-posthog/environment-variables?utm_medium=in-product&utm_campaign=subcriptions-system-status-site-url-misconfig"
                                >
                                    Learn more <IconOpenInNew />
                                </a>
                            </>
                        </AlertMessage>
                    )}

                    <Field name={'title'} label={'Name'}>
                        <LemonInput placeholder="e.g. Weekly team report" />
                    </Field>

                    {featureFlags[FEATURE_FLAGS.SUBSCRIPTIONS_SLACK] && (
                        <Field name={'target_type'} label={'Destination'}>
                            <LemonSelect options={targetTypeOptions} {...commonSelectProps} />
                        </Field>
                    )}

                    {subscription.target_type === 'email' ? (
                        <>
                            {emailDisabled && (
                                <AlertMessage type="error">
                                    <>
                                        Email subscriptions are not currently possible as this PostHog instance isn't{' '}
                                        <a
                                            href="https://posthog.com/docs/self-host/configure/email"
                                            target="_blank"
                                            rel="noopener"
                                        >
                                            configured&nbsp;to&nbsp;send&nbsp;emails&nbsp;
                                            <IconOpenInNew />
                                        </a>
                                        .
                                    </>
                                </AlertMessage>
                            )}
                            <Field name={'target_value'} label={'Who do you want to subscribe'}>
                                {({ value, onChange }) => (
                                    <>
                                        <Select
                                            disabled={emailDisabled}
                                            bordered
                                            mode="tags"
                                            dropdownMatchSelectWidth={false}
                                            data-attr="subscribed-emails"
                                            options={antSelectOptions}
                                            style={{ width: '100%' }}
                                            value={value?.split(',').filter(Boolean)}
                                            onChange={(val) => onChange(val.join(','))}
                                        />
                                        <div className="text-small text-muted mt-05">
                                            Enter the email addresses of the users you want to share with
                                        </div>
                                    </>
                                )}
                            </Field>
                            <Field name={'invite_message'} label={'Message (optional)'}>
                                <LemonTextArea placeholder="Your message to new subscribers (optional)" />
                            </Field>
                        </>
                    ) : null}

                    {subscription.target_type === 'slack' ? (
                        <>
                            {slackDisabled && (
                                <>
                                    <AlertMessage type="error">
                                        <>
                                            Slack is not yet configured for this project. You can configure it at{' '}
                                            <Link to={`${urls.projectSettings()}#slack`}>
                                                {' '}
                                                Slack Integration settings
                                            </Link>
                                            .
                                        </>
                                    </AlertMessage>
                                </>
                            )}
                            <Field name={'target_value'} label={'Which Slack channel to send reports to'}>
                                {({ value, onChange }) => (
                                    <>
                                        <Select
                                            showSearch
                                            value={value}
                                            placeholder={'Pick a Slack channel'}
                                            disabled={slackDisabled}
                                            filterOption={true}
                                            onChange={(val) => onChange(val)}
                                            notFoundContent={null}
                                            style={{ width: '100%' }}
                                            loading={slackChannelsLoading}
                                            options={slackChannelOptions}
                                        />
                                    </>
                                )}
                            </Field>
                            <AlertMessage type="info">
                                <>
                                    Don't forget to add the <strong>PostHog app</strong> to the channel otherwise
                                    Subscriptions will fail to be delivered.{' '}
                                    <a
                                        href="https://posthog.com/docs/integrations/slack"
                                        target="_blank"
                                        rel="noopener"
                                    >
                                        See the Docs for more information
                                    </a>
                                </>
                            </AlertMessage>
                        </>
                    ) : null}

                    {subscription.target_type === 'webhook' ? (
                        <>
                            <Field name={'target_value'} label={'Webhook URL'}>
                                <LemonInput placeholder="https://example.com/webhooks/1234" />
                            </Field>
                            <div className="text-small text-muted mt-05">
                                Webhooks will be called with a HTTP POST request. The webhook endpoint should respond
                                with a healthy HTTP code (2xx).
                            </div>
                        </>
                    ) : null}

                    <div>
                        <div className="ant-form-item-label">
                            <label title="Recurrance">Recurrance</label>
                        </div>
                        <div className="flex gap-05 items-center border-all pa-05 flex-wrap">
                            <span>Send every</span>
                            <Field name={'interval'} style={{ marginBottom: 0 }}>
                                <LemonSelect {...commonSelectProps} options={intervalOptions} />
                            </Field>
                            <Field name={'frequency'} style={{ marginBottom: 0 }}>
                                <LemonSelect {...commonSelectProps} options={frequencyOptions} />
                            </Field>

                            {subscription.frequency === 'weekly' && (
                                <>
                                    <span>on</span>
                                    <Field name={'byweekday'} style={{ marginBottom: 0 }}>
                                        {({ value, onChange }) => (
                                            <LemonSelect
                                                {...commonSelectProps}
                                                options={weekdayOptions}
                                                value={value ? value[0] : null}
                                                onChange={(val) => onChange([val])}
                                            />
                                        )}
                                    </Field>
                                </>
                            )}

                            {subscription.frequency === 'monthly' && (
                                <>
                                    <span>on the</span>
                                    <Field name={'bysetpos'} style={{ marginBottom: 0 }}>
                                        {({ value, onChange }) => (
                                            <LemonSelect
                                                {...commonSelectProps}
                                                options={bysetposOptions}
                                                value={value ? String(value) : null}
                                                onChange={(val) => {
                                                    onChange(typeof val === 'string' ? parseInt(val, 10) : null)
                                                }}
                                            />
                                        )}
                                    </Field>
                                    <Field name={'byweekday'} style={{ marginBottom: 0 }}>
                                        {({ value, onChange }) => (
                                            <LemonSelect
                                                {...commonSelectProps}
                                                dropdownMatchSelectWidth={false}
                                                options={monthlyWeekdayOptions}
                                                // "day" is a special case where it is a list of all available days
                                                value={value ? (value.length === 1 ? value[0] : 'day') : null}
                                                onChange={(val) =>
                                                    onChange(val === 'day' ? Object.keys(weekdayOptions) : [val])
                                                }
                                            />
                                        )}
                                    </Field>
                                </>
                            )}
                            <span>by</span>
                            <Field name={'start_date'}>
                                {({ value, onChange }) => (
                                    <LemonSelect
                                        {...commonSelectProps}
                                        options={timeOptions}
                                        value={dayjs(value).hour().toString()}
                                        onChange={(val) => {
                                            onChange(
                                                dayjs()
                                                    .hour(typeof val === 'string' ? parseInt(val, 10) : 0)
                                                    .minute(0)
                                                    .second(0)
                                                    .toISOString()
                                            )
                                        }}
                                    />
                                )}
                            </Field>
                        </div>
                    </div>
                </section>
                <footer className="space-between-items pt">
                    <div>
                        {id !== 'new' && (
                            <LemonButton type="secondary" status="danger" onClick={_onDelete}>
                                Delete subscription
                            </LemonButton>
                        )}
                    </div>
                    <div className="flex gap-05">
                        <LemonButton type="secondary" onClick={onCancel}>
                            Cancel
                        </LemonButton>
                        <LemonButton
                            type="primary"
                            htmlType="submit"
                            loading={isSubscriptionSubmitting}
                            disabled={!subscriptionChanged}
                        >
                            {id === 'new' ? 'Create subscription' : 'Save'}
                        </LemonButton>
                    </div>
                </footer>
            </VerticalForm>
        </>
    )
}<|MERGE_RESOLUTION|>--- conflicted
+++ resolved
@@ -74,12 +74,6 @@
     const commonSelectProps: Partial<LemonSelectProps<LemonSelectOptions>> = {
         type: 'stealth',
         outlined: true,
-<<<<<<< HEAD
-        disabled: emailDisabled,
-        dropdownMatchSelectWidth: false,
-=======
-        dropdownMaxWindowDimensions: true,
->>>>>>> 9712fd9b
     }
 
     useEffect(() => {
