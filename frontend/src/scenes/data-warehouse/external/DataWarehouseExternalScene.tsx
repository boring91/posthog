import { IconDatabase } from '@posthog/icons'
import { LemonButton, LemonTag, Link } from '@posthog/lemon-ui'
import { useActions, useValues } from 'kea'
import { router } from 'kea-router'
import { DatabaseTableTree } from 'lib/components/DatabaseTableTree/DatabaseTableTree'
import { PageHeader } from 'lib/components/PageHeader'
import { ProductIntroduction } from 'lib/components/ProductIntroduction/ProductIntroduction'
<<<<<<< HEAD
import { FEATURE_FLAGS } from 'lib/constants'
import { IconDataObject, IconSettings } from 'lib/lemon-ui/icons'
import { featureFlagLogic } from 'lib/logic/featureFlagLogic'
import { DatabaseTable } from 'scenes/data-management/database/DatabaseTable'
=======
import { IconSettings } from 'lib/lemon-ui/icons'
>>>>>>> 91632e4d
import { SceneExport } from 'scenes/sceneTypes'
import { urls } from 'scenes/urls'

import { NodeKind } from '~/queries/schema'
import { ProductKey } from '~/types'

import { dataWarehouseSceneLogic } from './dataWarehouseSceneLogic'
import SourceModal from './SourceModal'

export const scene: SceneExport = {
    component: DataWarehouseExternalScene,
    logic: dataWarehouseSceneLogic,
}

export function DataWarehouseExternalScene(): JSX.Element {
<<<<<<< HEAD
    const {
        shouldShowEmptyState,
        shouldShowProductIntroduction,
        isSourceModalOpen,
        tables,
        posthogTables,
        savedQueriesFormatted,
        selectedRow,
    } = useValues(dataWarehouseSceneLogic)
    const { toggleSourceModal, selectRow } = useActions(dataWarehouseSceneLogic)
    const { featureFlags } = useValues(featureFlagLogic)
=======
    const { shouldShowEmptyState, shouldShowProductIntroduction, isSourceModalOpen } =
        useValues(dataWarehouseSceneLogic)
    const { toggleSourceModal } = useActions(dataWarehouseSceneLogic)
>>>>>>> 91632e4d

    return (
        <div>
            <PageHeader
                title={
                    <div className="flex items-center gap-2">
                        Data Warehouse
                        <LemonTag type="warning" className="uppercase">
                            Beta
                        </LemonTag>
                    </div>
                }
                buttons={
                    <LemonButton
                        type="primary"
                        sideAction={{
                            icon: <IconSettings />,
                            onClick: () => router.actions.push(urls.dataWarehouseSettings()),
                            'data-attr': 'saved-insights-new-insight-dropdown',
                        }}
                        data-attr="new-data-warehouse-easy-link"
                        key={'new-data-warehouse-easy-link'}
                        onClick={() => toggleSourceModal()}
                    >
                        Link Source
                    </LemonButton>
                }
                caption={
                    <div>
                        These are external data sources you can query under SQL insights with{' '}
                        <Link to="https://posthog.com/manual/hogql" target="_blank">
                            HogQL
                        </Link>
                        . Connect your own tables from S3 to query data from outside PostHog.{' '}
                        <Link to="https://posthog.com/docs/data/data-warehouse">Learn more</Link>
                    </div>
                }
            />
            {(shouldShowProductIntroduction || shouldShowEmptyState) && (
                <ProductIntroduction
                    productName={'Data Warehouse'}
                    thingName={'table'}
                    description={
                        'Bring your production database, revenue data, CRM contacts or any other data into PostHog.'
                    }
                    action={toggleSourceModal}
                    isEmpty={shouldShowEmptyState}
                    docsURL="https://posthog.com/docs/data/data-warehouse"
                    productKey={ProductKey.DATA_WAREHOUSE}
                />
            )}
            <div className="grid md:grid-cols-3">
                <div className="sm:col-span-3 md:col-span-1">
                    <DatabaseTableTree
                        onSelectRow={selectRow}
                        items={[
                            {
                                name: 'External',
                                items: tables.map((table) => ({
                                    table: table,
                                    icon: <IconDatabase />,
                                })),
                            },
                            {
                                name: 'PostHog',
                                items: posthogTables.map((table) => ({
                                    table: table,
                                    icon: <IconDatabase />,
                                })),
                            },
                            {
                                name: 'Views',
                                items: savedQueriesFormatted.map((table) => ({
                                    table: table,
                                    icon: <IconDataObject />,
                                })),
                            },
                        ]}
                    />
                </div>
                {selectedRow && (
                    <div className="px-4 py-3 col-span-2">
                        <div className="flex flex-row justify-between items-center">
                            <h3>{selectedRow.name}</h3>
                            <Link
                                to={urls.insightNew(
                                    undefined,
                                    undefined,
                                    JSON.stringify({
                                        kind: NodeKind.DataTableNode,
                                        full: true,
                                        source: {
                                            kind: NodeKind.HogQLQuery,
                                            // TODO: Use `hogql` tag?
                                            query: `SELECT ${selectedRow.columns
                                                .filter(({ table, fields, chain }) => !table && !fields && !chain)
                                                .map(({ key }) => key)} FROM ${selectedRow.name} LIMIT 100`,
                                        },
                                    })
                                )}
                            >
                                <LemonButton type="primary">Query</LemonButton>
                            </Link>
                        </div>
                        <div className="flex flex-col">
                            {selectedRow.external_data_source ? (
                                <></>
                            ) : (
                                <>
                                    <span className="card-secondary mt-2">Files URL pattern</span>
                                    <span>{selectedRow.url_pattern}</span>
                                </>
                            )}

                            <span className="card-secondary mt-2">File format</span>
                            <span>{selectedRow.format}</span>
                        </div>

                        <div className="mt-2">
                            <span className="card-secondary">Columns</span>
                            <DatabaseTable table={selectedRow.name} tables={tables} />
                        </div>
                    </div>
                )}
            </div>
            <SourceModal isOpen={isSourceModalOpen} onClose={() => toggleSourceModal(false)} />
        </div>
    )
}<|MERGE_RESOLUTION|>--- conflicted
+++ resolved
@@ -5,14 +5,8 @@
 import { DatabaseTableTree } from 'lib/components/DatabaseTableTree/DatabaseTableTree'
 import { PageHeader } from 'lib/components/PageHeader'
 import { ProductIntroduction } from 'lib/components/ProductIntroduction/ProductIntroduction'
-<<<<<<< HEAD
-import { FEATURE_FLAGS } from 'lib/constants'
 import { IconDataObject, IconSettings } from 'lib/lemon-ui/icons'
-import { featureFlagLogic } from 'lib/logic/featureFlagLogic'
 import { DatabaseTable } from 'scenes/data-management/database/DatabaseTable'
-=======
-import { IconSettings } from 'lib/lemon-ui/icons'
->>>>>>> 91632e4d
 import { SceneExport } from 'scenes/sceneTypes'
 import { urls } from 'scenes/urls'
 
@@ -28,7 +22,6 @@
 }
 
 export function DataWarehouseExternalScene(): JSX.Element {
-<<<<<<< HEAD
     const {
         shouldShowEmptyState,
         shouldShowProductIntroduction,
@@ -39,12 +32,6 @@
         selectedRow,
     } = useValues(dataWarehouseSceneLogic)
     const { toggleSourceModal, selectRow } = useActions(dataWarehouseSceneLogic)
-    const { featureFlags } = useValues(featureFlagLogic)
-=======
-    const { shouldShowEmptyState, shouldShowProductIntroduction, isSourceModalOpen } =
-        useValues(dataWarehouseSceneLogic)
-    const { toggleSourceModal } = useActions(dataWarehouseSceneLogic)
->>>>>>> 91632e4d
 
     return (
         <div>
