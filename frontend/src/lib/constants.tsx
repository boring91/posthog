import { urls } from 'scenes/urls'
import { AvailableFeature, ChartDisplayType, LicensePlan, Region, SSOProvider } from '../types'

/** Display types which don't allow grouping by unit of time. Sync with backend NON_TIME_SERIES_DISPLAY_TYPES. */
export const NON_TIME_SERIES_DISPLAY_TYPES = [
    ChartDisplayType.ActionsTable,
    ChartDisplayType.ActionsPie,
    ChartDisplayType.ActionsBarValue,
    ChartDisplayType.WorldMap,
    ChartDisplayType.BoldNumber,
]
/** Display types for which `breakdown` is hidden and ignored. Sync with backend NON_BREAKDOWN_DISPLAY_TYPES. */
export const NON_BREAKDOWN_DISPLAY_TYPES = [ChartDisplayType.BoldNumber]
/** Display types which only work with a single series. */
export const SINGLE_SERIES_DISPLAY_TYPES = [ChartDisplayType.WorldMap, ChartDisplayType.BoldNumber]

export const NON_VALUES_ON_SERIES_DISPLAY_TYPES = [
    ChartDisplayType.ActionsTable,
    ChartDisplayType.WorldMap,
    ChartDisplayType.BoldNumber,
]

/** Display types for which a percent stack view is available. */
export const PERCENT_STACK_VIEW_DISPLAY_TYPE = [
    ChartDisplayType.ActionsBar,
    ChartDisplayType.ActionsLineGraph,
    ChartDisplayType.ActionsAreaGraph,
]

export enum OrganizationMembershipLevel {
    Member = 1,
    Admin = 8,
    Owner = 15,
}

export enum TeamMembershipLevel {
    Member = 1,
    Admin = 8,
}

/** See posthog/api/organization.py for details. */
export enum PluginsAccessLevel {
    None = 0,
    Config = 3,
    Install = 6,
    Root = 9,
}

/** Collaboration restriction level (which is a dashboard setting). Sync with DashboardPrivilegeLevel. */
export enum DashboardRestrictionLevel {
    EveryoneInProjectCanEdit = 21,
    OnlyCollaboratorsCanEdit = 37,
}

/** Collaboration privilege level (which is a user property). Sync with DashboardRestrictionLevel. */
export enum DashboardPrivilegeLevel {
    CanView = 21,
    CanEdit = 37,
    /** This is not a value that can be set in the DB – it's inferred. */
    _ProjectAdmin = 888,
    /** This is not a value that can be set in the DB – it's inferred. */
    _Owner = 999,
}

export const privilegeLevelToName: Record<DashboardPrivilegeLevel, string> = {
    [DashboardPrivilegeLevel.CanView]: 'can view',
    [DashboardPrivilegeLevel.CanEdit]: 'can edit',
    [DashboardPrivilegeLevel._Owner]: 'owner',
    [DashboardPrivilegeLevel._ProjectAdmin]: 'can edit',
}

// Persons
export const PERSON_DISTINCT_ID_MAX_SIZE = 3
// Sync with .../api/person.py and .../ingestion/hooks.ts
export const PERSON_DEFAULT_DISPLAY_NAME_PROPERTIES = [
    'email',
    'Email',
    'name',
    'Name',
    'username',
    'Username',
    'UserName',
]

// Feature Flags & Experiments
export const INSTANTLY_AVAILABLE_PROPERTIES = [
    '$geoip_city_name',
    '$geoip_country_name',
    '$geoip_country_code',
    '$geoip_continent_name',
    '$geoip_continent_code',
    '$geoip_postal_code',
    '$geoip_time_zone',
]

// Event constants
export const ACTION_TYPE = 'action_type'
export const EVENT_TYPE = 'event_type'
export const STALE_EVENT_SECONDS = 30 * 24 * 60 * 60 // 30 days

// TODO: Deprecated; should be removed once backend is updated
export enum ShownAsValue {
    VOLUME = 'Volume',
    STICKINESS = 'Stickiness',
    LIFECYCLE = 'Lifecycle',
}

// Retention constants
export const RETENTION_RECURRING = 'retention_recurring'
export const RETENTION_FIRST_TIME = 'retention_first_time'

export const WEBHOOK_SERVICES: Record<string, string> = {
    Slack: 'slack.com',
    Discord: 'discord.com',
    Teams: 'office.com',
}

export const FEATURE_FLAGS = {
    // Cloud-only
    CLOUD_ANNOUNCEMENT: 'cloud-announcement',
    // Experiments / beta features
    FUNNELS_CUE_OPT_OUT: 'funnels-cue-opt-out-7301', // owner: @neilkakkar
    RETENTION_BREAKDOWN: 'retention-breakdown', // TODO: Dropped, remove
    SMOOTHING_INTERVAL: 'smoothing-interval', // owner: @timgl
    BILLING_LIMIT: 'billing-limit', // owner: @timgl
    KAFKA_INSPECTOR: 'kafka-inspector', // owner: @yakkomajuri
    HISTORICAL_EXPORTS_V2: 'historical-exports-v2', // owner @macobo
    PERSON_ON_EVENTS_ENABLED: 'person-on-events-enabled', //owner: @EDsCODE
    REGION_SELECT: 'region-select', // TODO: Rolled out, unflag
    INGESTION_WARNINGS_ENABLED: 'ingestion-warnings-enabled', // owner: @tiina303
    SESSION_RESET_ON_LOAD: 'session-reset-on-load', // owner: @benjackwhite
    RECORDINGS_ON_FEATURE_FLAGS: 'recordings-on-feature-flags', // owner: @EDsCODE
    AUTO_ROLLBACK_FEATURE_FLAGS: 'auto-rollback-feature-flags', // owner: @EDsCODE
    ONBOARDING_V2_DEMO: 'onboarding-v2-demo', // owner: #team-growth
    FEATURE_FLAG_ROLLOUT_UX: 'feature-flag-rollout-ux', // owner: @neilkakkar
    ROLE_BASED_ACCESS: 'role-based-access', // owner: #team-experiments, @liyiy
    QUERY_RUNNING_TIME: 'query_running_time', // owner: @mariusandra
    QUERY_TIMINGS: 'query-timings', // owner: @mariusandra
    RECORDING_DEBUGGING: 'recording-debugging', // owner #team-monitoring
    POSTHOG_3000: 'posthog-3000', // owner: @Twixes
    ENABLE_PROMPTS: 'enable-prompts', // owner: @lharries
    FEEDBACK_SCENE: 'feedback-scene', // owner: @lharries
    NOTEBOOKS: 'notebooks', // owner: #team-monitoring
    EARLY_ACCESS_FEATURE: 'early-access-feature', // owner: @EDsCODE
    EARLY_ACCESS_FEATURE_SITE_BUTTON: 'early-access-feature-site-button', // owner: @neilkakkar
    HEDGEHOG_MODE_DEBUG: 'hedgehog-mode-debug', // owner: @benjackwhite
    AUTO_REDIRECT: 'auto-redirect', // owner: @lharries
    SESSION_RECORDING_BLOB_REPLAY: 'session-recording-blob-replay', // owner: #team-monitoring
    SURVEYS: 'surveys', // owner: @liyiy
    GENERIC_SIGNUP_BENEFITS: 'generic-signup-benefits', // experiment, owner: @raquelmsmith
    SURVEYS_POSITIONS: 'surveys-positions', // owner: @liyiy
    WEB_ANALYTICS: 'web-analytics', // owner @robbie-c #team-web-analytics
    // owner: team monitoring, only to be enabled for PostHog team testing
    EXCEPTION_AUTOCAPTURE: 'exception-autocapture',
    DATA_WAREHOUSE: 'data-warehouse', // owner: @EDsCODE
    DATA_WAREHOUSE_VIEWS: 'data-warehouse-views', // owner: @EDsCODE
    FF_DASHBOARD_TEMPLATES: 'ff-dashboard-templates', // owner: @EDsCODE
    SHOW_PRODUCT_INTRO_EXISTING_PRODUCTS: 'show-product-intro-existing-products', // owner: @raquelmsmith
    ARTIFICIAL_HOG: 'artificial-hog', // owner: @Twixes
    CS_DASHBOARDS: 'cs-dashboards', // owner: @pauldambra
    PRODUCT_SPECIFIC_ONBOARDING: 'product-specific-onboarding', // owner: @raquelmsmith
    REDIRECT_SIGNUPS_TO_INSTANCE: 'redirect-signups-to-instance', // owner: @raquelmsmith
    APPS_AND_EXPORTS_UI: 'apps-and-exports-ui', // owner: @benjackwhite
    SURVEY_NPS_RESULTS: 'survey-nps-results', // owner: @liyiy
    // owner: #team-monitoring
    SESSION_RECORDING_ALLOW_V1_SNAPSHOTS: 'session-recording-allow-v1-snapshots',
    SESSION_REPLAY_CORS_PROXY: 'session-replay-cors-proxy', // owner: #team-monitoring
    HOGQL_INSIGHTS: 'hogql-insights', // owner: @mariusandra
    WEBHOOKS_DENYLIST: 'webhooks-denylist', // owner: #team-pipeline
    SURVEYS_SITE_APP_DEPRECATION: 'surveys-site-app-deprecation', // owner: @neilkakkar
    SURVEYS_MULTIPLE_QUESTIONS: 'surveys-multiple-questions', // owner: @liyiy
<<<<<<< HEAD
    PERSONS_HOGQL_QUERY: 'persons-hogql-query', // owner: @mariusandra
=======
    CONSOLE_RECORDING_SEARCH: 'console-recording-search', // owner: #team-monitoring
>>>>>>> 4e19d472
} as const
export type FeatureFlagKey = (typeof FEATURE_FLAGS)[keyof typeof FEATURE_FLAGS]

/** Which self-hosted plan's features are available with Cloud's "Standard" plan (aka card attached). */
export const POSTHOG_CLOUD_STANDARD_PLAN = LicensePlan.Scale
export const FEATURE_MINIMUM_PLAN: Partial<Record<AvailableFeature, LicensePlan>> = {
    [AvailableFeature.ZAPIER]: LicensePlan.Scale,
    [AvailableFeature.ORGANIZATIONS_PROJECTS]: LicensePlan.Scale,
    [AvailableFeature.SOCIAL_SSO]: LicensePlan.Scale,
    [AvailableFeature.DASHBOARD_COLLABORATION]: LicensePlan.Scale,
    [AvailableFeature.INGESTION_TAXONOMY]: LicensePlan.Scale,
    [AvailableFeature.PATHS_ADVANCED]: LicensePlan.Scale,
    [AvailableFeature.CORRELATION_ANALYSIS]: LicensePlan.Scale,
    [AvailableFeature.GROUP_ANALYTICS]: LicensePlan.Scale,
    [AvailableFeature.MULTIVARIATE_FLAGS]: LicensePlan.Scale,
    [AvailableFeature.EXPERIMENTATION]: LicensePlan.Scale,
    [AvailableFeature.TAGGING]: LicensePlan.Scale,
    [AvailableFeature.BEHAVIORAL_COHORT_FILTERING]: LicensePlan.Scale,
    [AvailableFeature.WHITE_LABELLING]: LicensePlan.Scale,
    [AvailableFeature.DASHBOARD_PERMISSIONING]: LicensePlan.Enterprise,
    [AvailableFeature.PROJECT_BASED_PERMISSIONING]: LicensePlan.Enterprise,
    [AvailableFeature.SAML]: LicensePlan.Enterprise,
    [AvailableFeature.SSO_ENFORCEMENT]: LicensePlan.Enterprise,
    [AvailableFeature.SUBSCRIPTIONS]: LicensePlan.Scale,
    [AvailableFeature.APP_METRICS]: LicensePlan.Scale,
    [AvailableFeature.RECORDINGS_PLAYLISTS]: LicensePlan.Scale,
    [AvailableFeature.ROLE_BASED_ACCESS]: LicensePlan.Enterprise,
    [AvailableFeature.RECORDINGS_FILE_EXPORT]: LicensePlan.Scale,
    [AvailableFeature.RECORDINGS_PERFORMANCE]: LicensePlan.Scale,
}

export const ENTITY_MATCH_TYPE = 'entities'
export const PROPERTY_MATCH_TYPE = 'properties'

export enum FunnelLayout {
    horizontal = 'horizontal',
    vertical = 'vertical',
}

export const BIN_COUNT_AUTO = 'auto' as const

// Cohort types
export enum CohortTypeEnum {
    Static = 'static',
    Dynamic = 'dynamic',
}

/**
 * Mock Node.js `process`, which is required by VFile that is used by ReactMarkdown.
 * See https://github.com/remarkjs/react-markdown/issues/339.
 */
export const MOCK_NODE_PROCESS = { cwd: () => '', env: {} } as unknown as NodeJS.Process

export const SSO_PROVIDER_NAMES: Record<SSOProvider, string> = {
    'google-oauth2': 'Google',
    github: 'GitHub',
    gitlab: 'GitLab',
    saml: 'Single sign-on (SAML)',
}

// TODO: Remove UPGRADE_LINK, as the billing page is now universal
export const UPGRADE_LINK = (cloud?: boolean): { url: string; target?: '_blank' } =>
    cloud ? { url: urls.organizationBilling() } : { url: 'https://posthog.com/pricing', target: '_blank' }

export const DOMAIN_REGEX = /^([a-z0-9]+(-[a-z0-9]+)*\.)+[a-z]{2,}$/
export const SECURE_URL_REGEX = /^(?:http(s)?:\/\/)[\w.-]+(?:\.[\w.-]+)+[\w\-._~:/?#[\]@!$&'()*+,;=]+$/gi

export const CLOUD_HOSTNAMES = {
    [Region.US]: 'app.posthog.com',
    [Region.EU]: 'eu.posthog.com',
}

export const SESSION_RECORDINGS_PLAYLIST_FREE_COUNT = 5

// If _any_ item on a dashboard is older than this, dashboard is automatically reloaded
export const AUTO_REFRESH_DASHBOARD_THRESHOLD_HOURS = 20

export const GENERATED_DASHBOARD_PREFIX = 'Generated Dashboard'<|MERGE_RESOLUTION|>--- conflicted
+++ resolved
@@ -169,11 +169,8 @@
     WEBHOOKS_DENYLIST: 'webhooks-denylist', // owner: #team-pipeline
     SURVEYS_SITE_APP_DEPRECATION: 'surveys-site-app-deprecation', // owner: @neilkakkar
     SURVEYS_MULTIPLE_QUESTIONS: 'surveys-multiple-questions', // owner: @liyiy
-<<<<<<< HEAD
+    CONSOLE_RECORDING_SEARCH: 'console-recording-search', // owner: #team-monitoring
     PERSONS_HOGQL_QUERY: 'persons-hogql-query', // owner: @mariusandra
-=======
-    CONSOLE_RECORDING_SEARCH: 'console-recording-search', // owner: #team-monitoring
->>>>>>> 4e19d472
 } as const
 export type FeatureFlagKey = (typeof FEATURE_FLAGS)[keyof typeof FEATURE_FLAGS]
 
