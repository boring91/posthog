--- conflicted
+++ resolved
@@ -255,11 +255,8 @@
                 incremental_object: Optional[Incremental[Any]] = incremental_object,
                 incremental_param: IncrementalParam | None = incremental_param,
             ) -> AsyncGenerator[Iterator[Any], Any]:
-<<<<<<< HEAD
-=======
                 yield dlt.mark.materialize_table_schema()  # type: ignore
 
->>>>>>> 2e60b33d
                 if await is_job_cancelled(team_id=team_id, job_id=job_id):
                     return
 
@@ -310,11 +307,8 @@
                 incremental_object: Optional[Incremental[Any]] = incremental_object,
                 incremental_param: IncrementalParam | None = incremental_param,
             ) -> AsyncGenerator[Any, Any]:
-<<<<<<< HEAD
-=======
                 yield dlt.mark.materialize_table_schema()  # type: ignore
 
->>>>>>> 2e60b33d
                 if await is_job_cancelled(team_id=team_id, job_id=job_id):
                     return
 
