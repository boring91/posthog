--- conflicted
+++ resolved
@@ -2,18 +2,15 @@
 import { actionToUrl, urlToAction } from 'kea-router'
 import { featureFlagLogic } from 'lib/logic/featureFlagLogic'
 import { capitalizeFirstLetter } from 'lib/utils'
+import { Scene } from 'scenes/sceneTypes'
 import { urls } from 'scenes/urls'
 
 import { Breadcrumb } from '~/types'
 
 import { settingsLogic } from './settingsLogic'
-<<<<<<< HEAD
 import { SettingsMap } from './SettingsMap'
 import type { settingsSceneLogicType } from './settingsSceneLogicType'
 import { SettingLevelId, SettingLevelIds, SettingSectionId } from './types'
-=======
-import { Scene } from 'scenes/sceneTypes'
->>>>>>> 897a4584
 
 export const settingsSceneLogic = kea<settingsSceneLogicType>([
     path(['scenes', 'settings', 'settingsSceneLogic']),
