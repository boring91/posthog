--- conflicted
+++ resolved
@@ -4,19 +4,13 @@
 import { FetchExecutorService } from '../services/fetch-executor.service'
 import { CyclotronJobQueue } from '../services/job-queue/job-queue'
 import {
-<<<<<<< HEAD
     CyclotronJobInvocation,
     CyclotronJobInvocationHogFunction,
     CyclotronJobInvocationResult,
     CyclotronJobQueueKind,
-=======
-    HogFunctionAppMetric,
-    HogFunctionInvocation,
-    HogFunctionInvocationJobQueue,
-    HogFunctionInvocationResult,
->>>>>>> 525011f4
     HogFunctionTypeType,
-    LogEntry,
+    MinimalAppMetric,
+    MinimalLogEntry,
 } from '../types'
 import { CdpConsumerBase } from './cdp-base.consumer'
 
@@ -26,24 +20,73 @@
 export class CdpCyclotronWorker extends CdpConsumerBase {
     protected name = 'CdpCyclotronWorker'
     protected cyclotronJobQueue: CyclotronJobQueue
-<<<<<<< HEAD
-=======
-    protected fetchExecutor: FetchExecutorService
-
->>>>>>> 525011f4
     protected hogTypes: HogFunctionTypeType[] = ['destination', 'internal_destination']
     private queue: CyclotronJobQueueKind
+    protected fetchExecutor: FetchExecutorService
 
     constructor(hub: Hub, queue: CyclotronJobQueueKind = 'hog') {
         super(hub)
         this.queue = queue
-<<<<<<< HEAD
         this.cyclotronJobQueue = new CyclotronJobQueue(hub, this.queue, (batch) => this.processBatch(batch))
+        this.fetchExecutor = new FetchExecutorService(hub)
+    }
+
+    /**
+     * Processes a single invocation. This is the core of the worker and is responsible for executing the hog code and any fetch requests.
+     */
+    private async processInvocation(
+        invocation: CyclotronJobInvocationHogFunction
+    ): Promise<CyclotronJobInvocationResult<CyclotronJobInvocationHogFunction>> {
+        let performedAsyncRequest = false
+        let result: CyclotronJobInvocationResult<CyclotronJobInvocationHogFunction> | null = null
+        const metrics: MinimalAppMetric[] = []
+        const logs: MinimalLogEntry[] = []
+
+        while (!result || !result.finished) {
+            const nextInvocation: CyclotronJobInvocationHogFunction = result?.invocation ?? invocation
+
+            if (nextInvocation.queue === 'hog') {
+                result = this.hogExecutor.execute(nextInvocation)
+                // Heartbeat and free the event loop to handle health checks
+                this.heartbeat()
+                await new Promise((resolve) => process.nextTick(resolve))
+            } else if (nextInvocation.queue === 'fetch') {
+                // Fetch requests we only perform if we haven't already performed one
+                if (result && performedAsyncRequest) {
+                    // if we have performed an async request already then we break the loop and return the result
+                    break
+                }
+                result = (await this.fetchExecutor.execute(
+                    nextInvocation
+                )) as CyclotronJobInvocationResult<CyclotronJobInvocationHogFunction>
+                performedAsyncRequest = true
+            } else {
+                throw new Error(`Unhandled queue: ${nextInvocation.queue}`)
+            }
+
+            result?.logs?.forEach((log) => {
+                logs.push(log)
+            })
+            result?.metrics?.forEach((metric) => {
+                metrics.push(metric)
+            })
+
+            if (!result?.finished && result?.invocation.queueScheduledAt) {
+                // If the invocation is scheduled to run later then we break the loop and return the result for it to be queued
+                break
+            }
+        }
+
+        // Override the result with the metrics and logs we have gathered to ensure we have all the data
+        result.metrics = metrics
+        result.logs = logs
+
+        return result
     }
 
     public async processInvocations(invocations: CyclotronJobInvocation[]): Promise<CyclotronJobInvocationResult[]> {
         const loadedInvocations = await this.loadHogFunctions(invocations)
-        return await this.runManyWithHeartbeat(loadedInvocations, (item) => this.hogExecutor.execute(item))
+        return await Promise.all(loadedInvocations.map((item) => this.processInvocation(item)))
     }
 
     protected async loadHogFunctions(
@@ -76,65 +119,6 @@
         await this.cyclotronJobQueue.dequeueInvocations(failedInvocations)
 
         return loadedInvocations
-=======
-        this.cyclotronJobQueue = new CyclotronJobQueue(hub, this.queue, this.hogFunctionManager, (batch) =>
-            this.processBatch(batch)
-        )
-        this.fetchExecutor = new FetchExecutorService(this.hub)
-    }
-
-    /**
-     * Processes a single invocation. This is the core of the worker and is responsible for executing the hog code and any fetch requests.
-     */
-    private async processInvocation(invocation: HogFunctionInvocation): Promise<HogFunctionInvocationResult> {
-        let performedAsyncRequest = false
-        let result: HogFunctionInvocationResult | null = null
-        const metrics: HogFunctionAppMetric[] = []
-        const logs: LogEntry[] = []
-
-        while (!result || !result.finished) {
-            const nextInvocation: HogFunctionInvocation = result?.invocation ?? invocation
-
-            if (nextInvocation.queue === 'hog') {
-                result = this.hogExecutor.execute(nextInvocation)
-                // Heartbeat and free the event loop to handle health checks
-                this.heartbeat()
-                await new Promise((resolve) => process.nextTick(resolve))
-            } else if (nextInvocation.queue === 'fetch') {
-                // Fetch requests we only perform if we haven't already performed one
-                if (result && performedAsyncRequest) {
-                    // if we have performed an async request already then we break the loop and return the result
-                    break
-                }
-                result = await this.fetchExecutor.execute(nextInvocation)
-                performedAsyncRequest = true
-            } else {
-                throw new Error(`Unhandled queue: ${nextInvocation.queue}`)
-            }
-
-            result?.logs?.forEach((log) => {
-                logs.push(log)
-            })
-            result?.metrics?.forEach((metric) => {
-                metrics.push(metric)
-            })
-
-            if (!result?.finished && result?.invocation.queueScheduledAt) {
-                // If the invocation is scheduled to run later then we break the loop and return the result for it to be queued
-                break
-            }
-        }
-
-        // Override the result with the metrics and logs we have gathered to ensure we have all the data
-        result.metrics = metrics
-        result.logs = logs
-
-        return result
-    }
-
-    public async processInvocations(invocations: HogFunctionInvocation[]): Promise<HogFunctionInvocationResult[]> {
-        return await Promise.all(invocations.map((item) => this.processInvocation(item)))
->>>>>>> 525011f4
     }
 
     public async processBatch(
@@ -172,25 +156,6 @@
 
     protected async queueInvocationResults(invocations: CyclotronJobInvocationResult[]) {
         await this.cyclotronJobQueue.queueInvocationResults(invocations)
-<<<<<<< HEAD
-        invocations.forEach((item) => {
-            // TODO: Move this to the fetch consumer?
-            if (item.invocation.queue === 'fetch') {
-                // Track a metric purely to say a fetch was attempted (this may be what we bill on in the future)
-                this.hogFunctionMonitoringService.queueAppMetric(
-                    {
-                        team_id: item.invocation.teamId,
-                        app_source_id: item.invocation.functionId,
-                        metric_kind: 'other',
-                        metric_name: 'fetch',
-                        count: 1,
-                    },
-                    'hog_function'
-                )
-            }
-        })
-=======
->>>>>>> 525011f4
     }
 
     public async start() {
