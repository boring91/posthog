--- conflicted
+++ resolved
@@ -167,14 +167,9 @@
                 params = {**params, **cohort_filter_params}
                 final.append(f"AND {person_id_query}")
             else:
-<<<<<<< HEAD
-                filter_query, filter_params = parse_prop_clauses(
+                filter_query, filter_params = parse_prop_grouped_clauses(
                     team_id=self._team_id,
-                    filters=[prop],
-=======
-                filter_query, filter_params = parse_prop_grouped_clauses(
                     property_group=PropertyGroup(type=PropertyOperatorType.AND, groups=[prop]),
->>>>>>> c5fd66a5
                     prepend=f"global_{idx}",
                     allow_denormalized_props=True,
                     person_properties_mode=PersonPropertiesMode.EXCLUDE,
